--- conflicted
+++ resolved
@@ -399,9 +399,5 @@
 458	n32	listmount			sys_listmount
 459	n32	lsm_get_self_attr		sys_lsm_get_self_attr
 460	n32	lsm_set_self_attr		sys_lsm_set_self_attr
-<<<<<<< HEAD
 461	n32	lsm_list_modules		sys_lsm_list_modules
-=======
-461	n32	lsm_list_modules		sys_lsm_list_modules
-462	n32	mseal				sys_mseal
->>>>>>> 0c383648
+462	n32	mseal				sys_mseal