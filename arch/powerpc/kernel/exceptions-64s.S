/*
 * This file contains the 64-bit "server" PowerPC variant
 * of the low level exception handling including exception
 * vectors, exception return, part of the slb and stab
 * handling and other fixed offset specific things.
 *
 * This file is meant to be #included from head_64.S due to
 * position dependent assembly.
 *
 * Most of this originates from head_64.S and thus has the same
 * copyright history.
 *
 */

#include <asm/hw_irq.h>
#include <asm/exception-64s.h>
#include <asm/ptrace.h>
#include <asm/cpuidle.h>
#include <asm/head-64.h>

/*
 * There are a few constraints to be concerned with.
 * - Real mode exceptions code/data must be located at their physical location.
 * - Virtual mode exceptions must be mapped at their 0xc000... location.
 * - Fixed location code must not call directly beyond the __end_interrupts
 *   area when built with CONFIG_RELOCATABLE. LOAD_HANDLER / bctr sequence
 *   must be used.
 * - LOAD_HANDLER targets must be within first 64K of physical 0 /
 *   virtual 0xc00...
 * - Conditional branch targets must be within +/-32K of caller.
 *
 * "Virtual exceptions" run with relocation on (MSR_IR=1, MSR_DR=1), and
 * therefore don't have to run in physically located code or rfid to
 * virtual mode kernel code. However on relocatable kernels they do have
 * to branch to KERNELBASE offset because the rest of the kernel (outside
 * the exception vectors) may be located elsewhere.
 *
 * Virtual exceptions correspond with physical, except their entry points
 * are offset by 0xc000000000000000 and also tend to get an added 0x4000
 * offset applied. Virtual exceptions are enabled with the Alternate
 * Interrupt Location (AIL) bit set in the LPCR. However this does not
 * guarantee they will be delivered virtually. Some conditions (see the ISA)
 * cause exceptions to be delivered in real mode.
 *
 * It's impossible to receive interrupts below 0x300 via AIL.
 *
 * KVM: None of the virtual exceptions are from the guest. Anything that
 * escalated to HV=1 from HV=0 is delivered via real mode handlers.
 *
 *
 * We layout physical memory as follows:
 * 0x0000 - 0x00ff : Secondary processor spin code
 * 0x0100 - 0x18ff : Real mode pSeries interrupt vectors
 * 0x1900 - 0x3fff : Real mode trampolines
 * 0x4000 - 0x58ff : Relon (IR=1,DR=1) mode pSeries interrupt vectors
 * 0x5900 - 0x6fff : Relon mode trampolines
 * 0x7000 - 0x7fff : FWNMI data area
 * 0x8000 -   .... : Common interrupt handlers, remaining early
 *                   setup code, rest of kernel.
 *
 * We could reclaim 0x4000-0x42ff for real mode trampolines if the space
 * is necessary. Until then it's more consistent to explicitly put VIRT_NONE
 * vectors there.
 */
OPEN_FIXED_SECTION(real_vectors,        0x0100, 0x1900)
OPEN_FIXED_SECTION(real_trampolines,    0x1900, 0x4000)
OPEN_FIXED_SECTION(virt_vectors,        0x4000, 0x5900)
OPEN_FIXED_SECTION(virt_trampolines,    0x5900, 0x7000)
#if defined(CONFIG_PPC_PSERIES) || defined(CONFIG_PPC_POWERNV)
/*
 * Data area reserved for FWNMI option.
 * This address (0x7000) is fixed by the RPA.
 * pseries and powernv need to keep the whole page from
 * 0x7000 to 0x8000 free for use by the firmware
 */
ZERO_FIXED_SECTION(fwnmi_page,          0x7000, 0x8000)
OPEN_TEXT_SECTION(0x8000)
#else
OPEN_TEXT_SECTION(0x7000)
#endif

USE_FIXED_SECTION(real_vectors)

/*
 * This is the start of the interrupt handlers for pSeries
 * This code runs with relocation off.
 * Code from here to __end_interrupts gets copied down to real
 * address 0x100 when we are running a relocatable kernel.
 * Therefore any relative branches in this section must only
 * branch to labels in this section.
 */
	.globl __start_interrupts
__start_interrupts:

/* No virt vectors corresponding with 0x0..0x100 */
EXC_VIRT_NONE(0x4000, 0x100)


#ifdef CONFIG_PPC_P7_NAP
	/*
	 * If running native on arch 2.06 or later, check if we are waking up
	 * from nap/sleep/winkle, and branch to idle handler.
	 */
#define IDLETEST(n)							\
	BEGIN_FTR_SECTION ;						\
	mfspr	r10,SPRN_SRR1 ;						\
	rlwinm.	r10,r10,47-31,30,31 ;					\
	beq-	1f ;							\
	cmpwi	cr3,r10,2 ;						\
	BRANCH_TO_COMMON(r10, system_reset_idle_common) ;		\
1:									\
	END_FTR_SECTION_IFSET(CPU_FTR_HVMODE | CPU_FTR_ARCH_206)
#else
#define IDLETEST NOTEST
#endif

EXC_REAL_BEGIN(system_reset, 0x100, 0x100)
	SET_SCRATCH0(r13)
	GET_PACA(r13)
	clrrdi	r13,r13,1 /* Last bit of HSPRG0 is set if waking from winkle */
	EXCEPTION_PROLOG_PSERIES_PACA(PACA_EXGEN, system_reset_common, EXC_STD,
				 IDLETEST, 0x100)

EXC_REAL_END(system_reset, 0x100, 0x100)
EXC_VIRT_NONE(0x4100, 0x100)

#ifdef CONFIG_PPC_P7_NAP
EXC_COMMON_BEGIN(system_reset_idle_common)
BEGIN_FTR_SECTION
	GET_PACA(r13) /* Restore HSPRG0 to get the winkle bit in r13 */
END_FTR_SECTION_IFCLR(CPU_FTR_ARCH_300)
	bl	pnv_restore_hyp_resource

	li	r0,PNV_THREAD_RUNNING
	stb	r0,PACA_THREAD_IDLE_STATE(r13)	/* Clear thread state */

#ifdef CONFIG_KVM_BOOK3S_HV_POSSIBLE
	li	r0,KVM_HWTHREAD_IN_KERNEL
	stb	r0,HSTATE_HWTHREAD_STATE(r13)
	/* Order setting hwthread_state vs. testing hwthread_req */
	sync
	lbz	r0,HSTATE_HWTHREAD_REQ(r13)
	cmpwi	r0,0
	beq	1f
	BRANCH_TO_KVM(r10, kvm_start_guest)
1:
#endif

	/* Return SRR1 from power7_nap() */
	mfspr	r3,SPRN_SRR1
	blt	cr3,2f
	b	pnv_wakeup_loss
2:	b	pnv_wakeup_noloss
#endif

EXC_COMMON(system_reset_common, 0x100, system_reset_exception)

#ifdef CONFIG_PPC_PSERIES
/*
 * Vectors for the FWNMI option.  Share common code.
 */
TRAMP_REAL_BEGIN(system_reset_fwnmi)
	SET_SCRATCH0(r13)		/* save r13 */
	EXCEPTION_PROLOG_PSERIES(PACA_EXGEN, system_reset_common, EXC_STD,
				 NOTEST, 0x100)
#endif /* CONFIG_PPC_PSERIES */


EXC_REAL_BEGIN(machine_check, 0x200, 0x100)
	/* This is moved out of line as it can be patched by FW, but
	 * some code path might still want to branch into the original
	 * vector
	 */
	SET_SCRATCH0(r13)		/* save r13 */
	/*
	 * Running native on arch 2.06 or later, we may wakeup from winkle
	 * inside machine check. If yes, then last bit of HSPRG0 would be set
	 * to 1. Hence clear it unconditionally.
	 */
	GET_PACA(r13)
	clrrdi	r13,r13,1
	SET_PACA(r13)
	EXCEPTION_PROLOG_0(PACA_EXMC)
BEGIN_FTR_SECTION
	b	machine_check_powernv_early
FTR_SECTION_ELSE
	b	machine_check_pSeries_0
ALT_FTR_SECTION_END_IFSET(CPU_FTR_HVMODE)
EXC_REAL_END(machine_check, 0x200, 0x100)
EXC_VIRT_NONE(0x4200, 0x100)
TRAMP_REAL_BEGIN(machine_check_powernv_early)
BEGIN_FTR_SECTION
	EXCEPTION_PROLOG_1(PACA_EXMC, NOTEST, 0x200)
	/*
	 * Register contents:
	 * R13		= PACA
	 * R9		= CR
	 * Original R9 to R13 is saved on PACA_EXMC
	 *
	 * Switch to mc_emergency stack and handle re-entrancy (we limit
	 * the nested MCE upto level 4 to avoid stack overflow).
	 * Save MCE registers srr1, srr0, dar and dsisr and then set ME=1
	 *
	 * We use paca->in_mce to check whether this is the first entry or
	 * nested machine check. We increment paca->in_mce to track nested
	 * machine checks.
	 *
	 * If this is the first entry then set stack pointer to
	 * paca->mc_emergency_sp, otherwise r1 is already pointing to
	 * stack frame on mc_emergency stack.
	 *
	 * NOTE: We are here with MSR_ME=0 (off), which means we risk a
	 * checkstop if we get another machine check exception before we do
	 * rfid with MSR_ME=1.
	 */
	mr	r11,r1			/* Save r1 */
	lhz	r10,PACA_IN_MCE(r13)
	cmpwi	r10,0			/* Are we in nested machine check */
	bne	0f			/* Yes, we are. */
	/* First machine check entry */
	ld	r1,PACAMCEMERGSP(r13)	/* Use MC emergency stack */
0:	subi	r1,r1,INT_FRAME_SIZE	/* alloc stack frame */
	addi	r10,r10,1		/* increment paca->in_mce */
	sth	r10,PACA_IN_MCE(r13)
	/* Limit nested MCE to level 4 to avoid stack overflow */
	cmpwi	r10,4
	bgt	2f			/* Check if we hit limit of 4 */
	std	r11,GPR1(r1)		/* Save r1 on the stack. */
	std	r11,0(r1)		/* make stack chain pointer */
	mfspr	r11,SPRN_SRR0		/* Save SRR0 */
	std	r11,_NIP(r1)
	mfspr	r11,SPRN_SRR1		/* Save SRR1 */
	std	r11,_MSR(r1)
	mfspr	r11,SPRN_DAR		/* Save DAR */
	std	r11,_DAR(r1)
	mfspr	r11,SPRN_DSISR		/* Save DSISR */
	std	r11,_DSISR(r1)
	std	r9,_CCR(r1)		/* Save CR in stackframe */
	/* Save r9 through r13 from EXMC save area to stack frame. */
	EXCEPTION_PROLOG_COMMON_2(PACA_EXMC)
	mfmsr	r11			/* get MSR value */
	ori	r11,r11,MSR_ME		/* turn on ME bit */
	ori	r11,r11,MSR_RI		/* turn on RI bit */
	LOAD_HANDLER(r12, machine_check_handle_early)
1:	mtspr	SPRN_SRR0,r12
	mtspr	SPRN_SRR1,r11
	rfid
	b	.	/* prevent speculative execution */
2:
	/* Stack overflow. Stay on emergency stack and panic.
	 * Keep the ME bit off while panic-ing, so that if we hit
	 * another machine check we checkstop.
	 */
	addi	r1,r1,INT_FRAME_SIZE	/* go back to previous stack frame */
	ld	r11,PACAKMSR(r13)
	LOAD_HANDLER(r12, unrecover_mce)
	li	r10,MSR_ME
	andc	r11,r11,r10		/* Turn off MSR_ME */
	b	1b
	b	.	/* prevent speculative execution */
END_FTR_SECTION_IFSET(CPU_FTR_HVMODE)

TRAMP_REAL_BEGIN(machine_check_pSeries)
	.globl machine_check_fwnmi
machine_check_fwnmi:
	SET_SCRATCH0(r13)		/* save r13 */
	EXCEPTION_PROLOG_0(PACA_EXMC)
machine_check_pSeries_0:
	EXCEPTION_PROLOG_1(PACA_EXMC, KVMTEST_PR, 0x200)
	/*
	 * The following is essentially EXCEPTION_PROLOG_PSERIES_1 with the
	 * difference that MSR_RI is not enabled, because PACA_EXMC is being
	 * used, so nested machine check corrupts it. machine_check_common
	 * enables MSR_RI.
	 */
	ld	r10,PACAKMSR(r13)
	xori	r10,r10,MSR_RI
	mfspr	r11,SPRN_SRR0
	LOAD_HANDLER(r12, machine_check_common)
	mtspr	SPRN_SRR0,r12
	mfspr	r12,SPRN_SRR1
	mtspr	SPRN_SRR1,r10
	rfid
	b	.	/* prevent speculative execution */

TRAMP_KVM_SKIP(PACA_EXMC, 0x200)

EXC_COMMON_BEGIN(machine_check_common)
	/*
	 * Machine check is different because we use a different
	 * save area: PACA_EXMC instead of PACA_EXGEN.
	 */
	mfspr	r10,SPRN_DAR
	std	r10,PACA_EXMC+EX_DAR(r13)
	mfspr	r10,SPRN_DSISR
	stw	r10,PACA_EXMC+EX_DSISR(r13)
	EXCEPTION_PROLOG_COMMON(0x200, PACA_EXMC)
	FINISH_NAP
	RECONCILE_IRQ_STATE(r10, r11)
	ld	r3,PACA_EXMC+EX_DAR(r13)
	lwz	r4,PACA_EXMC+EX_DSISR(r13)
	/* Enable MSR_RI when finished with PACA_EXMC */
	li	r10,MSR_RI
	mtmsrd 	r10,1
	std	r3,_DAR(r1)
	std	r4,_DSISR(r1)
	bl	save_nvgprs
	addi	r3,r1,STACK_FRAME_OVERHEAD
	bl	machine_check_exception
	b	ret_from_except

#define MACHINE_CHECK_HANDLER_WINDUP			\
	/* Clear MSR_RI before setting SRR0 and SRR1. */\
	li	r0,MSR_RI;				\
	mfmsr	r9;		/* get MSR value */	\
	andc	r9,r9,r0;				\
	mtmsrd	r9,1;		/* Clear MSR_RI */	\
	/* Move original SRR0 and SRR1 into the respective regs */	\
	ld	r9,_MSR(r1);				\
	mtspr	SPRN_SRR1,r9;				\
	ld	r3,_NIP(r1);				\
	mtspr	SPRN_SRR0,r3;				\
	ld	r9,_CTR(r1);				\
	mtctr	r9;					\
	ld	r9,_XER(r1);				\
	mtxer	r9;					\
	ld	r9,_LINK(r1);				\
	mtlr	r9;					\
	REST_GPR(0, r1);				\
	REST_8GPRS(2, r1);				\
	REST_GPR(10, r1);				\
	ld	r11,_CCR(r1);				\
	mtcr	r11;					\
	/* Decrement paca->in_mce. */			\
	lhz	r12,PACA_IN_MCE(r13);			\
	subi	r12,r12,1;				\
	sth	r12,PACA_IN_MCE(r13);			\
	REST_GPR(11, r1);				\
	REST_2GPRS(12, r1);				\
	/* restore original r1. */			\
	ld	r1,GPR1(r1)

	/*
	 * Handle machine check early in real mode. We come here with
	 * ME=1, MMU (IR=0 and DR=0) off and using MC emergency stack.
	 */
EXC_COMMON_BEGIN(machine_check_handle_early)
	std	r0,GPR0(r1)	/* Save r0 */
	EXCEPTION_PROLOG_COMMON_3(0x200)
	bl	save_nvgprs
	addi	r3,r1,STACK_FRAME_OVERHEAD
	bl	machine_check_early
	std	r3,RESULT(r1)	/* Save result */
	ld	r12,_MSR(r1)
#ifdef	CONFIG_PPC_P7_NAP
	/*
	 * Check if thread was in power saving mode. We come here when any
	 * of the following is true:
	 * a. thread wasn't in power saving mode
	 * b. thread was in power saving mode with no state loss,
	 *    supervisor state loss or hypervisor state loss.
	 *
	 * Go back to nap/sleep/winkle mode again if (b) is true.
	 */
	rlwinm.	r11,r12,47-31,30,31	/* Was it in power saving mode? */
	beq	4f			/* No, it wasn;t */
	/* Thread was in power saving mode. Go back to nap again. */
	cmpwi	r11,2
	blt	3f
	/* Supervisor/Hypervisor state loss */
	li	r0,1
	stb	r0,PACA_NAPSTATELOST(r13)
3:	bl	machine_check_queue_event
	MACHINE_CHECK_HANDLER_WINDUP
	GET_PACA(r13)
	ld	r1,PACAR1(r13)
	/*
	 * Check what idle state this CPU was in and go back to same mode
	 * again.
	 */
	lbz	r3,PACA_THREAD_IDLE_STATE(r13)
	cmpwi	r3,PNV_THREAD_NAP
	bgt	10f
	IDLE_STATE_ENTER_SEQ_NORET(PPC_NAP)
	/* No return */
10:
	cmpwi	r3,PNV_THREAD_SLEEP
	bgt	2f
	IDLE_STATE_ENTER_SEQ_NORET(PPC_SLEEP)
	/* No return */

2:
	/*
	 * Go back to winkle. Please note that this thread was woken up in
	 * machine check from winkle and have not restored the per-subcore
	 * state. Hence before going back to winkle, set last bit of HSPRG0
	 * to 1. This will make sure that if this thread gets woken up
	 * again at reset vector 0x100 then it will get chance to restore
	 * the subcore state.
	 */
	ori	r13,r13,1
	SET_PACA(r13)
	IDLE_STATE_ENTER_SEQ_NORET(PPC_WINKLE)
	/* No return */
4:
#endif
	/*
	 * Check if we are coming from hypervisor userspace. If yes then we
	 * continue in host kernel in V mode to deliver the MC event.
	 */
	rldicl.	r11,r12,4,63		/* See if MC hit while in HV mode. */
	beq	5f
	andi.	r11,r12,MSR_PR		/* See if coming from user. */
	bne	9f			/* continue in V mode if we are. */

5:
#ifdef CONFIG_KVM_BOOK3S_64_HANDLER
	/*
	 * We are coming from kernel context. Check if we are coming from
	 * guest. if yes, then we can continue. We will fall through
	 * do_kvm_200->kvmppc_interrupt to deliver the MC event to guest.
	 */
	lbz	r11,HSTATE_IN_GUEST(r13)
	cmpwi	r11,0			/* Check if coming from guest */
	bne	9f			/* continue if we are. */
#endif
	/*
	 * At this point we are not sure about what context we come from.
	 * Queue up the MCE event and return from the interrupt.
	 * But before that, check if this is an un-recoverable exception.
	 * If yes, then stay on emergency stack and panic.
	 */
	andi.	r11,r12,MSR_RI
	bne	2f
1:	mfspr	r11,SPRN_SRR0
	LOAD_HANDLER(r10,unrecover_mce)
	mtspr	SPRN_SRR0,r10
	ld	r10,PACAKMSR(r13)
	/*
	 * We are going down. But there are chances that we might get hit by
	 * another MCE during panic path and we may run into unstable state
	 * with no way out. Hence, turn ME bit off while going down, so that
	 * when another MCE is hit during panic path, system will checkstop
	 * and hypervisor will get restarted cleanly by SP.
	 */
	li	r3,MSR_ME
	andc	r10,r10,r3		/* Turn off MSR_ME */
	mtspr	SPRN_SRR1,r10
	rfid
	b	.
2:
	/*
	 * Check if we have successfully handled/recovered from error, if not
	 * then stay on emergency stack and panic.
	 */
	ld	r3,RESULT(r1)	/* Load result */
	cmpdi	r3,0		/* see if we handled MCE successfully */

	beq	1b		/* if !handled then panic */
	/*
	 * Return from MC interrupt.
	 * Queue up the MCE event so that we can log it later, while
	 * returning from kernel or opal call.
	 */
	bl	machine_check_queue_event
	MACHINE_CHECK_HANDLER_WINDUP
	rfid
9:
	/* Deliver the machine check to host kernel in V mode. */
	MACHINE_CHECK_HANDLER_WINDUP
	b	machine_check_pSeries

EXC_COMMON_BEGIN(unrecover_mce)
	/* Invoke machine_check_exception to print MCE event and panic. */
	addi	r3,r1,STACK_FRAME_OVERHEAD
	bl	machine_check_exception
	/*
	 * We will not reach here. Even if we did, there is no way out. Call
	 * unrecoverable_exception and die.
	 */
1:	addi	r3,r1,STACK_FRAME_OVERHEAD
	bl	unrecoverable_exception
	b	1b


EXC_REAL(data_access, 0x300, 0x80)
EXC_VIRT(data_access, 0x4300, 0x80, 0x300)
TRAMP_KVM_SKIP(PACA_EXGEN, 0x300)

EXC_COMMON_BEGIN(data_access_common)
	/*
	 * Here r13 points to the paca, r9 contains the saved CR,
	 * SRR0 and SRR1 are saved in r11 and r12,
	 * r9 - r13 are saved in paca->exgen.
	 */
	mfspr	r10,SPRN_DAR
	std	r10,PACA_EXGEN+EX_DAR(r13)
	mfspr	r10,SPRN_DSISR
	stw	r10,PACA_EXGEN+EX_DSISR(r13)
	EXCEPTION_PROLOG_COMMON(0x300, PACA_EXGEN)
	RECONCILE_IRQ_STATE(r10, r11)
	ld	r12,_MSR(r1)
	ld	r3,PACA_EXGEN+EX_DAR(r13)
	lwz	r4,PACA_EXGEN+EX_DSISR(r13)
	li	r5,0x300
	std	r3,_DAR(r1)
	std	r4,_DSISR(r1)
BEGIN_MMU_FTR_SECTION
	b	do_hash_page		/* Try to handle as hpte fault */
MMU_FTR_SECTION_ELSE
	b	handle_page_fault
ALT_MMU_FTR_SECTION_END_IFCLR(MMU_FTR_TYPE_RADIX)


EXC_REAL_BEGIN(data_access_slb, 0x380, 0x80)
	SET_SCRATCH0(r13)
	EXCEPTION_PROLOG_0(PACA_EXSLB)
	EXCEPTION_PROLOG_1(PACA_EXSLB, KVMTEST_PR, 0x380)
	std	r3,PACA_EXSLB+EX_R3(r13)
	mfspr	r3,SPRN_DAR
	mfspr	r12,SPRN_SRR1
	crset	4*cr6+eq
#ifndef CONFIG_RELOCATABLE
	b	slb_miss_realmode
#else
	/*
	 * We can't just use a direct branch to slb_miss_realmode
	 * because the distance from here to there depends on where
	 * the kernel ends up being put.
	 */
	mfctr	r11
	LOAD_HANDLER(r10, slb_miss_realmode)
	mtctr	r10
	bctr
#endif
EXC_REAL_END(data_access_slb, 0x380, 0x80)

EXC_VIRT_BEGIN(data_access_slb, 0x4380, 0x80)
	SET_SCRATCH0(r13)
	EXCEPTION_PROLOG_0(PACA_EXSLB)
	EXCEPTION_PROLOG_1(PACA_EXSLB, NOTEST, 0x380)
	std	r3,PACA_EXSLB+EX_R3(r13)
	mfspr	r3,SPRN_DAR
	mfspr	r12,SPRN_SRR1
	crset	4*cr6+eq
#ifndef CONFIG_RELOCATABLE
	b	slb_miss_realmode
#else
	/*
	 * We can't just use a direct branch to slb_miss_realmode
	 * because the distance from here to there depends on where
	 * the kernel ends up being put.
	 */
	mfctr	r11
	LOAD_HANDLER(r10, slb_miss_realmode)
	mtctr	r10
	bctr
#endif
EXC_VIRT_END(data_access_slb, 0x4380, 0x80)
TRAMP_KVM_SKIP(PACA_EXSLB, 0x380)


EXC_REAL(instruction_access, 0x400, 0x80)
EXC_VIRT(instruction_access, 0x4400, 0x80, 0x400)
TRAMP_KVM(PACA_EXGEN, 0x400)

EXC_COMMON_BEGIN(instruction_access_common)
	EXCEPTION_PROLOG_COMMON(0x400, PACA_EXGEN)
	RECONCILE_IRQ_STATE(r10, r11)
	ld	r12,_MSR(r1)
	ld	r3,_NIP(r1)
	andis.	r4,r12,0x5820
	li	r5,0x400
	std	r3,_DAR(r1)
	std	r4,_DSISR(r1)
BEGIN_MMU_FTR_SECTION
	b	do_hash_page		/* Try to handle as hpte fault */
MMU_FTR_SECTION_ELSE
	b	handle_page_fault
ALT_MMU_FTR_SECTION_END_IFCLR(MMU_FTR_TYPE_RADIX)


EXC_REAL_BEGIN(instruction_access_slb, 0x480, 0x80)
	SET_SCRATCH0(r13)
	EXCEPTION_PROLOG_0(PACA_EXSLB)
	EXCEPTION_PROLOG_1(PACA_EXSLB, KVMTEST_PR, 0x480)
	std	r3,PACA_EXSLB+EX_R3(r13)
	mfspr	r3,SPRN_SRR0		/* SRR0 is faulting address */
	mfspr	r12,SPRN_SRR1
	crclr	4*cr6+eq
#ifndef CONFIG_RELOCATABLE
	b	slb_miss_realmode
#else
	mfctr	r11
	LOAD_HANDLER(r10, slb_miss_realmode)
	mtctr	r10
	bctr
#endif
EXC_REAL_END(instruction_access_slb, 0x480, 0x80)

EXC_VIRT_BEGIN(instruction_access_slb, 0x4480, 0x80)
	SET_SCRATCH0(r13)
	EXCEPTION_PROLOG_0(PACA_EXSLB)
	EXCEPTION_PROLOG_1(PACA_EXSLB, NOTEST, 0x480)
	std	r3,PACA_EXSLB+EX_R3(r13)
	mfspr	r3,SPRN_SRR0		/* SRR0 is faulting address */
	mfspr	r12,SPRN_SRR1
	crclr	4*cr6+eq
#ifndef CONFIG_RELOCATABLE
	b	slb_miss_realmode
#else
	mfctr	r11
	LOAD_HANDLER(r10, slb_miss_realmode)
	mtctr	r10
	bctr
#endif
EXC_VIRT_END(instruction_access_slb, 0x4480, 0x80)
TRAMP_KVM(PACA_EXSLB, 0x480)


/* This handler is used by both 0x380 and 0x480 slb miss interrupts */
EXC_COMMON_BEGIN(slb_miss_realmode)
	/*
	 * r13 points to the PACA, r9 contains the saved CR,
	 * r12 contain the saved SRR1, SRR0 is still ready for return
	 * r3 has the faulting address
	 * r9 - r13 are saved in paca->exslb.
	 * r3 is saved in paca->slb_r3
 	 * cr6.eq is set for a D-SLB miss, clear for a I-SLB miss
	 * We assume we aren't going to take any exceptions during this
	 * procedure.
	 */
	mflr	r10
#ifdef CONFIG_RELOCATABLE
	mtctr	r11
#endif

	stw	r9,PACA_EXSLB+EX_CCR(r13)	/* save CR in exc. frame */
	std	r10,PACA_EXSLB+EX_LR(r13)	/* save LR */
	std	r3,PACA_EXSLB+EX_DAR(r13)

	crset	4*cr0+eq
#ifdef CONFIG_PPC_STD_MMU_64
BEGIN_MMU_FTR_SECTION
	bl	slb_allocate_realmode
END_MMU_FTR_SECTION_IFCLR(MMU_FTR_TYPE_RADIX)
#endif

	ld	r10,PACA_EXSLB+EX_LR(r13)
	ld	r3,PACA_EXSLB+EX_R3(r13)
	lwz	r9,PACA_EXSLB+EX_CCR(r13)	/* get saved CR */
	mtlr	r10

	beq	8f		/* if bad address, make full stack frame */

	andi.	r10,r12,MSR_RI	/* check for unrecoverable exception */
	beq-	2f

	/* All done -- return from exception. */

.machine	push
.machine	"power4"
	mtcrf	0x80,r9
	mtcrf	0x02,r9		/* I/D indication is in cr6 */
	mtcrf	0x01,r9		/* slb_allocate uses cr0 and cr7 */
.machine	pop

	RESTORE_PPR_PACA(PACA_EXSLB, r9)
	ld	r9,PACA_EXSLB+EX_R9(r13)
	ld	r10,PACA_EXSLB+EX_R10(r13)
	ld	r11,PACA_EXSLB+EX_R11(r13)
	ld	r12,PACA_EXSLB+EX_R12(r13)
	ld	r13,PACA_EXSLB+EX_R13(r13)
	rfid
	b	.	/* prevent speculative execution */

2:	mfspr	r11,SPRN_SRR0
	LOAD_HANDLER(r10,unrecov_slb)
	mtspr	SPRN_SRR0,r10
	ld	r10,PACAKMSR(r13)
	mtspr	SPRN_SRR1,r10
	rfid
	b	.

8:	mfspr	r11,SPRN_SRR0
	LOAD_HANDLER(r10,bad_addr_slb)
	mtspr	SPRN_SRR0,r10
	ld	r10,PACAKMSR(r13)
	mtspr	SPRN_SRR1,r10
	rfid
	b	.

EXC_COMMON_BEGIN(unrecov_slb)
	EXCEPTION_PROLOG_COMMON(0x4100, PACA_EXSLB)
	RECONCILE_IRQ_STATE(r10, r11)
	bl	save_nvgprs
1:	addi	r3,r1,STACK_FRAME_OVERHEAD
	bl	unrecoverable_exception
	b	1b

EXC_COMMON_BEGIN(bad_addr_slb)
	EXCEPTION_PROLOG_COMMON(0x380, PACA_EXSLB)
	RECONCILE_IRQ_STATE(r10, r11)
	ld	r3, PACA_EXSLB+EX_DAR(r13)
	std	r3, _DAR(r1)
	beq	cr6, 2f
	li	r10, 0x480		/* fix trap number for I-SLB miss */
	std	r10, _TRAP(r1)
2:	bl	save_nvgprs
	addi	r3, r1, STACK_FRAME_OVERHEAD
	bl	slb_miss_bad_addr
	b	ret_from_except

EXC_REAL_BEGIN(hardware_interrupt, 0x500, 0x100)
	.globl hardware_interrupt_hv;
hardware_interrupt_hv:
	BEGIN_FTR_SECTION
		_MASKABLE_EXCEPTION_PSERIES(0x500, hardware_interrupt_common,
					    EXC_HV, SOFTEN_TEST_HV)
	FTR_SECTION_ELSE
		_MASKABLE_EXCEPTION_PSERIES(0x500, hardware_interrupt_common,
					    EXC_STD, SOFTEN_TEST_PR)
	ALT_FTR_SECTION_END_IFSET(CPU_FTR_HVMODE | CPU_FTR_ARCH_206)
EXC_REAL_END(hardware_interrupt, 0x500, 0x100)

EXC_VIRT_BEGIN(hardware_interrupt, 0x4500, 0x100)
	.globl hardware_interrupt_relon_hv;
hardware_interrupt_relon_hv:
	BEGIN_FTR_SECTION
		_MASKABLE_RELON_EXCEPTION_PSERIES(0x500, hardware_interrupt_common, EXC_HV, SOFTEN_TEST_HV)
	FTR_SECTION_ELSE
		_MASKABLE_RELON_EXCEPTION_PSERIES(0x500, hardware_interrupt_common, EXC_STD, SOFTEN_TEST_PR)
	ALT_FTR_SECTION_END_IFSET(CPU_FTR_HVMODE)
EXC_VIRT_END(hardware_interrupt, 0x4500, 0x100)

TRAMP_KVM(PACA_EXGEN, 0x500)
TRAMP_KVM_HV(PACA_EXGEN, 0x500)
EXC_COMMON_ASYNC(hardware_interrupt_common, 0x500, do_IRQ)


EXC_REAL(alignment, 0x600, 0x100)
EXC_VIRT(alignment, 0x4600, 0x100, 0x600)
TRAMP_KVM(PACA_EXGEN, 0x600)
EXC_COMMON_BEGIN(alignment_common)
	mfspr	r10,SPRN_DAR
	std	r10,PACA_EXGEN+EX_DAR(r13)
	mfspr	r10,SPRN_DSISR
	stw	r10,PACA_EXGEN+EX_DSISR(r13)
	EXCEPTION_PROLOG_COMMON(0x600, PACA_EXGEN)
	ld	r3,PACA_EXGEN+EX_DAR(r13)
	lwz	r4,PACA_EXGEN+EX_DSISR(r13)
	std	r3,_DAR(r1)
	std	r4,_DSISR(r1)
	bl	save_nvgprs
	RECONCILE_IRQ_STATE(r10, r11)
	addi	r3,r1,STACK_FRAME_OVERHEAD
	bl	alignment_exception
	b	ret_from_except


EXC_REAL(program_check, 0x700, 0x100)
EXC_VIRT(program_check, 0x4700, 0x100, 0x700)
TRAMP_KVM(PACA_EXGEN, 0x700)
EXC_COMMON_BEGIN(program_check_common)
	EXCEPTION_PROLOG_COMMON(0x700, PACA_EXGEN)
	bl	save_nvgprs
	RECONCILE_IRQ_STATE(r10, r11)
	addi	r3,r1,STACK_FRAME_OVERHEAD
	bl	program_check_exception
	b	ret_from_except


EXC_REAL(fp_unavailable, 0x800, 0x100)
EXC_VIRT(fp_unavailable, 0x4800, 0x100, 0x800)
TRAMP_KVM(PACA_EXGEN, 0x800)
EXC_COMMON_BEGIN(fp_unavailable_common)
	EXCEPTION_PROLOG_COMMON(0x800, PACA_EXGEN)
	bne	1f			/* if from user, just load it up */
	bl	save_nvgprs
	RECONCILE_IRQ_STATE(r10, r11)
	addi	r3,r1,STACK_FRAME_OVERHEAD
	bl	kernel_fp_unavailable_exception
	BUG_OPCODE
1:
#ifdef CONFIG_PPC_TRANSACTIONAL_MEM
BEGIN_FTR_SECTION
	/* Test if 2 TM state bits are zero.  If non-zero (ie. userspace was in
	 * transaction), go do TM stuff
	 */
	rldicl.	r0, r12, (64-MSR_TS_LG), (64-2)
	bne-	2f
END_FTR_SECTION_IFSET(CPU_FTR_TM)
#endif
	bl	load_up_fpu
	b	fast_exception_return
#ifdef CONFIG_PPC_TRANSACTIONAL_MEM
2:	/* User process was in a transaction */
	bl	save_nvgprs
	RECONCILE_IRQ_STATE(r10, r11)
	addi	r3,r1,STACK_FRAME_OVERHEAD
	bl	fp_unavailable_tm
	b	ret_from_except
#endif


EXC_REAL_MASKABLE(decrementer, 0x900, 0x80)
EXC_VIRT_MASKABLE(decrementer, 0x4900, 0x80, 0x900)
TRAMP_KVM(PACA_EXGEN, 0x900)
EXC_COMMON_ASYNC(decrementer_common, 0x900, timer_interrupt)


EXC_REAL_HV(hdecrementer, 0x980, 0x80)
EXC_VIRT_HV(hdecrementer, 0x4980, 0x80, 0x980)
TRAMP_KVM_HV(PACA_EXGEN, 0x980)
EXC_COMMON(hdecrementer_common, 0x980, hdec_interrupt)


EXC_REAL_MASKABLE(doorbell_super, 0xa00, 0x100)
EXC_VIRT_MASKABLE(doorbell_super, 0x4a00, 0x100, 0xa00)
TRAMP_KVM(PACA_EXGEN, 0xa00)
#ifdef CONFIG_PPC_DOORBELL
EXC_COMMON_ASYNC(doorbell_super_common, 0xa00, doorbell_exception)
#else
EXC_COMMON_ASYNC(doorbell_super_common, 0xa00, unknown_exception)
#endif


EXC_REAL(trap_0b, 0xb00, 0x100)
EXC_VIRT(trap_0b, 0x4b00, 0x100, 0xb00)
TRAMP_KVM(PACA_EXGEN, 0xb00)
EXC_COMMON(trap_0b_common, 0xb00, unknown_exception)

#ifdef CONFIG_KVM_BOOK3S_64_HANDLER
	 /*
	  * If CONFIG_KVM_BOOK3S_64_HANDLER is set, save the PPR (on systems
	  * that support it) before changing to HMT_MEDIUM. That allows the KVM
	  * code to save that value into the guest state (it is the guest's PPR
	  * value). Otherwise just change to HMT_MEDIUM as userspace has
	  * already saved the PPR.
	  */
#define SYSCALL_KVMTEST							\
	SET_SCRATCH0(r13);						\
	GET_PACA(r13);							\
	std	r9,PACA_EXGEN+EX_R9(r13);				\
	OPT_GET_SPR(r9, SPRN_PPR, CPU_FTR_HAS_PPR);			\
	HMT_MEDIUM;							\
	std	r10,PACA_EXGEN+EX_R10(r13);				\
	OPT_SAVE_REG_TO_PACA(PACA_EXGEN+EX_PPR, r9, CPU_FTR_HAS_PPR);	\
	mfcr	r9;							\
	KVMTEST_PR(0xc00);						\
	GET_SCRATCH0(r13)

#else
#define SYSCALL_KVMTEST							\
	HMT_MEDIUM
#endif
	
#define LOAD_SYSCALL_HANDLER(reg)					\
	__LOAD_HANDLER(reg, system_call_common)

/* Syscall routine is used twice, in reloc-off and reloc-on paths */
#define SYSCALL_PSERIES_1 					\
BEGIN_FTR_SECTION						\
	cmpdi	r0,0x1ebe ; 					\
	beq-	1f ;						\
END_FTR_SECTION_IFSET(CPU_FTR_REAL_LE)				\
	mr	r9,r13 ;					\
	GET_PACA(r13) ;						\
	mfspr	r11,SPRN_SRR0 ;					\
0:

#define SYSCALL_PSERIES_2_RFID 					\
	mfspr	r12,SPRN_SRR1 ;					\
	LOAD_SYSCALL_HANDLER(r10) ; 				\
	mtspr	SPRN_SRR0,r10 ; 				\
	ld	r10,PACAKMSR(r13) ;				\
	mtspr	SPRN_SRR1,r10 ; 				\
	rfid ; 							\
	b	. ;	/* prevent speculative execution */

#define SYSCALL_PSERIES_3					\
	/* Fast LE/BE switch system call */			\
1:	mfspr	r12,SPRN_SRR1 ;					\
	xori	r12,r12,MSR_LE ;				\
	mtspr	SPRN_SRR1,r12 ;					\
	rfid ;		/* return to userspace */		\
	b	. ;	/* prevent speculative execution */

#if defined(CONFIG_RELOCATABLE)
	/*
	 * We can't branch directly so we do it via the CTR which
	 * is volatile across system calls.
	 */
#define SYSCALL_PSERIES_2_DIRECT				\
	LOAD_SYSCALL_HANDLER(r12) ;				\
	mtctr	r12 ;						\
	mfspr	r12,SPRN_SRR1 ;					\
	li	r10,MSR_RI ;					\
	mtmsrd 	r10,1 ;						\
	bctr ;
#else
	/* We can branch directly */
#define SYSCALL_PSERIES_2_DIRECT				\
	mfspr	r12,SPRN_SRR1 ;					\
	li	r10,MSR_RI ;					\
	mtmsrd 	r10,1 ;			/* Set RI (EE=0) */	\
	b	system_call_common ;
#endif

<<<<<<< HEAD
EXC_REAL_BEGIN(system_call, 0xc00, 0x100)
	 /*
	  * If CONFIG_KVM_BOOK3S_64_HANDLER is set, save the PPR (on systems
	  * that support it) before changing to HMT_MEDIUM. That allows the KVM
	  * code to save that value into the guest state (it is the guest's PPR
	  * value). Otherwise just change to HMT_MEDIUM as userspace has
	  * already saved the PPR.
	  */
#ifdef CONFIG_KVM_BOOK3S_64_HANDLER
	SET_SCRATCH0(r13)
	GET_PACA(r13)
	std	r9,PACA_EXGEN+EX_R9(r13)
	OPT_GET_SPR(r9, SPRN_PPR, CPU_FTR_HAS_PPR);
	HMT_MEDIUM;
	std	r10,PACA_EXGEN+EX_R10(r13)
	OPT_SAVE_REG_TO_PACA(PACA_EXGEN+EX_PPR, r9, CPU_FTR_HAS_PPR);
	mfcr	r9
	KVMTEST_PR(0xc00)
	GET_SCRATCH0(r13)
#else
	HMT_MEDIUM;
#endif
=======
EXC_REAL_BEGIN(system_call, 0xc00, 0xd00)
	SYSCALL_KVMTEST
>>>>>>> ab9bad0e
	SYSCALL_PSERIES_1
	SYSCALL_PSERIES_2_RFID
	SYSCALL_PSERIES_3
EXC_REAL_END(system_call, 0xc00, 0x100)

<<<<<<< HEAD
EXC_VIRT_BEGIN(system_call, 0x4c00, 0x100)
	HMT_MEDIUM
=======
EXC_VIRT_BEGIN(system_call, 0x4c00, 0x4d00)
	SYSCALL_KVMTEST
>>>>>>> ab9bad0e
	SYSCALL_PSERIES_1
	SYSCALL_PSERIES_2_DIRECT
	SYSCALL_PSERIES_3
EXC_VIRT_END(system_call, 0x4c00, 0x100)

TRAMP_KVM(PACA_EXGEN, 0xc00)


EXC_REAL(single_step, 0xd00, 0x100)
EXC_VIRT(single_step, 0x4d00, 0x100, 0xd00)
TRAMP_KVM(PACA_EXGEN, 0xd00)
EXC_COMMON(single_step_common, 0xd00, single_step_exception)

<<<<<<< HEAD
EXC_REAL_OOL_HV(h_data_storage, 0xe00, 0x20)
EXC_VIRT_NONE(0x4e00, 0x20)
=======
EXC_REAL_OOL_HV(h_data_storage, 0xe00, 0xe20)
EXC_VIRT_OOL_HV(h_data_storage, 0x4e00, 0x4e20, 0xe00)
>>>>>>> ab9bad0e
TRAMP_KVM_HV_SKIP(PACA_EXGEN, 0xe00)
EXC_COMMON_BEGIN(h_data_storage_common)
	mfspr   r10,SPRN_HDAR
	std     r10,PACA_EXGEN+EX_DAR(r13)
	mfspr   r10,SPRN_HDSISR
	stw     r10,PACA_EXGEN+EX_DSISR(r13)
	EXCEPTION_PROLOG_COMMON(0xe00, PACA_EXGEN)
	bl      save_nvgprs
	RECONCILE_IRQ_STATE(r10, r11)
	addi    r3,r1,STACK_FRAME_OVERHEAD
	bl      unknown_exception
	b       ret_from_except


<<<<<<< HEAD
EXC_REAL_OOL_HV(h_instr_storage, 0xe20, 0x20)
EXC_VIRT_NONE(0x4e20, 0x20)
=======
EXC_REAL_OOL_HV(h_instr_storage, 0xe20, 0xe40)
EXC_VIRT_OOL_HV(h_instr_storage, 0x4e20, 0x4e40, 0xe20)
>>>>>>> ab9bad0e
TRAMP_KVM_HV(PACA_EXGEN, 0xe20)
EXC_COMMON(h_instr_storage_common, 0xe20, unknown_exception)


EXC_REAL_OOL_HV(emulation_assist, 0xe40, 0x20)
EXC_VIRT_OOL_HV(emulation_assist, 0x4e40, 0x20, 0xe40)
TRAMP_KVM_HV(PACA_EXGEN, 0xe40)
EXC_COMMON(emulation_assist_common, 0xe40, emulation_assist_interrupt)


/*
 * hmi_exception trampoline is a special case. It jumps to hmi_exception_early
 * first, and then eventaully from there to the trampoline to get into virtual
 * mode.
 */
__EXC_REAL_OOL_HV_DIRECT(hmi_exception, 0xe60, 0x20, hmi_exception_early)
__TRAMP_REAL_OOL_MASKABLE_HV(hmi_exception, 0xe60)
EXC_VIRT_NONE(0x4e60, 0x20)
TRAMP_KVM_HV(PACA_EXGEN, 0xe60)
TRAMP_REAL_BEGIN(hmi_exception_early)
	EXCEPTION_PROLOG_1(PACA_EXGEN, KVMTEST_HV, 0xe60)
	mr	r10,r1			/* Save r1			*/
	ld	r1,PACAEMERGSP(r13)	/* Use emergency stack		*/
	subi	r1,r1,INT_FRAME_SIZE	/* alloc stack frame		*/
	std	r9,_CCR(r1)		/* save CR in stackframe	*/
	mfspr	r11,SPRN_HSRR0		/* Save HSRR0 */
	std	r11,_NIP(r1)		/* save HSRR0 in stackframe	*/
	mfspr	r12,SPRN_HSRR1		/* Save SRR1 */
	std	r12,_MSR(r1)		/* save SRR1 in stackframe	*/
	std	r10,0(r1)		/* make stack chain pointer	*/
	std	r0,GPR0(r1)		/* save r0 in stackframe	*/
	std	r10,GPR1(r1)		/* save r1 in stackframe	*/
	EXCEPTION_PROLOG_COMMON_2(PACA_EXGEN)
	EXCEPTION_PROLOG_COMMON_3(0xe60)
	addi	r3,r1,STACK_FRAME_OVERHEAD
	BRANCH_LINK_TO_FAR(r4, hmi_exception_realmode)
	/* Windup the stack. */
	/* Move original HSRR0 and HSRR1 into the respective regs */
	ld	r9,_MSR(r1)
	mtspr	SPRN_HSRR1,r9
	ld	r3,_NIP(r1)
	mtspr	SPRN_HSRR0,r3
	ld	r9,_CTR(r1)
	mtctr	r9
	ld	r9,_XER(r1)
	mtxer	r9
	ld	r9,_LINK(r1)
	mtlr	r9
	REST_GPR(0, r1)
	REST_8GPRS(2, r1)
	REST_GPR(10, r1)
	ld	r11,_CCR(r1)
	mtcr	r11
	REST_GPR(11, r1)
	REST_2GPRS(12, r1)
	/* restore original r1. */
	ld	r1,GPR1(r1)

	/*
	 * Go to virtual mode and pull the HMI event information from
	 * firmware.
	 */
	.globl hmi_exception_after_realmode
hmi_exception_after_realmode:
	SET_SCRATCH0(r13)
	EXCEPTION_PROLOG_0(PACA_EXGEN)
	b	tramp_real_hmi_exception

EXC_COMMON_ASYNC(hmi_exception_common, 0xe60, handle_hmi_exception)


EXC_REAL_OOL_MASKABLE_HV(h_doorbell, 0xe80, 0x20)
EXC_VIRT_OOL_MASKABLE_HV(h_doorbell, 0x4e80, 0x20, 0xe80)
TRAMP_KVM_HV(PACA_EXGEN, 0xe80)
#ifdef CONFIG_PPC_DOORBELL
EXC_COMMON_ASYNC(h_doorbell_common, 0xe80, doorbell_exception)
#else
EXC_COMMON_ASYNC(h_doorbell_common, 0xe80, unknown_exception)
#endif


EXC_REAL_OOL_MASKABLE_HV(h_virt_irq, 0xea0, 0x20)
EXC_VIRT_OOL_MASKABLE_HV(h_virt_irq, 0x4ea0, 0x20, 0xea0)
TRAMP_KVM_HV(PACA_EXGEN, 0xea0)
EXC_COMMON_ASYNC(h_virt_irq_common, 0xea0, do_IRQ)


EXC_REAL_NONE(0xec0, 0x20)
EXC_VIRT_NONE(0x4ec0, 0x20)
EXC_REAL_NONE(0xee0, 0x20)
EXC_VIRT_NONE(0x4ee0, 0x20)


EXC_REAL_OOL(performance_monitor, 0xf00, 0x20)
EXC_VIRT_OOL(performance_monitor, 0x4f00, 0x20, 0xf00)
TRAMP_KVM(PACA_EXGEN, 0xf00)
EXC_COMMON_ASYNC(performance_monitor_common, 0xf00, performance_monitor_exception)


EXC_REAL_OOL(altivec_unavailable, 0xf20, 0x20)
EXC_VIRT_OOL(altivec_unavailable, 0x4f20, 0x20, 0xf20)
TRAMP_KVM(PACA_EXGEN, 0xf20)
EXC_COMMON_BEGIN(altivec_unavailable_common)
	EXCEPTION_PROLOG_COMMON(0xf20, PACA_EXGEN)
#ifdef CONFIG_ALTIVEC
BEGIN_FTR_SECTION
	beq	1f
#ifdef CONFIG_PPC_TRANSACTIONAL_MEM
  BEGIN_FTR_SECTION_NESTED(69)
	/* Test if 2 TM state bits are zero.  If non-zero (ie. userspace was in
	 * transaction), go do TM stuff
	 */
	rldicl.	r0, r12, (64-MSR_TS_LG), (64-2)
	bne-	2f
  END_FTR_SECTION_NESTED(CPU_FTR_TM, CPU_FTR_TM, 69)
#endif
	bl	load_up_altivec
	b	fast_exception_return
#ifdef CONFIG_PPC_TRANSACTIONAL_MEM
2:	/* User process was in a transaction */
	bl	save_nvgprs
	RECONCILE_IRQ_STATE(r10, r11)
	addi	r3,r1,STACK_FRAME_OVERHEAD
	bl	altivec_unavailable_tm
	b	ret_from_except
#endif
1:
END_FTR_SECTION_IFSET(CPU_FTR_ALTIVEC)
#endif
	bl	save_nvgprs
	RECONCILE_IRQ_STATE(r10, r11)
	addi	r3,r1,STACK_FRAME_OVERHEAD
	bl	altivec_unavailable_exception
	b	ret_from_except


EXC_REAL_OOL(vsx_unavailable, 0xf40, 0x20)
EXC_VIRT_OOL(vsx_unavailable, 0x4f40, 0x20, 0xf40)
TRAMP_KVM(PACA_EXGEN, 0xf40)
EXC_COMMON_BEGIN(vsx_unavailable_common)
	EXCEPTION_PROLOG_COMMON(0xf40, PACA_EXGEN)
#ifdef CONFIG_VSX
BEGIN_FTR_SECTION
	beq	1f
#ifdef CONFIG_PPC_TRANSACTIONAL_MEM
  BEGIN_FTR_SECTION_NESTED(69)
	/* Test if 2 TM state bits are zero.  If non-zero (ie. userspace was in
	 * transaction), go do TM stuff
	 */
	rldicl.	r0, r12, (64-MSR_TS_LG), (64-2)
	bne-	2f
  END_FTR_SECTION_NESTED(CPU_FTR_TM, CPU_FTR_TM, 69)
#endif
	b	load_up_vsx
#ifdef CONFIG_PPC_TRANSACTIONAL_MEM
2:	/* User process was in a transaction */
	bl	save_nvgprs
	RECONCILE_IRQ_STATE(r10, r11)
	addi	r3,r1,STACK_FRAME_OVERHEAD
	bl	vsx_unavailable_tm
	b	ret_from_except
#endif
1:
END_FTR_SECTION_IFSET(CPU_FTR_VSX)
#endif
	bl	save_nvgprs
	RECONCILE_IRQ_STATE(r10, r11)
	addi	r3,r1,STACK_FRAME_OVERHEAD
	bl	vsx_unavailable_exception
	b	ret_from_except


EXC_REAL_OOL(facility_unavailable, 0xf60, 0x20)
EXC_VIRT_OOL(facility_unavailable, 0x4f60, 0x20, 0xf60)
TRAMP_KVM(PACA_EXGEN, 0xf60)
EXC_COMMON(facility_unavailable_common, 0xf60, facility_unavailable_exception)


EXC_REAL_OOL_HV(h_facility_unavailable, 0xf80, 0x20)
EXC_VIRT_OOL_HV(h_facility_unavailable, 0x4f80, 0x20, 0xf80)
TRAMP_KVM_HV(PACA_EXGEN, 0xf80)
EXC_COMMON(h_facility_unavailable_common, 0xf80, facility_unavailable_exception)


EXC_REAL_NONE(0xfa0, 0x20)
EXC_VIRT_NONE(0x4fa0, 0x20)
EXC_REAL_NONE(0xfc0, 0x20)
EXC_VIRT_NONE(0x4fc0, 0x20)
EXC_REAL_NONE(0xfe0, 0x20)
EXC_VIRT_NONE(0x4fe0, 0x20)

EXC_REAL_NONE(0x1000, 0x100)
EXC_VIRT_NONE(0x5000, 0x100)
EXC_REAL_NONE(0x1100, 0x100)
EXC_VIRT_NONE(0x5100, 0x100)

#ifdef CONFIG_CBE_RAS
EXC_REAL_HV(cbe_system_error, 0x1200, 0x100)
EXC_VIRT_NONE(0x5200, 0x100)
TRAMP_KVM_HV_SKIP(PACA_EXGEN, 0x1200)
EXC_COMMON(cbe_system_error_common, 0x1200, cbe_system_error_exception)
#else /* CONFIG_CBE_RAS */
EXC_REAL_NONE(0x1200, 0x100)
EXC_VIRT_NONE(0x5200, 0x100)
#endif


EXC_REAL(instruction_breakpoint, 0x1300, 0x100)
EXC_VIRT(instruction_breakpoint, 0x5300, 0x100, 0x1300)
TRAMP_KVM_SKIP(PACA_EXGEN, 0x1300)
EXC_COMMON(instruction_breakpoint_common, 0x1300, instruction_breakpoint_exception)

EXC_REAL_NONE(0x1400, 0x100)
EXC_VIRT_NONE(0x5400, 0x100)

EXC_REAL_BEGIN(denorm_exception_hv, 0x1500, 0x100)
	mtspr	SPRN_SPRG_HSCRATCH0,r13
	EXCEPTION_PROLOG_0(PACA_EXGEN)
	EXCEPTION_PROLOG_1(PACA_EXGEN, NOTEST, 0x1500)

#ifdef CONFIG_PPC_DENORMALISATION
	mfspr	r10,SPRN_HSRR1
	mfspr	r11,SPRN_HSRR0		/* save HSRR0 */
	andis.	r10,r10,(HSRR1_DENORM)@h /* denorm? */
	addi	r11,r11,-4		/* HSRR0 is next instruction */
	bne+	denorm_assist
#endif

	KVMTEST_PR(0x1500)
	EXCEPTION_PROLOG_PSERIES_1(denorm_common, EXC_HV)
EXC_REAL_END(denorm_exception_hv, 0x1500, 0x100)

#ifdef CONFIG_PPC_DENORMALISATION
EXC_VIRT_BEGIN(denorm_exception, 0x5500, 0x100)
	b	exc_real_0x1500_denorm_exception_hv
EXC_VIRT_END(denorm_exception, 0x5500, 0x100)
#else
EXC_VIRT_NONE(0x5500, 0x100)
#endif

TRAMP_KVM_SKIP(PACA_EXGEN, 0x1500)

#ifdef CONFIG_PPC_DENORMALISATION
TRAMP_REAL_BEGIN(denorm_assist)
BEGIN_FTR_SECTION
/*
 * To denormalise we need to move a copy of the register to itself.
 * For POWER6 do that here for all FP regs.
 */
	mfmsr	r10
	ori	r10,r10,(MSR_FP|MSR_FE0|MSR_FE1)
	xori	r10,r10,(MSR_FE0|MSR_FE1)
	mtmsrd	r10
	sync

#define FMR2(n)  fmr (n), (n) ; fmr n+1, n+1
#define FMR4(n)  FMR2(n) ; FMR2(n+2)
#define FMR8(n)  FMR4(n) ; FMR4(n+4)
#define FMR16(n) FMR8(n) ; FMR8(n+8)
#define FMR32(n) FMR16(n) ; FMR16(n+16)
	FMR32(0)

FTR_SECTION_ELSE
/*
 * To denormalise we need to move a copy of the register to itself.
 * For POWER7 do that here for the first 32 VSX registers only.
 */
	mfmsr	r10
	oris	r10,r10,MSR_VSX@h
	mtmsrd	r10
	sync

#define XVCPSGNDP2(n) XVCPSGNDP(n,n,n) ; XVCPSGNDP(n+1,n+1,n+1)
#define XVCPSGNDP4(n) XVCPSGNDP2(n) ; XVCPSGNDP2(n+2)
#define XVCPSGNDP8(n) XVCPSGNDP4(n) ; XVCPSGNDP4(n+4)
#define XVCPSGNDP16(n) XVCPSGNDP8(n) ; XVCPSGNDP8(n+8)
#define XVCPSGNDP32(n) XVCPSGNDP16(n) ; XVCPSGNDP16(n+16)
	XVCPSGNDP32(0)

ALT_FTR_SECTION_END_IFCLR(CPU_FTR_ARCH_206)

BEGIN_FTR_SECTION
	b	denorm_done
END_FTR_SECTION_IFCLR(CPU_FTR_ARCH_207S)
/*
 * To denormalise we need to move a copy of the register to itself.
 * For POWER8 we need to do that for all 64 VSX registers
 */
	XVCPSGNDP32(32)
denorm_done:
	mtspr	SPRN_HSRR0,r11
	mtcrf	0x80,r9
	ld	r9,PACA_EXGEN+EX_R9(r13)
	RESTORE_PPR_PACA(PACA_EXGEN, r10)
BEGIN_FTR_SECTION
	ld	r10,PACA_EXGEN+EX_CFAR(r13)
	mtspr	SPRN_CFAR,r10
END_FTR_SECTION_IFSET(CPU_FTR_CFAR)
	ld	r10,PACA_EXGEN+EX_R10(r13)
	ld	r11,PACA_EXGEN+EX_R11(r13)
	ld	r12,PACA_EXGEN+EX_R12(r13)
	ld	r13,PACA_EXGEN+EX_R13(r13)
	HRFID
	b	.
#endif

EXC_COMMON_HV(denorm_common, 0x1500, unknown_exception)


#ifdef CONFIG_CBE_RAS
EXC_REAL_HV(cbe_maintenance, 0x1600, 0x100)
EXC_VIRT_NONE(0x5600, 0x100)
TRAMP_KVM_HV_SKIP(PACA_EXGEN, 0x1600)
EXC_COMMON(cbe_maintenance_common, 0x1600, cbe_maintenance_exception)
#else /* CONFIG_CBE_RAS */
EXC_REAL_NONE(0x1600, 0x100)
EXC_VIRT_NONE(0x5600, 0x100)
#endif


EXC_REAL(altivec_assist, 0x1700, 0x100)
EXC_VIRT(altivec_assist, 0x5700, 0x100, 0x1700)
TRAMP_KVM(PACA_EXGEN, 0x1700)
#ifdef CONFIG_ALTIVEC
EXC_COMMON(altivec_assist_common, 0x1700, altivec_assist_exception)
#else
EXC_COMMON(altivec_assist_common, 0x1700, unknown_exception)
#endif


#ifdef CONFIG_CBE_RAS
EXC_REAL_HV(cbe_thermal, 0x1800, 0x100)
EXC_VIRT_NONE(0x5800, 0x100)
TRAMP_KVM_HV_SKIP(PACA_EXGEN, 0x1800)
EXC_COMMON(cbe_thermal_common, 0x1800, cbe_thermal_exception)
#else /* CONFIG_CBE_RAS */
EXC_REAL_NONE(0x1800, 0x100)
EXC_VIRT_NONE(0x5800, 0x100)
#endif


/*
 * An interrupt came in while soft-disabled. We set paca->irq_happened, then:
 * - If it was a decrementer interrupt, we bump the dec to max and and return.
 * - If it was a doorbell we return immediately since doorbells are edge
 *   triggered and won't automatically refire.
 * - If it was a HMI we return immediately since we handled it in realmode
 *   and it won't refire.
 * - else we hard disable and return.
 * This is called with r10 containing the value to OR to the paca field.
 */
#define MASKED_INTERRUPT(_H)				\
masked_##_H##interrupt:					\
	std	r11,PACA_EXGEN+EX_R11(r13);		\
	lbz	r11,PACAIRQHAPPENED(r13);		\
	or	r11,r11,r10;				\
	stb	r11,PACAIRQHAPPENED(r13);		\
	cmpwi	r10,PACA_IRQ_DEC;			\
	bne	1f;					\
	lis	r10,0x7fff;				\
	ori	r10,r10,0xffff;				\
	mtspr	SPRN_DEC,r10;				\
	b	2f;					\
1:	cmpwi	r10,PACA_IRQ_DBELL;			\
	beq	2f;					\
	cmpwi	r10,PACA_IRQ_HMI;			\
	beq	2f;					\
	mfspr	r10,SPRN_##_H##SRR1;			\
	rldicl	r10,r10,48,1; /* clear MSR_EE */	\
	rotldi	r10,r10,16;				\
	mtspr	SPRN_##_H##SRR1,r10;			\
2:	mtcrf	0x80,r9;				\
	ld	r9,PACA_EXGEN+EX_R9(r13);		\
	ld	r10,PACA_EXGEN+EX_R10(r13);		\
	ld	r11,PACA_EXGEN+EX_R11(r13);		\
	GET_SCRATCH0(r13);				\
	##_H##rfid;					\
	b	.

/*
 * Real mode exceptions actually use this too, but alternate
 * instruction code patches (which end up in the common .text area)
 * cannot reach these if they are put there.
 */
USE_FIXED_SECTION(virt_trampolines)
	MASKED_INTERRUPT()
	MASKED_INTERRUPT(H)

#ifdef CONFIG_KVM_BOOK3S_64_HANDLER
TRAMP_REAL_BEGIN(kvmppc_skip_interrupt)
	/*
	 * Here all GPRs are unchanged from when the interrupt happened
	 * except for r13, which is saved in SPRG_SCRATCH0.
	 */
	mfspr	r13, SPRN_SRR0
	addi	r13, r13, 4
	mtspr	SPRN_SRR0, r13
	GET_SCRATCH0(r13)
	rfid
	b	.

TRAMP_REAL_BEGIN(kvmppc_skip_Hinterrupt)
	/*
	 * Here all GPRs are unchanged from when the interrupt happened
	 * except for r13, which is saved in SPRG_SCRATCH0.
	 */
	mfspr	r13, SPRN_HSRR0
	addi	r13, r13, 4
	mtspr	SPRN_HSRR0, r13
	GET_SCRATCH0(r13)
	hrfid
	b	.
#endif

/*
 * Ensure that any handlers that get invoked from the exception prologs
 * above are below the first 64KB (0x10000) of the kernel image because
 * the prologs assemble the addresses of these handlers using the
 * LOAD_HANDLER macro, which uses an ori instruction.
 */

/*** Common interrupt handlers ***/


	/*
	 * Relocation-on interrupts: A subset of the interrupts can be delivered
	 * with IR=1/DR=1, if AIL==2 and MSR.HV won't be changed by delivering
	 * it.  Addresses are the same as the original interrupt addresses, but
	 * offset by 0xc000000000004000.
	 * It's impossible to receive interrupts below 0x300 via this mechanism.
	 * KVM: None of these traps are from the guest ; anything that escalated
	 * to HV=1 from HV=0 is delivered via real mode handlers.
	 */

	/*
	 * This uses the standard macro, since the original 0x300 vector
	 * only has extra guff for STAB-based processors -- which never
	 * come here.
	 */

EXC_COMMON_BEGIN(ppc64_runlatch_on_trampoline)
	b	__ppc64_runlatch_on

USE_FIXED_SECTION(virt_trampolines)
	/*
	 * The __end_interrupts marker must be past the out-of-line (OOL)
	 * handlers, so that they are copied to real address 0x100 when running
	 * a relocatable kernel. This ensures they can be reached from the short
	 * trampoline handlers (like 0x4f00, 0x4f20, etc.) which branch
	 * directly, without using LOAD_HANDLER().
	 */
	.align	7
	.globl	__end_interrupts
__end_interrupts:
DEFINE_FIXED_SYMBOL(__end_interrupts)

#ifdef CONFIG_PPC_970_NAP
EXC_COMMON_BEGIN(power4_fixup_nap)
	andc	r9,r9,r10
	std	r9,TI_LOCAL_FLAGS(r11)
	ld	r10,_LINK(r1)		/* make idle task do the */
	std	r10,_NIP(r1)		/* equivalent of a blr */
	blr
#endif

CLOSE_FIXED_SECTION(real_vectors);
CLOSE_FIXED_SECTION(real_trampolines);
CLOSE_FIXED_SECTION(virt_vectors);
CLOSE_FIXED_SECTION(virt_trampolines);

USE_TEXT_SECTION()

/*
 * Hash table stuff
 */
	.balign	IFETCH_ALIGN_BYTES
do_hash_page:
#ifdef CONFIG_PPC_STD_MMU_64
	andis.	r0,r4,0xa410		/* weird error? */
	bne-	handle_page_fault	/* if not, try to insert a HPTE */
	andis.  r0,r4,DSISR_DABRMATCH@h
	bne-    handle_dabr_fault
	CURRENT_THREAD_INFO(r11, r1)
	lwz	r0,TI_PREEMPT(r11)	/* If we're in an "NMI" */
	andis.	r0,r0,NMI_MASK@h	/* (i.e. an irq when soft-disabled) */
	bne	77f			/* then don't call hash_page now */

	/*
	 * r3 contains the faulting address
	 * r4 msr
	 * r5 contains the trap number
	 * r6 contains dsisr
	 *
	 * at return r3 = 0 for success, 1 for page fault, negative for error
	 */
        mr 	r4,r12
	ld      r6,_DSISR(r1)
	bl	__hash_page		/* build HPTE if possible */
        cmpdi	r3,0			/* see if __hash_page succeeded */

	/* Success */
	beq	fast_exc_return_irq	/* Return from exception on success */

	/* Error */
	blt-	13f
#endif /* CONFIG_PPC_STD_MMU_64 */

/* Here we have a page fault that hash_page can't handle. */
handle_page_fault:
11:	ld	r4,_DAR(r1)
	ld	r5,_DSISR(r1)
	addi	r3,r1,STACK_FRAME_OVERHEAD
	bl	do_page_fault
	cmpdi	r3,0
	beq+	12f
	bl	save_nvgprs
	mr	r5,r3
	addi	r3,r1,STACK_FRAME_OVERHEAD
	lwz	r4,_DAR(r1)
	bl	bad_page_fault
	b	ret_from_except

/* We have a data breakpoint exception - handle it */
handle_dabr_fault:
	bl	save_nvgprs
	ld      r4,_DAR(r1)
	ld      r5,_DSISR(r1)
	addi    r3,r1,STACK_FRAME_OVERHEAD
	bl      do_break
12:	b       ret_from_except_lite


#ifdef CONFIG_PPC_STD_MMU_64
/* We have a page fault that hash_page could handle but HV refused
 * the PTE insertion
 */
13:	bl	save_nvgprs
	mr	r5,r3
	addi	r3,r1,STACK_FRAME_OVERHEAD
	ld	r4,_DAR(r1)
	bl	low_hash_fault
	b	ret_from_except
#endif

/*
 * We come here as a result of a DSI at a point where we don't want
 * to call hash_page, such as when we are accessing memory (possibly
 * user memory) inside a PMU interrupt that occurred while interrupts
 * were soft-disabled.  We want to invoke the exception handler for
 * the access, or panic if there isn't a handler.
 */
77:	bl	save_nvgprs
	mr	r4,r3
	addi	r3,r1,STACK_FRAME_OVERHEAD
	li	r5,SIGSEGV
	bl	bad_page_fault
	b	ret_from_except

/*
 * Here we have detected that the kernel stack pointer is bad.
 * R9 contains the saved CR, r13 points to the paca,
 * r10 contains the (bad) kernel stack pointer,
 * r11 and r12 contain the saved SRR0 and SRR1.
 * We switch to using an emergency stack, save the registers there,
 * and call kernel_bad_stack(), which panics.
 */
bad_stack:
	ld	r1,PACAEMERGSP(r13)
	subi	r1,r1,64+INT_FRAME_SIZE
	std	r9,_CCR(r1)
	std	r10,GPR1(r1)
	std	r11,_NIP(r1)
	std	r12,_MSR(r1)
	mfspr	r11,SPRN_DAR
	mfspr	r12,SPRN_DSISR
	std	r11,_DAR(r1)
	std	r12,_DSISR(r1)
	mflr	r10
	mfctr	r11
	mfxer	r12
	std	r10,_LINK(r1)
	std	r11,_CTR(r1)
	std	r12,_XER(r1)
	SAVE_GPR(0,r1)
	SAVE_GPR(2,r1)
	ld	r10,EX_R3(r3)
	std	r10,GPR3(r1)
	SAVE_GPR(4,r1)
	SAVE_4GPRS(5,r1)
	ld	r9,EX_R9(r3)
	ld	r10,EX_R10(r3)
	SAVE_2GPRS(9,r1)
	ld	r9,EX_R11(r3)
	ld	r10,EX_R12(r3)
	ld	r11,EX_R13(r3)
	std	r9,GPR11(r1)
	std	r10,GPR12(r1)
	std	r11,GPR13(r1)
BEGIN_FTR_SECTION
	ld	r10,EX_CFAR(r3)
	std	r10,ORIG_GPR3(r1)
END_FTR_SECTION_IFSET(CPU_FTR_CFAR)
	SAVE_8GPRS(14,r1)
	SAVE_10GPRS(22,r1)
	lhz	r12,PACA_TRAP_SAVE(r13)
	std	r12,_TRAP(r1)
	addi	r11,r1,INT_FRAME_SIZE
	std	r11,0(r1)
	li	r12,0
	std	r12,0(r11)
	ld	r2,PACATOC(r13)
	ld	r11,exception_marker@toc(r2)
	std	r12,RESULT(r1)
	std	r11,STACK_FRAME_OVERHEAD-16(r1)
1:	addi	r3,r1,STACK_FRAME_OVERHEAD
	bl	kernel_bad_stack
	b	1b

/*
 * Called from arch_local_irq_enable when an interrupt needs
 * to be resent. r3 contains 0x500, 0x900, 0xa00 or 0xe80 to indicate
 * which kind of interrupt. MSR:EE is already off. We generate a
 * stackframe like if a real interrupt had happened.
 *
 * Note: While MSR:EE is off, we need to make sure that _MSR
 * in the generated frame has EE set to 1 or the exception
 * handler will not properly re-enable them.
 */
_GLOBAL(__replay_interrupt)
	/* We are going to jump to the exception common code which
	 * will retrieve various register values from the PACA which
	 * we don't give a damn about, so we don't bother storing them.
	 */
	mfmsr	r12
	mflr	r11
	mfcr	r9
	ori	r12,r12,MSR_EE
	cmpwi	r3,0x900
	beq	decrementer_common
	cmpwi	r3,0x500
	beq	hardware_interrupt_common
BEGIN_FTR_SECTION
	cmpwi	r3,0xe80
	beq	h_doorbell_common
	cmpwi	r3,0xea0
	beq	h_virt_irq_common
	cmpwi	r3,0xe60
	beq	hmi_exception_common
FTR_SECTION_ELSE
	cmpwi	r3,0xa00
	beq	doorbell_super_common
ALT_FTR_SECTION_END_IFSET(CPU_FTR_HVMODE)
	blr<|MERGE_RESOLUTION|>--- conflicted
+++ resolved
@@ -907,45 +907,15 @@
 	b	system_call_common ;
 #endif
 
-<<<<<<< HEAD
 EXC_REAL_BEGIN(system_call, 0xc00, 0x100)
-	 /*
-	  * If CONFIG_KVM_BOOK3S_64_HANDLER is set, save the PPR (on systems
-	  * that support it) before changing to HMT_MEDIUM. That allows the KVM
-	  * code to save that value into the guest state (it is the guest's PPR
-	  * value). Otherwise just change to HMT_MEDIUM as userspace has
-	  * already saved the PPR.
-	  */
-#ifdef CONFIG_KVM_BOOK3S_64_HANDLER
-	SET_SCRATCH0(r13)
-	GET_PACA(r13)
-	std	r9,PACA_EXGEN+EX_R9(r13)
-	OPT_GET_SPR(r9, SPRN_PPR, CPU_FTR_HAS_PPR);
-	HMT_MEDIUM;
-	std	r10,PACA_EXGEN+EX_R10(r13)
-	OPT_SAVE_REG_TO_PACA(PACA_EXGEN+EX_PPR, r9, CPU_FTR_HAS_PPR);
-	mfcr	r9
-	KVMTEST_PR(0xc00)
-	GET_SCRATCH0(r13)
-#else
-	HMT_MEDIUM;
-#endif
-=======
-EXC_REAL_BEGIN(system_call, 0xc00, 0xd00)
 	SYSCALL_KVMTEST
->>>>>>> ab9bad0e
 	SYSCALL_PSERIES_1
 	SYSCALL_PSERIES_2_RFID
 	SYSCALL_PSERIES_3
 EXC_REAL_END(system_call, 0xc00, 0x100)
 
-<<<<<<< HEAD
 EXC_VIRT_BEGIN(system_call, 0x4c00, 0x100)
-	HMT_MEDIUM
-=======
-EXC_VIRT_BEGIN(system_call, 0x4c00, 0x4d00)
 	SYSCALL_KVMTEST
->>>>>>> ab9bad0e
 	SYSCALL_PSERIES_1
 	SYSCALL_PSERIES_2_DIRECT
 	SYSCALL_PSERIES_3
@@ -959,13 +929,8 @@
 TRAMP_KVM(PACA_EXGEN, 0xd00)
 EXC_COMMON(single_step_common, 0xd00, single_step_exception)
 
-<<<<<<< HEAD
 EXC_REAL_OOL_HV(h_data_storage, 0xe00, 0x20)
-EXC_VIRT_NONE(0x4e00, 0x20)
-=======
-EXC_REAL_OOL_HV(h_data_storage, 0xe00, 0xe20)
-EXC_VIRT_OOL_HV(h_data_storage, 0x4e00, 0x4e20, 0xe00)
->>>>>>> ab9bad0e
+EXC_VIRT_OOL_HV(h_data_storage, 0x4e00, 0x20, 0xe00)
 TRAMP_KVM_HV_SKIP(PACA_EXGEN, 0xe00)
 EXC_COMMON_BEGIN(h_data_storage_common)
 	mfspr   r10,SPRN_HDAR
@@ -980,13 +945,8 @@
 	b       ret_from_except
 
 
-<<<<<<< HEAD
 EXC_REAL_OOL_HV(h_instr_storage, 0xe20, 0x20)
-EXC_VIRT_NONE(0x4e20, 0x20)
-=======
-EXC_REAL_OOL_HV(h_instr_storage, 0xe20, 0xe40)
-EXC_VIRT_OOL_HV(h_instr_storage, 0x4e20, 0x4e40, 0xe20)
->>>>>>> ab9bad0e
+EXC_VIRT_OOL_HV(h_instr_storage, 0x4e20, 0x20, 0xe20)
 TRAMP_KVM_HV(PACA_EXGEN, 0xe20)
 EXC_COMMON(h_instr_storage_common, 0xe20, unknown_exception)
 
