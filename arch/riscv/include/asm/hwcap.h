/* SPDX-License-Identifier: GPL-2.0-only */
/*
 * Copied from arch/arm64/include/asm/hwcap.h
 *
 * Copyright (C) 2012 ARM Ltd.
 * Copyright (C) 2017 SiFive
 */
#ifndef _ASM_RISCV_HWCAP_H
#define _ASM_RISCV_HWCAP_H

#include <asm/alternative-macros.h>
#include <asm/errno.h>
#include <linux/bits.h>
#include <uapi/asm/hwcap.h>

#define RISCV_ISA_EXT_a		('a' - 'a')
#define RISCV_ISA_EXT_c		('c' - 'a')
#define RISCV_ISA_EXT_d		('d' - 'a')
#define RISCV_ISA_EXT_f		('f' - 'a')
#define RISCV_ISA_EXT_h		('h' - 'a')
#define RISCV_ISA_EXT_i		('i' - 'a')
#define RISCV_ISA_EXT_m		('m' - 'a')
#define RISCV_ISA_EXT_s		('s' - 'a')
#define RISCV_ISA_EXT_u		('u' - 'a')

/*
 * These macros represent the logical IDs of each multi-letter RISC-V ISA
 * extension and are used in the ISA bitmap. The logical IDs start from
 * RISCV_ISA_EXT_BASE, which allows the 0-25 range to be reserved for single
 * letter extensions. The maximum, RISCV_ISA_EXT_MAX, is defined in order
 * to allocate the bitmap and may be increased when necessary.
 *
 * New extensions should just be added to the bottom, rather than added
 * alphabetically, in order to avoid unnecessary shuffling.
 */
#define RISCV_ISA_EXT_BASE		26

#define RISCV_ISA_EXT_SSCOFPMF		26
#define RISCV_ISA_EXT_SSTC		27
#define RISCV_ISA_EXT_SVINVAL		28
#define RISCV_ISA_EXT_SVPBMT		29
#define RISCV_ISA_EXT_ZBB		30
#define RISCV_ISA_EXT_ZICBOM		31
#define RISCV_ISA_EXT_ZIHINTPAUSE	32

#define RISCV_ISA_EXT_MAX		64
#define RISCV_ISA_EXT_NAME_LEN_MAX	32

<<<<<<< HEAD
/*
 * This enum represents the logical ID for each RISC-V ISA extension static
 * keys. We can use static key to optimize code path if some ISA extensions
 * are available.
 */
enum riscv_isa_ext_key {
	RISCV_ISA_EXT_KEY_FPU,		/* For 'F' and 'D' */
	RISCV_ISA_EXT_KEY_SVINVAL,
	RISCV_ISA_EXT_KEY_MAX,
=======
#ifndef __ASSEMBLY__

#include <linux/jump_label.h>

enum {
	CAP_HWCAP = 1,
>>>>>>> eb9be831
};

struct riscv_isa_ext_data {
	/* Name of the extension displayed to userspace via /proc/cpuinfo */
	char uprop[RISCV_ISA_EXT_NAME_LEN_MAX];
	/* The logical ISA extension ID */
	unsigned int isa_ext_id;
};

static __always_inline bool
riscv_has_extension_likely(const unsigned long ext)
{
	compiletime_assert(ext < RISCV_ISA_EXT_MAX,
			   "ext must be < RISCV_ISA_EXT_MAX");

	asm_volatile_goto(
	ALTERNATIVE("j	%l[l_no]", "nop", 0, %[ext], 1)
	:
	: [ext] "i" (ext)
	:
	: l_no);

	return true;
l_no:
	return false;
}

static __always_inline bool
riscv_has_extension_unlikely(const unsigned long ext)
{
<<<<<<< HEAD
	switch (num) {
	case RISCV_ISA_EXT_f:
		return RISCV_ISA_EXT_KEY_FPU;
	case RISCV_ISA_EXT_d:
		return RISCV_ISA_EXT_KEY_FPU;
	case RISCV_ISA_EXT_SVINVAL:
		return RISCV_ISA_EXT_KEY_SVINVAL;
	default:
		return -EINVAL;
	}
=======
	compiletime_assert(ext < RISCV_ISA_EXT_MAX,
			   "ext must be < RISCV_ISA_EXT_MAX");

	asm_volatile_goto(
	ALTERNATIVE("nop", "j	%l[l_yes]", 0, %[ext], 1)
	:
	: [ext] "i" (ext)
	:
	: l_yes);

	return false;
l_yes:
	return true;
>>>>>>> eb9be831
}

unsigned long riscv_isa_extension_base(const unsigned long *isa_bitmap);

#define riscv_isa_extension_mask(ext) BIT_MASK(RISCV_ISA_EXT_##ext)

bool __riscv_isa_extension_available(const unsigned long *isa_bitmap, int bit);
#define riscv_isa_extension_available(isa_bitmap, ext)	\
	__riscv_isa_extension_available(isa_bitmap, RISCV_ISA_EXT_##ext)

#endif

#endif /* _ASM_RISCV_HWCAP_H */<|MERGE_RESOLUTION|>--- conflicted
+++ resolved
@@ -46,25 +46,9 @@
 #define RISCV_ISA_EXT_MAX		64
 #define RISCV_ISA_EXT_NAME_LEN_MAX	32
 
-<<<<<<< HEAD
-/*
- * This enum represents the logical ID for each RISC-V ISA extension static
- * keys. We can use static key to optimize code path if some ISA extensions
- * are available.
- */
-enum riscv_isa_ext_key {
-	RISCV_ISA_EXT_KEY_FPU,		/* For 'F' and 'D' */
-	RISCV_ISA_EXT_KEY_SVINVAL,
-	RISCV_ISA_EXT_KEY_MAX,
-=======
 #ifndef __ASSEMBLY__
 
 #include <linux/jump_label.h>
-
-enum {
-	CAP_HWCAP = 1,
->>>>>>> eb9be831
-};
 
 struct riscv_isa_ext_data {
 	/* Name of the extension displayed to userspace via /proc/cpuinfo */
@@ -94,18 +78,6 @@
 static __always_inline bool
 riscv_has_extension_unlikely(const unsigned long ext)
 {
-<<<<<<< HEAD
-	switch (num) {
-	case RISCV_ISA_EXT_f:
-		return RISCV_ISA_EXT_KEY_FPU;
-	case RISCV_ISA_EXT_d:
-		return RISCV_ISA_EXT_KEY_FPU;
-	case RISCV_ISA_EXT_SVINVAL:
-		return RISCV_ISA_EXT_KEY_SVINVAL;
-	default:
-		return -EINVAL;
-	}
-=======
 	compiletime_assert(ext < RISCV_ISA_EXT_MAX,
 			   "ext must be < RISCV_ISA_EXT_MAX");
 
@@ -119,7 +91,6 @@
 	return false;
 l_yes:
 	return true;
->>>>>>> eb9be831
 }
 
 unsigned long riscv_isa_extension_base(const unsigned long *isa_bitmap);
