/*
 * Glue Code for x86_64/AVX/AES-NI assembler optimized version of Camellia
 *
 * Copyright © 2012-2013 Jussi Kivilinna <jussi.kivilinna@iki.fi>
 *
 * This program is free software; you can redistribute it and/or modify
 * it under the terms of the GNU General Public License as published by
 * the Free Software Foundation; either version 2 of the License, or
 * (at your option) any later version.
 *
 */

#include <linux/module.h>
#include <linux/types.h>
#include <linux/crypto.h>
#include <linux/err.h>
#include <crypto/ablk_helper.h>
#include <crypto/algapi.h>
#include <crypto/ctr.h>
#include <crypto/lrw.h>
#include <crypto/xts.h>
#include <asm/fpu/api.h>
#include <asm/crypto/camellia.h>
#include <asm/crypto/glue_helper.h>

#define CAMELLIA_AESNI_PARALLEL_BLOCKS 16

/* 16-way parallel cipher functions (avx/aes-ni) */
asmlinkage void camellia_ecb_enc_16way(struct camellia_ctx *ctx, u8 *dst,
				       const u8 *src);
EXPORT_SYMBOL_GPL(camellia_ecb_enc_16way);

asmlinkage void camellia_ecb_dec_16way(struct camellia_ctx *ctx, u8 *dst,
				       const u8 *src);
EXPORT_SYMBOL_GPL(camellia_ecb_dec_16way);

asmlinkage void camellia_cbc_dec_16way(struct camellia_ctx *ctx, u8 *dst,
				       const u8 *src);
EXPORT_SYMBOL_GPL(camellia_cbc_dec_16way);

asmlinkage void camellia_ctr_16way(struct camellia_ctx *ctx, u8 *dst,
				   const u8 *src, le128 *iv);
EXPORT_SYMBOL_GPL(camellia_ctr_16way);

asmlinkage void camellia_xts_enc_16way(struct camellia_ctx *ctx, u8 *dst,
				       const u8 *src, le128 *iv);
EXPORT_SYMBOL_GPL(camellia_xts_enc_16way);

asmlinkage void camellia_xts_dec_16way(struct camellia_ctx *ctx, u8 *dst,
				       const u8 *src, le128 *iv);
EXPORT_SYMBOL_GPL(camellia_xts_dec_16way);

void camellia_xts_enc(void *ctx, u128 *dst, const u128 *src, le128 *iv)
{
	glue_xts_crypt_128bit_one(ctx, dst, src, iv,
				  GLUE_FUNC_CAST(camellia_enc_blk));
}
EXPORT_SYMBOL_GPL(camellia_xts_enc);

void camellia_xts_dec(void *ctx, u128 *dst, const u128 *src, le128 *iv)
{
	glue_xts_crypt_128bit_one(ctx, dst, src, iv,
				  GLUE_FUNC_CAST(camellia_dec_blk));
}
EXPORT_SYMBOL_GPL(camellia_xts_dec);

static const struct common_glue_ctx camellia_enc = {
	.num_funcs = 3,
	.fpu_blocks_limit = CAMELLIA_AESNI_PARALLEL_BLOCKS,

	.funcs = { {
		.num_blocks = CAMELLIA_AESNI_PARALLEL_BLOCKS,
		.fn_u = { .ecb = GLUE_FUNC_CAST(camellia_ecb_enc_16way) }
	}, {
		.num_blocks = 2,
		.fn_u = { .ecb = GLUE_FUNC_CAST(camellia_enc_blk_2way) }
	}, {
		.num_blocks = 1,
		.fn_u = { .ecb = GLUE_FUNC_CAST(camellia_enc_blk) }
	} }
};

static const struct common_glue_ctx camellia_ctr = {
	.num_funcs = 3,
	.fpu_blocks_limit = CAMELLIA_AESNI_PARALLEL_BLOCKS,

	.funcs = { {
		.num_blocks = CAMELLIA_AESNI_PARALLEL_BLOCKS,
		.fn_u = { .ctr = GLUE_CTR_FUNC_CAST(camellia_ctr_16way) }
	}, {
		.num_blocks = 2,
		.fn_u = { .ctr = GLUE_CTR_FUNC_CAST(camellia_crypt_ctr_2way) }
	}, {
		.num_blocks = 1,
		.fn_u = { .ctr = GLUE_CTR_FUNC_CAST(camellia_crypt_ctr) }
	} }
};

static const struct common_glue_ctx camellia_enc_xts = {
	.num_funcs = 2,
	.fpu_blocks_limit = CAMELLIA_AESNI_PARALLEL_BLOCKS,

	.funcs = { {
		.num_blocks = CAMELLIA_AESNI_PARALLEL_BLOCKS,
		.fn_u = { .xts = GLUE_XTS_FUNC_CAST(camellia_xts_enc_16way) }
	}, {
		.num_blocks = 1,
		.fn_u = { .xts = GLUE_XTS_FUNC_CAST(camellia_xts_enc) }
	} }
};

static const struct common_glue_ctx camellia_dec = {
	.num_funcs = 3,
	.fpu_blocks_limit = CAMELLIA_AESNI_PARALLEL_BLOCKS,

	.funcs = { {
		.num_blocks = CAMELLIA_AESNI_PARALLEL_BLOCKS,
		.fn_u = { .ecb = GLUE_FUNC_CAST(camellia_ecb_dec_16way) }
	}, {
		.num_blocks = 2,
		.fn_u = { .ecb = GLUE_FUNC_CAST(camellia_dec_blk_2way) }
	}, {
		.num_blocks = 1,
		.fn_u = { .ecb = GLUE_FUNC_CAST(camellia_dec_blk) }
	} }
};

static const struct common_glue_ctx camellia_dec_cbc = {
	.num_funcs = 3,
	.fpu_blocks_limit = CAMELLIA_AESNI_PARALLEL_BLOCKS,

	.funcs = { {
		.num_blocks = CAMELLIA_AESNI_PARALLEL_BLOCKS,
		.fn_u = { .cbc = GLUE_CBC_FUNC_CAST(camellia_cbc_dec_16way) }
	}, {
		.num_blocks = 2,
		.fn_u = { .cbc = GLUE_CBC_FUNC_CAST(camellia_decrypt_cbc_2way) }
	}, {
		.num_blocks = 1,
		.fn_u = { .cbc = GLUE_CBC_FUNC_CAST(camellia_dec_blk) }
	} }
};

static const struct common_glue_ctx camellia_dec_xts = {
	.num_funcs = 2,
	.fpu_blocks_limit = CAMELLIA_AESNI_PARALLEL_BLOCKS,

	.funcs = { {
		.num_blocks = CAMELLIA_AESNI_PARALLEL_BLOCKS,
		.fn_u = { .xts = GLUE_XTS_FUNC_CAST(camellia_xts_dec_16way) }
	}, {
		.num_blocks = 1,
		.fn_u = { .xts = GLUE_XTS_FUNC_CAST(camellia_xts_dec) }
	} }
};

static int ecb_encrypt(struct blkcipher_desc *desc, struct scatterlist *dst,
		       struct scatterlist *src, unsigned int nbytes)
{
	return glue_ecb_crypt_128bit(&camellia_enc, desc, dst, src, nbytes);
}

static int ecb_decrypt(struct blkcipher_desc *desc, struct scatterlist *dst,
		       struct scatterlist *src, unsigned int nbytes)
{
	return glue_ecb_crypt_128bit(&camellia_dec, desc, dst, src, nbytes);
}

static int cbc_encrypt(struct blkcipher_desc *desc, struct scatterlist *dst,
		       struct scatterlist *src, unsigned int nbytes)
{
	return glue_cbc_encrypt_128bit(GLUE_FUNC_CAST(camellia_enc_blk), desc,
				       dst, src, nbytes);
}

static int cbc_decrypt(struct blkcipher_desc *desc, struct scatterlist *dst,
		       struct scatterlist *src, unsigned int nbytes)
{
	return glue_cbc_decrypt_128bit(&camellia_dec_cbc, desc, dst, src,
				       nbytes);
}

static int ctr_crypt(struct blkcipher_desc *desc, struct scatterlist *dst,
		     struct scatterlist *src, unsigned int nbytes)
{
	return glue_ctr_crypt_128bit(&camellia_ctr, desc, dst, src, nbytes);
}

static inline bool camellia_fpu_begin(bool fpu_enabled, unsigned int nbytes)
{
	return glue_fpu_begin(CAMELLIA_BLOCK_SIZE,
			      CAMELLIA_AESNI_PARALLEL_BLOCKS, NULL, fpu_enabled,
			      nbytes);
}

static inline void camellia_fpu_end(bool fpu_enabled)
{
	glue_fpu_end(fpu_enabled);
}

static int camellia_setkey(struct crypto_tfm *tfm, const u8 *in_key,
			   unsigned int key_len)
{
	return __camellia_setkey(crypto_tfm_ctx(tfm), in_key, key_len,
				 &tfm->crt_flags);
}

struct crypt_priv {
	struct camellia_ctx *ctx;
	bool fpu_enabled;
};

static void encrypt_callback(void *priv, u8 *srcdst, unsigned int nbytes)
{
	const unsigned int bsize = CAMELLIA_BLOCK_SIZE;
	struct crypt_priv *ctx = priv;
	int i;

	ctx->fpu_enabled = camellia_fpu_begin(ctx->fpu_enabled, nbytes);

	if (nbytes >= CAMELLIA_AESNI_PARALLEL_BLOCKS * bsize) {
		camellia_ecb_enc_16way(ctx->ctx, srcdst, srcdst);
		srcdst += bsize * CAMELLIA_AESNI_PARALLEL_BLOCKS;
		nbytes -= bsize * CAMELLIA_AESNI_PARALLEL_BLOCKS;
	}

	while (nbytes >= CAMELLIA_PARALLEL_BLOCKS * bsize) {
		camellia_enc_blk_2way(ctx->ctx, srcdst, srcdst);
		srcdst += bsize * CAMELLIA_PARALLEL_BLOCKS;
		nbytes -= bsize * CAMELLIA_PARALLEL_BLOCKS;
	}

	for (i = 0; i < nbytes / bsize; i++, srcdst += bsize)
		camellia_enc_blk(ctx->ctx, srcdst, srcdst);
}

static void decrypt_callback(void *priv, u8 *srcdst, unsigned int nbytes)
{
	const unsigned int bsize = CAMELLIA_BLOCK_SIZE;
	struct crypt_priv *ctx = priv;
	int i;

	ctx->fpu_enabled = camellia_fpu_begin(ctx->fpu_enabled, nbytes);

	if (nbytes >= CAMELLIA_AESNI_PARALLEL_BLOCKS * bsize) {
		camellia_ecb_dec_16way(ctx->ctx, srcdst, srcdst);
		srcdst += bsize * CAMELLIA_AESNI_PARALLEL_BLOCKS;
		nbytes -= bsize * CAMELLIA_AESNI_PARALLEL_BLOCKS;
	}

	while (nbytes >= CAMELLIA_PARALLEL_BLOCKS * bsize) {
		camellia_dec_blk_2way(ctx->ctx, srcdst, srcdst);
		srcdst += bsize * CAMELLIA_PARALLEL_BLOCKS;
		nbytes -= bsize * CAMELLIA_PARALLEL_BLOCKS;
	}

	for (i = 0; i < nbytes / bsize; i++, srcdst += bsize)
		camellia_dec_blk(ctx->ctx, srcdst, srcdst);
}

static int lrw_encrypt(struct blkcipher_desc *desc, struct scatterlist *dst,
		       struct scatterlist *src, unsigned int nbytes)
{
	struct camellia_lrw_ctx *ctx = crypto_blkcipher_ctx(desc->tfm);
	be128 buf[CAMELLIA_AESNI_PARALLEL_BLOCKS];
	struct crypt_priv crypt_ctx = {
		.ctx = &ctx->camellia_ctx,
		.fpu_enabled = false,
	};
	struct lrw_crypt_req req = {
		.tbuf = buf,
		.tbuflen = sizeof(buf),

		.table_ctx = &ctx->lrw_table,
		.crypt_ctx = &crypt_ctx,
		.crypt_fn = encrypt_callback,
	};
	int ret;

	desc->flags &= ~CRYPTO_TFM_REQ_MAY_SLEEP;
	ret = lrw_crypt(desc, dst, src, nbytes, &req);
	camellia_fpu_end(crypt_ctx.fpu_enabled);

	return ret;
}

static int lrw_decrypt(struct blkcipher_desc *desc, struct scatterlist *dst,
		       struct scatterlist *src, unsigned int nbytes)
{
	struct camellia_lrw_ctx *ctx = crypto_blkcipher_ctx(desc->tfm);
	be128 buf[CAMELLIA_AESNI_PARALLEL_BLOCKS];
	struct crypt_priv crypt_ctx = {
		.ctx = &ctx->camellia_ctx,
		.fpu_enabled = false,
	};
	struct lrw_crypt_req req = {
		.tbuf = buf,
		.tbuflen = sizeof(buf),

		.table_ctx = &ctx->lrw_table,
		.crypt_ctx = &crypt_ctx,
		.crypt_fn = decrypt_callback,
	};
	int ret;

	desc->flags &= ~CRYPTO_TFM_REQ_MAY_SLEEP;
	ret = lrw_crypt(desc, dst, src, nbytes, &req);
	camellia_fpu_end(crypt_ctx.fpu_enabled);

	return ret;
}

static int xts_encrypt(struct blkcipher_desc *desc, struct scatterlist *dst,
		       struct scatterlist *src, unsigned int nbytes)
{
	struct camellia_xts_ctx *ctx = crypto_blkcipher_ctx(desc->tfm);

	return glue_xts_crypt_128bit(&camellia_enc_xts, desc, dst, src, nbytes,
				     XTS_TWEAK_CAST(camellia_enc_blk),
				     &ctx->tweak_ctx, &ctx->crypt_ctx);
}

static int xts_decrypt(struct blkcipher_desc *desc, struct scatterlist *dst,
		       struct scatterlist *src, unsigned int nbytes)
{
	struct camellia_xts_ctx *ctx = crypto_blkcipher_ctx(desc->tfm);

	return glue_xts_crypt_128bit(&camellia_dec_xts, desc, dst, src, nbytes,
				     XTS_TWEAK_CAST(camellia_enc_blk),
				     &ctx->tweak_ctx, &ctx->crypt_ctx);
}

static struct crypto_alg cmll_algs[10] = { {
	.cra_name		= "__ecb-camellia-aesni",
	.cra_driver_name	= "__driver-ecb-camellia-aesni",
	.cra_priority		= 0,
	.cra_flags		= CRYPTO_ALG_TYPE_BLKCIPHER |
				  CRYPTO_ALG_INTERNAL,
	.cra_blocksize		= CAMELLIA_BLOCK_SIZE,
	.cra_ctxsize		= sizeof(struct camellia_ctx),
	.cra_alignmask		= 0,
	.cra_type		= &crypto_blkcipher_type,
	.cra_module		= THIS_MODULE,
	.cra_u = {
		.blkcipher = {
			.min_keysize	= CAMELLIA_MIN_KEY_SIZE,
			.max_keysize	= CAMELLIA_MAX_KEY_SIZE,
			.setkey		= camellia_setkey,
			.encrypt	= ecb_encrypt,
			.decrypt	= ecb_decrypt,
		},
	},
}, {
	.cra_name		= "__cbc-camellia-aesni",
	.cra_driver_name	= "__driver-cbc-camellia-aesni",
	.cra_priority		= 0,
	.cra_flags		= CRYPTO_ALG_TYPE_BLKCIPHER |
				  CRYPTO_ALG_INTERNAL,
	.cra_blocksize		= CAMELLIA_BLOCK_SIZE,
	.cra_ctxsize		= sizeof(struct camellia_ctx),
	.cra_alignmask		= 0,
	.cra_type		= &crypto_blkcipher_type,
	.cra_module		= THIS_MODULE,
	.cra_u = {
		.blkcipher = {
			.min_keysize	= CAMELLIA_MIN_KEY_SIZE,
			.max_keysize	= CAMELLIA_MAX_KEY_SIZE,
			.setkey		= camellia_setkey,
			.encrypt	= cbc_encrypt,
			.decrypt	= cbc_decrypt,
		},
	},
}, {
	.cra_name		= "__ctr-camellia-aesni",
	.cra_driver_name	= "__driver-ctr-camellia-aesni",
	.cra_priority		= 0,
	.cra_flags		= CRYPTO_ALG_TYPE_BLKCIPHER |
				  CRYPTO_ALG_INTERNAL,
	.cra_blocksize		= 1,
	.cra_ctxsize		= sizeof(struct camellia_ctx),
	.cra_alignmask		= 0,
	.cra_type		= &crypto_blkcipher_type,
	.cra_module		= THIS_MODULE,
	.cra_u = {
		.blkcipher = {
			.min_keysize	= CAMELLIA_MIN_KEY_SIZE,
			.max_keysize	= CAMELLIA_MAX_KEY_SIZE,
			.ivsize		= CAMELLIA_BLOCK_SIZE,
			.setkey		= camellia_setkey,
			.encrypt	= ctr_crypt,
			.decrypt	= ctr_crypt,
		},
	},
}, {
	.cra_name		= "__lrw-camellia-aesni",
	.cra_driver_name	= "__driver-lrw-camellia-aesni",
	.cra_priority		= 0,
	.cra_flags		= CRYPTO_ALG_TYPE_BLKCIPHER |
				  CRYPTO_ALG_INTERNAL,
	.cra_blocksize		= CAMELLIA_BLOCK_SIZE,
	.cra_ctxsize		= sizeof(struct camellia_lrw_ctx),
	.cra_alignmask		= 0,
	.cra_type		= &crypto_blkcipher_type,
	.cra_module		= THIS_MODULE,
	.cra_exit		= lrw_camellia_exit_tfm,
	.cra_u = {
		.blkcipher = {
			.min_keysize	= CAMELLIA_MIN_KEY_SIZE +
					  CAMELLIA_BLOCK_SIZE,
			.max_keysize	= CAMELLIA_MAX_KEY_SIZE +
					  CAMELLIA_BLOCK_SIZE,
			.ivsize		= CAMELLIA_BLOCK_SIZE,
			.setkey		= lrw_camellia_setkey,
			.encrypt	= lrw_encrypt,
			.decrypt	= lrw_decrypt,
		},
	},
}, {
	.cra_name		= "__xts-camellia-aesni",
	.cra_driver_name	= "__driver-xts-camellia-aesni",
	.cra_priority		= 0,
	.cra_flags		= CRYPTO_ALG_TYPE_BLKCIPHER |
				  CRYPTO_ALG_INTERNAL,
	.cra_blocksize		= CAMELLIA_BLOCK_SIZE,
	.cra_ctxsize		= sizeof(struct camellia_xts_ctx),
	.cra_alignmask		= 0,
	.cra_type		= &crypto_blkcipher_type,
	.cra_module		= THIS_MODULE,
	.cra_u = {
		.blkcipher = {
			.min_keysize	= CAMELLIA_MIN_KEY_SIZE * 2,
			.max_keysize	= CAMELLIA_MAX_KEY_SIZE * 2,
			.ivsize		= CAMELLIA_BLOCK_SIZE,
			.setkey		= xts_camellia_setkey,
			.encrypt	= xts_encrypt,
			.decrypt	= xts_decrypt,
		},
	},
}, {
	.cra_name		= "ecb(camellia)",
	.cra_driver_name	= "ecb-camellia-aesni",
	.cra_priority		= 400,
	.cra_flags		= CRYPTO_ALG_TYPE_ABLKCIPHER | CRYPTO_ALG_ASYNC,
	.cra_blocksize		= CAMELLIA_BLOCK_SIZE,
	.cra_ctxsize		= sizeof(struct async_helper_ctx),
	.cra_alignmask		= 0,
	.cra_type		= &crypto_ablkcipher_type,
	.cra_module		= THIS_MODULE,
	.cra_init		= ablk_init,
	.cra_exit		= ablk_exit,
	.cra_u = {
		.ablkcipher = {
			.min_keysize	= CAMELLIA_MIN_KEY_SIZE,
			.max_keysize	= CAMELLIA_MAX_KEY_SIZE,
			.setkey		= ablk_set_key,
			.encrypt	= ablk_encrypt,
			.decrypt	= ablk_decrypt,
		},
	},
}, {
	.cra_name		= "cbc(camellia)",
	.cra_driver_name	= "cbc-camellia-aesni",
	.cra_priority		= 400,
	.cra_flags		= CRYPTO_ALG_TYPE_ABLKCIPHER | CRYPTO_ALG_ASYNC,
	.cra_blocksize		= CAMELLIA_BLOCK_SIZE,
	.cra_ctxsize		= sizeof(struct async_helper_ctx),
	.cra_alignmask		= 0,
	.cra_type		= &crypto_ablkcipher_type,
	.cra_module		= THIS_MODULE,
	.cra_init		= ablk_init,
	.cra_exit		= ablk_exit,
	.cra_u = {
		.ablkcipher = {
			.min_keysize	= CAMELLIA_MIN_KEY_SIZE,
			.max_keysize	= CAMELLIA_MAX_KEY_SIZE,
			.ivsize		= CAMELLIA_BLOCK_SIZE,
			.setkey		= ablk_set_key,
			.encrypt	= __ablk_encrypt,
			.decrypt	= ablk_decrypt,
		},
	},
}, {
	.cra_name		= "ctr(camellia)",
	.cra_driver_name	= "ctr-camellia-aesni",
	.cra_priority		= 400,
	.cra_flags		= CRYPTO_ALG_TYPE_ABLKCIPHER | CRYPTO_ALG_ASYNC,
	.cra_blocksize		= 1,
	.cra_ctxsize		= sizeof(struct async_helper_ctx),
	.cra_alignmask		= 0,
	.cra_type		= &crypto_ablkcipher_type,
	.cra_module		= THIS_MODULE,
	.cra_init		= ablk_init,
	.cra_exit		= ablk_exit,
	.cra_u = {
		.ablkcipher = {
			.min_keysize	= CAMELLIA_MIN_KEY_SIZE,
			.max_keysize	= CAMELLIA_MAX_KEY_SIZE,
			.ivsize		= CAMELLIA_BLOCK_SIZE,
			.setkey		= ablk_set_key,
			.encrypt	= ablk_encrypt,
			.decrypt	= ablk_encrypt,
			.geniv		= "chainiv",
		},
	},
}, {
	.cra_name		= "lrw(camellia)",
	.cra_driver_name	= "lrw-camellia-aesni",
	.cra_priority		= 400,
	.cra_flags		= CRYPTO_ALG_TYPE_ABLKCIPHER | CRYPTO_ALG_ASYNC,
	.cra_blocksize		= CAMELLIA_BLOCK_SIZE,
	.cra_ctxsize		= sizeof(struct async_helper_ctx),
	.cra_alignmask		= 0,
	.cra_type		= &crypto_ablkcipher_type,
	.cra_module		= THIS_MODULE,
	.cra_init		= ablk_init,
	.cra_exit		= ablk_exit,
	.cra_u = {
		.ablkcipher = {
			.min_keysize	= CAMELLIA_MIN_KEY_SIZE +
					  CAMELLIA_BLOCK_SIZE,
			.max_keysize	= CAMELLIA_MAX_KEY_SIZE +
					  CAMELLIA_BLOCK_SIZE,
			.ivsize		= CAMELLIA_BLOCK_SIZE,
			.setkey		= ablk_set_key,
			.encrypt	= ablk_encrypt,
			.decrypt	= ablk_decrypt,
		},
	},
}, {
	.cra_name		= "xts(camellia)",
	.cra_driver_name	= "xts-camellia-aesni",
	.cra_priority		= 400,
	.cra_flags		= CRYPTO_ALG_TYPE_ABLKCIPHER | CRYPTO_ALG_ASYNC,
	.cra_blocksize		= CAMELLIA_BLOCK_SIZE,
	.cra_ctxsize		= sizeof(struct async_helper_ctx),
	.cra_alignmask		= 0,
	.cra_type		= &crypto_ablkcipher_type,
	.cra_module		= THIS_MODULE,
	.cra_init		= ablk_init,
	.cra_exit		= ablk_exit,
	.cra_u = {
		.ablkcipher = {
			.min_keysize	= CAMELLIA_MIN_KEY_SIZE * 2,
			.max_keysize	= CAMELLIA_MAX_KEY_SIZE * 2,
			.ivsize		= CAMELLIA_BLOCK_SIZE,
			.setkey		= ablk_set_key,
			.encrypt	= ablk_encrypt,
			.decrypt	= ablk_decrypt,
		},
	},
} };

static int __init camellia_aesni_init(void)
{
	const char *feature_name;

<<<<<<< HEAD
	if (!cpu_has_avx || !cpu_has_aes || !cpu_has_osxsave) {
		pr_info("AVX or AES-NI instructions are not detected.\n");
		return -ENODEV;
	}

	if (!cpu_has_xfeatures(XSTATE_SSE | XSTATE_YMM, &feature_name)) {
=======
	if (!cpu_has_xfeatures(XFEATURE_MASK_SSE | XFEATURE_MASK_YMM,
				&feature_name)) {
>>>>>>> 158ecc39
		pr_info("CPU feature '%s' is not supported.\n", feature_name);
		return -ENODEV;
	}

	return crypto_register_algs(cmll_algs, ARRAY_SIZE(cmll_algs));
}

static void __exit camellia_aesni_fini(void)
{
	crypto_unregister_algs(cmll_algs, ARRAY_SIZE(cmll_algs));
}

module_init(camellia_aesni_init);
module_exit(camellia_aesni_fini);

MODULE_LICENSE("GPL");
MODULE_DESCRIPTION("Camellia Cipher Algorithm, AES-NI/AVX optimized");
MODULE_ALIAS_CRYPTO("camellia");
MODULE_ALIAS_CRYPTO("camellia-asm");<|MERGE_RESOLUTION|>--- conflicted
+++ resolved
@@ -554,17 +554,13 @@
 {
 	const char *feature_name;
 
-<<<<<<< HEAD
 	if (!cpu_has_avx || !cpu_has_aes || !cpu_has_osxsave) {
 		pr_info("AVX or AES-NI instructions are not detected.\n");
 		return -ENODEV;
 	}
 
-	if (!cpu_has_xfeatures(XSTATE_SSE | XSTATE_YMM, &feature_name)) {
-=======
 	if (!cpu_has_xfeatures(XFEATURE_MASK_SSE | XFEATURE_MASK_YMM,
 				&feature_name)) {
->>>>>>> 158ecc39
 		pr_info("CPU feature '%s' is not supported.\n", feature_name);
 		return -ENODEV;
 	}
