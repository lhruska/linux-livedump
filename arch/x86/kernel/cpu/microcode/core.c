--- conflicted
+++ resolved
@@ -434,7 +434,6 @@
 	/* Let the others time out */
 	return false;
 }
-<<<<<<< HEAD
 
 static void release_offline_cpus(void)
 {
@@ -457,30 +456,6 @@
 	if (proceed)
 		__load_primary(cpu);
 
-=======
-
-static void release_offline_cpus(void)
-{
-	unsigned int cpu;
-
-	for_each_cpu(cpu, &cpu_offline_mask)
-		per_cpu(ucode_ctrl.ctrl, cpu) = SCTRL_DONE;
-}
-
-static void load_primary(unsigned int cpu)
-{
-	unsigned int nr_offl = cpumask_weight(&cpu_offline_mask);
-	bool proceed = true;
-
-	/* Kick soft-offlined SMT siblings if required */
-	if (!cpu && nr_offl)
-		proceed = kick_offline_cpus(nr_offl);
-
-	/* If the soft-offlined CPUs did not respond, abort */
-	if (proceed)
-		__load_primary(cpu);
-
->>>>>>> 0c383648
 	/* Unconditionally release soft-offlined SMT siblings if required */
 	if (!cpu && nr_offl)
 		release_offline_cpus();
@@ -593,8 +568,6 @@
 		case UCODE_OFFLINE:	offline++; break;
 		default:		failed++; break;
 		}
-<<<<<<< HEAD
-=======
 	}
 
 	if (microcode_ops->finalize_late_load)
@@ -697,118 +670,10 @@
 		 */
 		ctrl.ctrl_cpu = cpumask_first(topology_sibling_cpumask(cpu));
 		per_cpu(ucode_ctrl, cpu) = ctrl;
->>>>>>> 0c383648
 	}
 	return true;
 }
 
-<<<<<<< HEAD
-	if (microcode_ops->finalize_late_load)
-		microcode_ops->finalize_late_load(!updated);
-
-	if (!updated) {
-		/* Nothing changed. */
-		if (!failed && !timedout)
-			return 0;
-
-		nr_offl = cpumask_weight(&cpu_offline_mask);
-		if (offline < nr_offl) {
-			pr_warn("%u offline siblings did not respond.\n",
-				nr_offl - atomic_read(&offline_in_nmi));
-			return -EIO;
-		}
-		pr_err("update failed: %u CPUs failed %u CPUs timed out\n",
-		       failed, timedout);
-		return -EIO;
-	}
-
-	if (!is_safe || failed || timedout)
-		add_taint(TAINT_CPU_OUT_OF_SPEC, LOCKDEP_STILL_OK);
-
-	pr_info("load: updated on %u primary CPUs with %u siblings\n", updated, siblings);
-	if (failed || timedout) {
-		pr_err("load incomplete. %u CPUs timed out or failed\n",
-		       num_online_cpus() - (updated + siblings));
-	}
-	pr_info("revision: 0x%x -> 0x%x\n", old_rev, boot_cpu_data.microcode);
-	microcode_check(&prev_info);
-
-	return updated + siblings == num_online_cpus() ? 0 : -EIO;
-}
-
-/*
- * This function does two things:
- *
- * 1) Ensure that all required CPUs which are present and have been booted
- *    once are online.
- *
- *    To pass this check, all primary threads must be online.
- *
- *    If the microcode load is not safe against NMI then all SMT threads
- *    must be online as well because they still react to NMIs when they are
- *    soft-offlined and parked in one of the play_dead() variants. So if a
- *    NMI hits while the primary thread updates the microcode the resulting
- *    behaviour is undefined. The default play_dead() implementation on
- *    modern CPUs uses MWAIT, which is also not guaranteed to be safe
- *    against a microcode update which affects MWAIT.
- *
- *    As soft-offlined CPUs still react on NMIs, the SMT sibling
- *    restriction can be lifted when the vendor driver signals to use NMI
- *    for rendezvous and the APIC provides a mechanism to send an NMI to a
- *    soft-offlined CPU. The soft-offlined CPUs are then able to
- *    participate in the rendezvous in a trivial stub handler.
- *
- * 2) Initialize the per CPU control structure and create a cpumask
- *    which contains "offline"; secondary threads, so they can be handled
- *    correctly by a control CPU.
- */
-static bool setup_cpus(void)
-{
-	struct microcode_ctrl ctrl = { .ctrl = SCTRL_WAIT, .result = -1, };
-	bool allow_smt_offline;
-	unsigned int cpu;
-
-	allow_smt_offline = microcode_ops->nmi_safe ||
-		(microcode_ops->use_nmi && apic->nmi_to_offline_cpu);
-
-	cpumask_clear(&cpu_offline_mask);
-
-	for_each_cpu_and(cpu, cpu_present_mask, &cpus_booted_once_mask) {
-		/*
-		 * Offline CPUs sit in one of the play_dead() functions
-		 * with interrupts disabled, but they still react on NMIs
-		 * and execute arbitrary code. Also MWAIT being updated
-		 * while the offline CPU sits there is not necessarily safe
-		 * on all CPU variants.
-		 *
-		 * Mark them in the offline_cpus mask which will be handled
-		 * by CPU0 later in the update process.
-		 *
-		 * Ensure that the primary thread is online so that it is
-		 * guaranteed that all cores are updated.
-		 */
-		if (!cpu_online(cpu)) {
-			if (topology_is_primary_thread(cpu) || !allow_smt_offline) {
-				pr_err("CPU %u not online, loading aborted\n", cpu);
-				return false;
-			}
-			cpumask_set_cpu(cpu, &cpu_offline_mask);
-			per_cpu(ucode_ctrl, cpu) = ctrl;
-			continue;
-		}
-
-		/*
-		 * Initialize the per CPU state. This is core scope for now,
-		 * but prepared to take package or system scope into account.
-		 */
-		ctrl.ctrl_cpu = cpumask_first(topology_sibling_cpumask(cpu));
-		per_cpu(ucode_ctrl, cpu) = ctrl;
-	}
-	return true;
-}
-
-=======
->>>>>>> 0c383648
 static int load_late_locked(void)
 {
 	if (!setup_cpus())
