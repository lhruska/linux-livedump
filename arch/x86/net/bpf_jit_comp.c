--- conflicted
+++ resolved
@@ -792,53 +792,7 @@
 		break;
 	}
 	emit_insn_suffix(&prog, dst_reg, src_reg, off);
-<<<<<<< HEAD
 	*pprog = prog;
-}
-
-static int emit_atomic(u8 **pprog, u8 atomic_op,
-		       u32 dst_reg, u32 src_reg, s16 off, u8 bpf_size)
-{
-	u8 *prog = *pprog;
-	int cnt = 0;
-
-	EMIT1(0xF0); /* lock prefix */
-
-	maybe_emit_mod(&prog, dst_reg, src_reg, bpf_size == BPF_DW);
-
-	/* emit opcode */
-	switch (atomic_op) {
-	case BPF_ADD:
-	case BPF_SUB:
-	case BPF_AND:
-	case BPF_OR:
-	case BPF_XOR:
-		/* lock *(u32/u64*)(dst_reg + off) <op>= src_reg */
-		EMIT1(simple_alu_opcodes[atomic_op]);
-		break;
-	case BPF_ADD | BPF_FETCH:
-		/* src_reg = atomic_fetch_add(dst_reg + off, src_reg); */
-		EMIT2(0x0F, 0xC1);
-		break;
-	case BPF_XCHG:
-		/* src_reg = atomic_xchg(dst_reg + off, src_reg); */
-		EMIT1(0x87);
-		break;
-	case BPF_CMPXCHG:
-		/* r0 = atomic_cmpxchg(dst_reg + off, r0, src_reg); */
-		EMIT2(0x0F, 0xB1);
-		break;
-	default:
-		pr_err("bpf_jit: unknown atomic opcode %02x\n", atomic_op);
-		return -EFAULT;
-	}
-
-	emit_insn_suffix(&prog, dst_reg, src_reg, off);
-
-=======
->>>>>>> 7aef27f0
-	*pprog = prog;
-	return 0;
 }
 
 static int emit_atomic(u8 **pprog, u8 atomic_op,
