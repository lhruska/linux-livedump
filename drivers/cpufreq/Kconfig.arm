--- conflicted
+++ resolved
@@ -45,10 +45,7 @@
 config ARM_SCPI_CPUFREQ
 	tristate "SCPI based CPUfreq driver"
 	depends on ARM_SCPI_PROTOCOL && COMMON_CLK_SCPI
-<<<<<<< HEAD
-=======
 	depends on !CPU_THERMAL || THERMAL
->>>>>>> 3d41386d
 	help
 	  This adds the CPUfreq driver support for ARM platforms using SCPI
 	  protocol for CPU power management.
