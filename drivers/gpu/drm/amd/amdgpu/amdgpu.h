/*
 * Copyright 2008 Advanced Micro Devices, Inc.
 * Copyright 2008 Red Hat Inc.
 * Copyright 2009 Jerome Glisse.
 *
 * Permission is hereby granted, free of charge, to any person obtaining a
 * copy of this software and associated documentation files (the "Software"),
 * to deal in the Software without restriction, including without limitation
 * the rights to use, copy, modify, merge, publish, distribute, sublicense,
 * and/or sell copies of the Software, and to permit persons to whom the
 * Software is furnished to do so, subject to the following conditions:
 *
 * The above copyright notice and this permission notice shall be included in
 * all copies or substantial portions of the Software.
 *
 * THE SOFTWARE IS PROVIDED "AS IS", WITHOUT WARRANTY OF ANY KIND, EXPRESS OR
 * IMPLIED, INCLUDING BUT NOT LIMITED TO THE WARRANTIES OF MERCHANTABILITY,
 * FITNESS FOR A PARTICULAR PURPOSE AND NONINFRINGEMENT.  IN NO EVENT SHALL
 * THE COPYRIGHT HOLDER(S) OR AUTHOR(S) BE LIABLE FOR ANY CLAIM, DAMAGES OR
 * OTHER LIABILITY, WHETHER IN AN ACTION OF CONTRACT, TORT OR OTHERWISE,
 * ARISING FROM, OUT OF OR IN CONNECTION WITH THE SOFTWARE OR THE USE OR
 * OTHER DEALINGS IN THE SOFTWARE.
 *
 * Authors: Dave Airlie
 *          Alex Deucher
 *          Jerome Glisse
 */
#ifndef __AMDGPU_H__
#define __AMDGPU_H__

#include "amdgpu_ctx.h"

#include <linux/atomic.h>
#include <linux/wait.h>
#include <linux/list.h>
#include <linux/kref.h>
#include <linux/rbtree.h>
#include <linux/hashtable.h>
#include <linux/dma-fence.h>

#include <drm/ttm/ttm_bo_api.h>
#include <drm/ttm/ttm_bo_driver.h>
#include <drm/ttm/ttm_placement.h>
#include <drm/ttm/ttm_module.h>
#include <drm/ttm/ttm_execbuf_util.h>

#include <drm/drmP.h>
#include <drm/drm_gem.h>
#include <drm/amdgpu_drm.h>
#include <drm/gpu_scheduler.h>

#include <kgd_kfd_interface.h>
#include "dm_pp_interface.h"
#include "kgd_pp_interface.h"

#include "amd_shared.h"
#include "amdgpu_mode.h"
#include "amdgpu_ih.h"
#include "amdgpu_irq.h"
#include "amdgpu_ucode.h"
#include "amdgpu_ttm.h"
#include "amdgpu_psp.h"
#include "amdgpu_gds.h"
#include "amdgpu_sync.h"
#include "amdgpu_ring.h"
#include "amdgpu_vm.h"
#include "amdgpu_dpm.h"
#include "amdgpu_acp.h"
#include "amdgpu_uvd.h"
#include "amdgpu_vce.h"
#include "amdgpu_vcn.h"
#include "amdgpu_mn.h"
#include "amdgpu_gmc.h"
#include "amdgpu_gfx.h"
#include "amdgpu_sdma.h"
#include "amdgpu_dm.h"
#include "amdgpu_virt.h"
#include "amdgpu_csa.h"
#include "amdgpu_gart.h"
#include "amdgpu_debugfs.h"
#include "amdgpu_job.h"
#include "amdgpu_bo_list.h"
#include "amdgpu_gem.h"
#include "amdgpu_doorbell.h"
#include "amdgpu_amdkfd.h"
<<<<<<< HEAD
=======
#include "amdgpu_smu.h"
>>>>>>> 0ecfebd2

#define MAX_GPU_INSTANCE		16

struct amdgpu_gpu_instance
{
	struct amdgpu_device		*adev;
	int				mgpu_fan_enabled;
};

struct amdgpu_mgpu_info
{
	struct amdgpu_gpu_instance	gpu_ins[MAX_GPU_INSTANCE];
	struct mutex			mutex;
	uint32_t			num_gpu;
	uint32_t			num_dgpu;
	uint32_t			num_apu;
};

/*
 * Modules parameters.
 */
extern int amdgpu_modeset;
extern int amdgpu_vram_limit;
extern int amdgpu_vis_vram_limit;
extern int amdgpu_gart_size;
extern int amdgpu_gtt_size;
extern int amdgpu_moverate;
extern int amdgpu_benchmarking;
extern int amdgpu_testing;
extern int amdgpu_audio;
extern int amdgpu_disp_priority;
extern int amdgpu_hw_i2c;
extern int amdgpu_pcie_gen2;
extern int amdgpu_msi;
extern int amdgpu_lockup_timeout;
extern int amdgpu_dpm;
extern int amdgpu_fw_load_type;
extern int amdgpu_aspm;
extern int amdgpu_runtime_pm;
extern uint amdgpu_ip_block_mask;
extern int amdgpu_bapm;
extern int amdgpu_deep_color;
extern int amdgpu_vm_size;
extern int amdgpu_vm_block_size;
extern int amdgpu_vm_fragment_size;
extern int amdgpu_vm_fault_stop;
extern int amdgpu_vm_debug;
extern int amdgpu_vm_update_mode;
extern int amdgpu_dc;
extern int amdgpu_sched_jobs;
extern int amdgpu_sched_hw_submission;
extern uint amdgpu_pcie_gen_cap;
extern uint amdgpu_pcie_lane_cap;
extern uint amdgpu_cg_mask;
extern uint amdgpu_pg_mask;
extern uint amdgpu_sdma_phase_quantum;
extern char *amdgpu_disable_cu;
extern char *amdgpu_virtual_display;
extern uint amdgpu_pp_feature_mask;
extern int amdgpu_vram_page_split;
extern int amdgpu_ngg;
extern int amdgpu_prim_buf_per_se;
extern int amdgpu_pos_buf_per_se;
extern int amdgpu_cntl_sb_buf_per_se;
extern int amdgpu_param_buf_per_se;
extern int amdgpu_job_hang_limit;
extern int amdgpu_lbpw;
extern int amdgpu_compute_multipipe;
extern int amdgpu_gpu_recovery;
extern int amdgpu_emu_mode;
extern uint amdgpu_smu_memory_pool_size;
extern uint amdgpu_dc_feature_mask;
extern struct amdgpu_mgpu_info mgpu_info;
extern int amdgpu_ras_enable;
extern uint amdgpu_ras_mask;

#ifdef CONFIG_DRM_AMDGPU_SI
extern int amdgpu_si_support;
#endif
#ifdef CONFIG_DRM_AMDGPU_CIK
extern int amdgpu_cik_support;
#endif

#define AMDGPU_VM_MAX_NUM_CTX			4096
#define AMDGPU_SG_THRESHOLD			(256*1024*1024)
#define AMDGPU_DEFAULT_GTT_SIZE_MB		3072ULL /* 3GB by default */
#define AMDGPU_WAIT_IDLE_TIMEOUT_IN_MS	        3000
#define AMDGPU_MAX_USEC_TIMEOUT			100000	/* 100 ms */
#define AMDGPU_FENCE_JIFFIES_TIMEOUT		(HZ / 2)
/* AMDGPU_IB_POOL_SIZE must be a power of 2 */
#define AMDGPU_IB_POOL_SIZE			16
#define AMDGPU_DEBUGFS_MAX_COMPONENTS		32
#define AMDGPUFB_CONN_LIMIT			4
#define AMDGPU_BIOS_NUM_SCRATCH			16

/* hard reset data */
#define AMDGPU_ASIC_RESET_DATA                  0x39d5e86b

/* reset flags */
#define AMDGPU_RESET_GFX			(1 << 0)
#define AMDGPU_RESET_COMPUTE			(1 << 1)
#define AMDGPU_RESET_DMA			(1 << 2)
#define AMDGPU_RESET_CP				(1 << 3)
#define AMDGPU_RESET_GRBM			(1 << 4)
#define AMDGPU_RESET_DMA1			(1 << 5)
#define AMDGPU_RESET_RLC			(1 << 6)
#define AMDGPU_RESET_SEM			(1 << 7)
#define AMDGPU_RESET_IH				(1 << 8)
#define AMDGPU_RESET_VMC			(1 << 9)
#define AMDGPU_RESET_MC				(1 << 10)
#define AMDGPU_RESET_DISPLAY			(1 << 11)
#define AMDGPU_RESET_UVD			(1 << 12)
#define AMDGPU_RESET_VCE			(1 << 13)
#define AMDGPU_RESET_VCE1			(1 << 14)

/* max cursor sizes (in pixels) */
#define CIK_CURSOR_WIDTH 128
#define CIK_CURSOR_HEIGHT 128

struct amdgpu_device;
struct amdgpu_ib;
struct amdgpu_cs_parser;
struct amdgpu_job;
struct amdgpu_irq_src;
struct amdgpu_fpriv;
struct amdgpu_bo_va_mapping;
struct amdgpu_atif;

enum amdgpu_cp_irq {
	AMDGPU_CP_IRQ_GFX_EOP = 0,
	AMDGPU_CP_IRQ_COMPUTE_MEC1_PIPE0_EOP,
	AMDGPU_CP_IRQ_COMPUTE_MEC1_PIPE1_EOP,
	AMDGPU_CP_IRQ_COMPUTE_MEC1_PIPE2_EOP,
	AMDGPU_CP_IRQ_COMPUTE_MEC1_PIPE3_EOP,
	AMDGPU_CP_IRQ_COMPUTE_MEC2_PIPE0_EOP,
	AMDGPU_CP_IRQ_COMPUTE_MEC2_PIPE1_EOP,
	AMDGPU_CP_IRQ_COMPUTE_MEC2_PIPE2_EOP,
	AMDGPU_CP_IRQ_COMPUTE_MEC2_PIPE3_EOP,

	AMDGPU_CP_IRQ_LAST
};

enum amdgpu_thermal_irq {
	AMDGPU_THERMAL_IRQ_LOW_TO_HIGH = 0,
	AMDGPU_THERMAL_IRQ_HIGH_TO_LOW,

	AMDGPU_THERMAL_IRQ_LAST
};

enum amdgpu_kiq_irq {
	AMDGPU_CP_KIQ_IRQ_DRIVER0 = 0,
	AMDGPU_CP_KIQ_IRQ_LAST
};

#define MAX_KIQ_REG_WAIT       5000 /* in usecs, 5ms */
#define MAX_KIQ_REG_BAILOUT_INTERVAL   5 /* in msecs, 5ms */
#define MAX_KIQ_REG_TRY 80 /* 20 -> 80 */

int amdgpu_device_ip_set_clockgating_state(void *dev,
					   enum amd_ip_block_type block_type,
					   enum amd_clockgating_state state);
int amdgpu_device_ip_set_powergating_state(void *dev,
					   enum amd_ip_block_type block_type,
					   enum amd_powergating_state state);
void amdgpu_device_ip_get_clockgating_state(struct amdgpu_device *adev,
					    u32 *flags);
int amdgpu_device_ip_wait_for_idle(struct amdgpu_device *adev,
				   enum amd_ip_block_type block_type);
bool amdgpu_device_ip_is_idle(struct amdgpu_device *adev,
			      enum amd_ip_block_type block_type);

#define AMDGPU_MAX_IP_NUM 16

struct amdgpu_ip_block_status {
	bool valid;
	bool sw;
	bool hw;
	bool late_initialized;
	bool hang;
};

struct amdgpu_ip_block_version {
	const enum amd_ip_block_type type;
	const u32 major;
	const u32 minor;
	const u32 rev;
	const struct amd_ip_funcs *funcs;
};

struct amdgpu_ip_block {
	struct amdgpu_ip_block_status status;
	const struct amdgpu_ip_block_version *version;
};

int amdgpu_device_ip_block_version_cmp(struct amdgpu_device *adev,
				       enum amd_ip_block_type type,
				       u32 major, u32 minor);

struct amdgpu_ip_block *
amdgpu_device_ip_get_ip_block(struct amdgpu_device *adev,
			      enum amd_ip_block_type type);

int amdgpu_device_ip_block_add(struct amdgpu_device *adev,
			       const struct amdgpu_ip_block_version *ip_block_version);

/*
 * BIOS.
 */
bool amdgpu_get_bios(struct amdgpu_device *adev);
bool amdgpu_read_bios(struct amdgpu_device *adev);

/*
 * Clocks
 */

#define AMDGPU_MAX_PPLL 3

struct amdgpu_clock {
	struct amdgpu_pll ppll[AMDGPU_MAX_PPLL];
	struct amdgpu_pll spll;
	struct amdgpu_pll mpll;
	/* 10 Khz units */
	uint32_t default_mclk;
	uint32_t default_sclk;
	uint32_t default_dispclk;
	uint32_t current_dispclk;
	uint32_t dp_extclk;
	uint32_t max_pixel_clock;
};

/* sub-allocation manager, it has to be protected by another lock.
 * By conception this is an helper for other part of the driver
 * like the indirect buffer or semaphore, which both have their
 * locking.
 *
 * Principe is simple, we keep a list of sub allocation in offset
 * order (first entry has offset == 0, last entry has the highest
 * offset).
 *
 * When allocating new object we first check if there is room at
 * the end total_size - (last_object_offset + last_object_size) >=
 * alloc_size. If so we allocate new object there.
 *
 * When there is not enough room at the end, we start waiting for
 * each sub object until we reach object_offset+object_size >=
 * alloc_size, this object then become the sub object we return.
 *
 * Alignment can't be bigger than page size.
 *
 * Hole are not considered for allocation to keep things simple.
 * Assumption is that there won't be hole (all object on same
 * alignment).
 */

#define AMDGPU_SA_NUM_FENCE_LISTS	32

struct amdgpu_sa_manager {
	wait_queue_head_t	wq;
	struct amdgpu_bo	*bo;
	struct list_head	*hole;
	struct list_head	flist[AMDGPU_SA_NUM_FENCE_LISTS];
	struct list_head	olist;
	unsigned		size;
	uint64_t		gpu_addr;
	void			*cpu_ptr;
	uint32_t		domain;
	uint32_t		align;
};

/* sub-allocation buffer */
struct amdgpu_sa_bo {
	struct list_head		olist;
	struct list_head		flist;
	struct amdgpu_sa_manager	*manager;
	unsigned			soffset;
	unsigned			eoffset;
	struct dma_fence	        *fence;
};

int amdgpu_fence_slab_init(void);
void amdgpu_fence_slab_fini(void);

/*
 * IRQS.
 */

struct amdgpu_flip_work {
	struct delayed_work		flip_work;
	struct work_struct		unpin_work;
	struct amdgpu_device		*adev;
	int				crtc_id;
	u32				target_vblank;
	uint64_t			base;
	struct drm_pending_vblank_event *event;
	struct amdgpu_bo		*old_abo;
	struct dma_fence		*excl;
	unsigned			shared_count;
	struct dma_fence		**shared;
	struct dma_fence_cb		cb;
	bool				async;
};


/*
 * CP & rings.
 */

struct amdgpu_ib {
	struct amdgpu_sa_bo		*sa_bo;
	uint32_t			length_dw;
	uint64_t			gpu_addr;
	uint32_t			*ptr;
	uint32_t			flags;
};

extern const struct drm_sched_backend_ops amdgpu_sched_ops;

/*
 * file private structure
 */

struct amdgpu_fpriv {
	struct amdgpu_vm	vm;
	struct amdgpu_bo_va	*prt_va;
	struct amdgpu_bo_va	*csa_va;
	struct mutex		bo_list_lock;
	struct idr		bo_list_handles;
	struct amdgpu_ctx_mgr	ctx_mgr;
};

int amdgpu_file_to_fpriv(struct file *filp, struct amdgpu_fpriv **fpriv);

int amdgpu_ib_get(struct amdgpu_device *adev, struct amdgpu_vm *vm,
		  unsigned size, struct amdgpu_ib *ib);
void amdgpu_ib_free(struct amdgpu_device *adev, struct amdgpu_ib *ib,
		    struct dma_fence *f);
int amdgpu_ib_schedule(struct amdgpu_ring *ring, unsigned num_ibs,
		       struct amdgpu_ib *ibs, struct amdgpu_job *job,
		       struct dma_fence **f);
int amdgpu_ib_pool_init(struct amdgpu_device *adev);
void amdgpu_ib_pool_fini(struct amdgpu_device *adev);
int amdgpu_ib_ring_tests(struct amdgpu_device *adev);

/*
 * CS.
 */
struct amdgpu_cs_chunk {
	uint32_t		chunk_id;
	uint32_t		length_dw;
	void			*kdata;
};

struct amdgpu_cs_post_dep {
	struct drm_syncobj *syncobj;
	struct dma_fence_chain *chain;
	u64 point;
};

struct amdgpu_cs_parser {
	struct amdgpu_device	*adev;
	struct drm_file		*filp;
	struct amdgpu_ctx	*ctx;

	/* chunks */
	unsigned		nchunks;
	struct amdgpu_cs_chunk	*chunks;

	/* scheduler job object */
	struct amdgpu_job	*job;
	struct drm_sched_entity	*entity;

	/* buffer objects */
	struct ww_acquire_ctx		ticket;
	struct amdgpu_bo_list		*bo_list;
	struct amdgpu_mn		*mn;
	struct amdgpu_bo_list_entry	vm_pd;
	struct list_head		validated;
	struct dma_fence		*fence;
	uint64_t			bytes_moved_threshold;
	uint64_t			bytes_moved_vis_threshold;
	uint64_t			bytes_moved;
	uint64_t			bytes_moved_vis;
	struct amdgpu_bo_list_entry	*evictable;

	/* user fence */
	struct amdgpu_bo_list_entry	uf_entry;

	unsigned			num_post_deps;
	struct amdgpu_cs_post_dep	*post_deps;
};

static inline u32 amdgpu_get_ib_value(struct amdgpu_cs_parser *p,
				      uint32_t ib_idx, int idx)
{
	return p->job->ibs[ib_idx].ptr[idx];
}

static inline void amdgpu_set_ib_value(struct amdgpu_cs_parser *p,
				       uint32_t ib_idx, int idx,
				       uint32_t value)
{
	p->job->ibs[ib_idx].ptr[idx] = value;
}

/*
 * Writeback
 */
#define AMDGPU_MAX_WB 128	/* Reserve at most 128 WB slots for amdgpu-owned rings. */

struct amdgpu_wb {
	struct amdgpu_bo	*wb_obj;
	volatile uint32_t	*wb;
	uint64_t		gpu_addr;
	u32			num_wb;	/* Number of wb slots actually reserved for amdgpu. */
	unsigned long		used[DIV_ROUND_UP(AMDGPU_MAX_WB, BITS_PER_LONG)];
};

int amdgpu_device_wb_get(struct amdgpu_device *adev, u32 *wb);
void amdgpu_device_wb_free(struct amdgpu_device *adev, u32 wb);

/*
 * Benchmarking
 */
void amdgpu_benchmark(struct amdgpu_device *adev, int test_number);


/*
 * Testing
 */
void amdgpu_test_moves(struct amdgpu_device *adev);

/*
 * ASIC specific register table accessible by UMD
 */
struct amdgpu_allowed_register_entry {
	uint32_t reg_offset;
	bool grbm_indexed;
};

/*
 * ASIC specific functions.
 */
struct amdgpu_asic_funcs {
	bool (*read_disabled_bios)(struct amdgpu_device *adev);
	bool (*read_bios_from_rom)(struct amdgpu_device *adev,
				   u8 *bios, u32 length_bytes);
	int (*read_register)(struct amdgpu_device *adev, u32 se_num,
			     u32 sh_num, u32 reg_offset, u32 *value);
	void (*set_vga_state)(struct amdgpu_device *adev, bool state);
	int (*reset)(struct amdgpu_device *adev);
	/* get the reference clock */
	u32 (*get_xclk)(struct amdgpu_device *adev);
	/* MM block clocks */
	int (*set_uvd_clocks)(struct amdgpu_device *adev, u32 vclk, u32 dclk);
	int (*set_vce_clocks)(struct amdgpu_device *adev, u32 evclk, u32 ecclk);
	/* static power management */
	int (*get_pcie_lanes)(struct amdgpu_device *adev);
	void (*set_pcie_lanes)(struct amdgpu_device *adev, int lanes);
	/* get config memsize register */
	u32 (*get_config_memsize)(struct amdgpu_device *adev);
	/* flush hdp write queue */
	void (*flush_hdp)(struct amdgpu_device *adev, struct amdgpu_ring *ring);
	/* invalidate hdp read cache */
	void (*invalidate_hdp)(struct amdgpu_device *adev,
			       struct amdgpu_ring *ring);
	/* check if the asic needs a full reset of if soft reset will work */
	bool (*need_full_reset)(struct amdgpu_device *adev);
	/* initialize doorbell layout for specific asic*/
	void (*init_doorbell_index)(struct amdgpu_device *adev);
	/* PCIe bandwidth usage */
	void (*get_pcie_usage)(struct amdgpu_device *adev, uint64_t *count0,
			       uint64_t *count1);
	/* do we need to reset the asic at init time (e.g., kexec) */
	bool (*need_reset_on_init)(struct amdgpu_device *adev);
};

/*
 * IOCTL.
 */
int amdgpu_bo_list_ioctl(struct drm_device *dev, void *data,
				struct drm_file *filp);

int amdgpu_cs_ioctl(struct drm_device *dev, void *data, struct drm_file *filp);
int amdgpu_cs_fence_to_handle_ioctl(struct drm_device *dev, void *data,
				    struct drm_file *filp);
int amdgpu_cs_wait_ioctl(struct drm_device *dev, void *data, struct drm_file *filp);
int amdgpu_cs_wait_fences_ioctl(struct drm_device *dev, void *data,
				struct drm_file *filp);

/* VRAM scratch page for HDP bug, default vram page */
struct amdgpu_vram_scratch {
	struct amdgpu_bo		*robj;
	volatile uint32_t		*ptr;
	u64				gpu_addr;
};

/*
 * ACPI
 */
struct amdgpu_atcs_functions {
	bool get_ext_state;
	bool pcie_perf_req;
	bool pcie_dev_rdy;
	bool pcie_bus_width;
};

struct amdgpu_atcs {
	struct amdgpu_atcs_functions functions;
};

/*
 * Firmware VRAM reservation
 */
struct amdgpu_fw_vram_usage {
	u64 start_offset;
	u64 size;
	struct amdgpu_bo *reserved_bo;
	void *va;
};

/*
 * CGS
 */
struct cgs_device *amdgpu_cgs_create_device(struct amdgpu_device *adev);
void amdgpu_cgs_destroy_device(struct cgs_device *cgs_device);

/*
 * Core structure, functions and helpers.
 */
typedef uint32_t (*amdgpu_rreg_t)(struct amdgpu_device*, uint32_t);
typedef void (*amdgpu_wreg_t)(struct amdgpu_device*, uint32_t, uint32_t);

typedef uint32_t (*amdgpu_block_rreg_t)(struct amdgpu_device*, uint32_t, uint32_t);
typedef void (*amdgpu_block_wreg_t)(struct amdgpu_device*, uint32_t, uint32_t, uint32_t);


/*
 * amdgpu nbio functions
 *
 */
struct nbio_hdp_flush_reg {
	u32 ref_and_mask_cp0;
	u32 ref_and_mask_cp1;
	u32 ref_and_mask_cp2;
	u32 ref_and_mask_cp3;
	u32 ref_and_mask_cp4;
	u32 ref_and_mask_cp5;
	u32 ref_and_mask_cp6;
	u32 ref_and_mask_cp7;
	u32 ref_and_mask_cp8;
	u32 ref_and_mask_cp9;
	u32 ref_and_mask_sdma0;
	u32 ref_and_mask_sdma1;
};

struct amdgpu_nbio_funcs {
	const struct nbio_hdp_flush_reg *hdp_flush_reg;
	u32 (*get_hdp_flush_req_offset)(struct amdgpu_device *adev);
	u32 (*get_hdp_flush_done_offset)(struct amdgpu_device *adev);
	u32 (*get_pcie_index_offset)(struct amdgpu_device *adev);
	u32 (*get_pcie_data_offset)(struct amdgpu_device *adev);
	u32 (*get_rev_id)(struct amdgpu_device *adev);
	void (*mc_access_enable)(struct amdgpu_device *adev, bool enable);
	void (*hdp_flush)(struct amdgpu_device *adev, struct amdgpu_ring *ring);
	u32 (*get_memsize)(struct amdgpu_device *adev);
	void (*sdma_doorbell_range)(struct amdgpu_device *adev, int instance,
			bool use_doorbell, int doorbell_index, int doorbell_size);
	void (*enable_doorbell_aperture)(struct amdgpu_device *adev,
					 bool enable);
	void (*enable_doorbell_selfring_aperture)(struct amdgpu_device *adev,
						  bool enable);
	void (*ih_doorbell_range)(struct amdgpu_device *adev,
				  bool use_doorbell, int doorbell_index);
	void (*update_medium_grain_clock_gating)(struct amdgpu_device *adev,
						 bool enable);
	void (*update_medium_grain_light_sleep)(struct amdgpu_device *adev,
						bool enable);
	void (*get_clockgating_state)(struct amdgpu_device *adev,
				      u32 *flags);
	void (*ih_control)(struct amdgpu_device *adev);
	void (*init_registers)(struct amdgpu_device *adev);
	void (*detect_hw_virt)(struct amdgpu_device *adev);
};

struct amdgpu_df_funcs {
	void (*init)(struct amdgpu_device *adev);
	void (*enable_broadcast_mode)(struct amdgpu_device *adev,
				      bool enable);
	u32 (*get_fb_channel_number)(struct amdgpu_device *adev);
	u32 (*get_hbm_channel_number)(struct amdgpu_device *adev);
	void (*update_medium_grain_clock_gating)(struct amdgpu_device *adev,
						 bool enable);
	void (*get_clockgating_state)(struct amdgpu_device *adev,
				      u32 *flags);
	void (*enable_ecc_force_par_wr_rmw)(struct amdgpu_device *adev,
					    bool enable);
};
/* Define the HW IP blocks will be used in driver , add more if necessary */
enum amd_hw_ip_block_type {
	GC_HWIP = 1,
	HDP_HWIP,
	SDMA0_HWIP,
	SDMA1_HWIP,
	MMHUB_HWIP,
	ATHUB_HWIP,
	NBIO_HWIP,
	MP0_HWIP,
	MP1_HWIP,
	UVD_HWIP,
	VCN_HWIP = UVD_HWIP,
	VCE_HWIP,
	DF_HWIP,
	DCE_HWIP,
	OSSSYS_HWIP,
	SMUIO_HWIP,
	PWR_HWIP,
	NBIF_HWIP,
	THM_HWIP,
	CLK_HWIP,
	MAX_HWIP
};

#define HWIP_MAX_INSTANCE	6

struct amd_powerplay {
	void *pp_handle;
	const struct amd_pm_funcs *pp_funcs;
};

#define AMDGPU_RESET_MAGIC_NUM 64
struct amdgpu_device {
	struct device			*dev;
	struct drm_device		*ddev;
	struct pci_dev			*pdev;

#ifdef CONFIG_DRM_AMD_ACP
	struct amdgpu_acp		acp;
#endif

	/* ASIC */
	enum amd_asic_type		asic_type;
	uint32_t			family;
	uint32_t			rev_id;
	uint32_t			external_rev_id;
	unsigned long			flags;
	int				usec_timeout;
	const struct amdgpu_asic_funcs	*asic_funcs;
	bool				shutdown;
	bool				need_dma32;
	bool				need_swiotlb;
	bool				accel_working;
	struct notifier_block		acpi_nb;
	struct amdgpu_i2c_chan		*i2c_bus[AMDGPU_MAX_I2C_BUS];
	struct amdgpu_debugfs		debugfs[AMDGPU_DEBUGFS_MAX_COMPONENTS];
	unsigned			debugfs_count;
#if defined(CONFIG_DEBUG_FS)
	struct dentry			*debugfs_regs[AMDGPU_DEBUGFS_MAX_COMPONENTS];
#endif
	struct amdgpu_atif		*atif;
	struct amdgpu_atcs		atcs;
	struct mutex			srbm_mutex;
	/* GRBM index mutex. Protects concurrent access to GRBM index */
	struct mutex                    grbm_idx_mutex;
	struct dev_pm_domain		vga_pm_domain;
	bool				have_disp_power_ref;

	/* BIOS */
	bool				is_atom_fw;
	uint8_t				*bios;
	uint32_t			bios_size;
	struct amdgpu_bo		*stolen_vga_memory;
	uint32_t			bios_scratch_reg_offset;
	uint32_t			bios_scratch[AMDGPU_BIOS_NUM_SCRATCH];

	/* Register/doorbell mmio */
	resource_size_t			rmmio_base;
	resource_size_t			rmmio_size;
	void __iomem			*rmmio;
	/* protects concurrent MM_INDEX/DATA based register access */
	spinlock_t mmio_idx_lock;
	/* protects concurrent SMC based register access */
	spinlock_t smc_idx_lock;
	amdgpu_rreg_t			smc_rreg;
	amdgpu_wreg_t			smc_wreg;
	/* protects concurrent PCIE register access */
	spinlock_t pcie_idx_lock;
	amdgpu_rreg_t			pcie_rreg;
	amdgpu_wreg_t			pcie_wreg;
	amdgpu_rreg_t			pciep_rreg;
	amdgpu_wreg_t			pciep_wreg;
	/* protects concurrent UVD register access */
	spinlock_t uvd_ctx_idx_lock;
	amdgpu_rreg_t			uvd_ctx_rreg;
	amdgpu_wreg_t			uvd_ctx_wreg;
	/* protects concurrent DIDT register access */
	spinlock_t didt_idx_lock;
	amdgpu_rreg_t			didt_rreg;
	amdgpu_wreg_t			didt_wreg;
	/* protects concurrent gc_cac register access */
	spinlock_t gc_cac_idx_lock;
	amdgpu_rreg_t			gc_cac_rreg;
	amdgpu_wreg_t			gc_cac_wreg;
	/* protects concurrent se_cac register access */
	spinlock_t se_cac_idx_lock;
	amdgpu_rreg_t			se_cac_rreg;
	amdgpu_wreg_t			se_cac_wreg;
	/* protects concurrent ENDPOINT (audio) register access */
	spinlock_t audio_endpt_idx_lock;
	amdgpu_block_rreg_t		audio_endpt_rreg;
	amdgpu_block_wreg_t		audio_endpt_wreg;
	void __iomem                    *rio_mem;
	resource_size_t			rio_mem_size;
	struct amdgpu_doorbell		doorbell;

	/* clock/pll info */
	struct amdgpu_clock            clock;

	/* MC */
	struct amdgpu_gmc		gmc;
	struct amdgpu_gart		gart;
	dma_addr_t			dummy_page_addr;
	struct amdgpu_vm_manager	vm_manager;
	struct amdgpu_vmhub             vmhub[AMDGPU_MAX_VMHUBS];

	/* memory management */
	struct amdgpu_mman		mman;
	struct amdgpu_vram_scratch	vram_scratch;
	struct amdgpu_wb		wb;
	atomic64_t			num_bytes_moved;
	atomic64_t			num_evictions;
	atomic64_t			num_vram_cpu_page_faults;
	atomic_t			gpu_reset_counter;
	atomic_t			vram_lost_counter;

	/* data for buffer migration throttling */
	struct {
		spinlock_t		lock;
		s64			last_update_us;
		s64			accum_us; /* accumulated microseconds */
		s64			accum_us_vis; /* for visible VRAM */
		u32			log2_max_MBps;
	} mm_stats;

	/* display */
	bool				enable_virtual_display;
	struct amdgpu_mode_info		mode_info;
	/* For pre-DCE11. DCE11 and later are in "struct amdgpu_device->dm" */
	struct work_struct		hotplug_work;
	struct amdgpu_irq_src		crtc_irq;
	struct amdgpu_irq_src		vupdate_irq;
	struct amdgpu_irq_src		pageflip_irq;
	struct amdgpu_irq_src		hpd_irq;

	/* rings */
	u64				fence_context;
	unsigned			num_rings;
	struct amdgpu_ring		*rings[AMDGPU_MAX_RINGS];
	bool				ib_pool_ready;
	struct amdgpu_sa_manager	ring_tmp_bo;

	/* interrupts */
	struct amdgpu_irq		irq;

	/* powerplay */
	struct amd_powerplay		powerplay;
	bool				pp_force_state_enabled;

	/* smu */
	struct smu_context		smu;

	/* dpm */
	struct amdgpu_pm		pm;
	u32				cg_flags;
	u32				pg_flags;

	/* gfx */
	struct amdgpu_gfx		gfx;

	/* sdma */
	struct amdgpu_sdma		sdma;

	/* uvd */
	struct amdgpu_uvd		uvd;

	/* vce */
	struct amdgpu_vce		vce;

	/* vcn */
	struct amdgpu_vcn		vcn;

	/* firmwares */
	struct amdgpu_firmware		firmware;

	/* PSP */
	struct psp_context		psp;

	/* GDS */
	struct amdgpu_gds		gds;

	/* KFD */
	struct amdgpu_kfd_dev		kfd;

	/* display related functionality */
	struct amdgpu_display_manager dm;

	struct amdgpu_ip_block          ip_blocks[AMDGPU_MAX_IP_NUM];
	int				num_ip_blocks;
	struct mutex	mn_lock;
	DECLARE_HASHTABLE(mn_hash, 7);

	/* tracking pinned memory */
	atomic64_t vram_pin_size;
	atomic64_t visible_pin_size;
	atomic64_t gart_pin_size;

	/* soc15 register offset based on ip, instance and  segment */
	uint32_t 		*reg_offset[MAX_HWIP][HWIP_MAX_INSTANCE];

	const struct amdgpu_nbio_funcs	*nbio_funcs;
	const struct amdgpu_df_funcs	*df_funcs;

	/* delayed work_func for deferring clockgating during resume */
	struct delayed_work     late_init_work;

	struct amdgpu_virt	virt;
	/* firmware VRAM reservation */
	struct amdgpu_fw_vram_usage fw_vram_usage;

	/* link all shadow bo */
	struct list_head                shadow_list;
	struct mutex                    shadow_list_lock;
	/* keep an lru list of rings by HW IP */
	struct list_head		ring_lru_list;
	spinlock_t			ring_lru_list_lock;

	/* record hw reset is performed */
	bool has_hw_reset;
	u8				reset_magic[AMDGPU_RESET_MAGIC_NUM];

	/* s3/s4 mask */
	bool                            in_suspend;

	/* record last mm index being written through WREG32*/
	unsigned long last_mm_index;
	bool                            in_gpu_reset;
	struct mutex  lock_reset;
	struct amdgpu_doorbell_index doorbell_index;

	int asic_reset_res;
	struct work_struct		xgmi_reset_work;
<<<<<<< HEAD
=======

	bool                            in_baco_reset;
>>>>>>> 0ecfebd2
};

static inline struct amdgpu_device *amdgpu_ttm_adev(struct ttm_bo_device *bdev)
{
	return container_of(bdev, struct amdgpu_device, mman.bdev);
}

int amdgpu_device_init(struct amdgpu_device *adev,
		       struct drm_device *ddev,
		       struct pci_dev *pdev,
		       uint32_t flags);
void amdgpu_device_fini(struct amdgpu_device *adev);
int amdgpu_gpu_wait_for_idle(struct amdgpu_device *adev);

uint32_t amdgpu_mm_rreg(struct amdgpu_device *adev, uint32_t reg,
			uint32_t acc_flags);
void amdgpu_mm_wreg(struct amdgpu_device *adev, uint32_t reg, uint32_t v,
		    uint32_t acc_flags);
void amdgpu_mm_wreg8(struct amdgpu_device *adev, uint32_t offset, uint8_t value);
uint8_t amdgpu_mm_rreg8(struct amdgpu_device *adev, uint32_t offset);

u32 amdgpu_io_rreg(struct amdgpu_device *adev, u32 reg);
void amdgpu_io_wreg(struct amdgpu_device *adev, u32 reg, u32 v);

bool amdgpu_device_asic_has_dc_support(enum amd_asic_type asic_type);
bool amdgpu_device_has_dc_support(struct amdgpu_device *adev);

int emu_soc_asic_init(struct amdgpu_device *adev);

/*
 * Registers read & write functions.
 */

#define AMDGPU_REGS_IDX       (1<<0)
#define AMDGPU_REGS_NO_KIQ    (1<<1)

#define RREG32_NO_KIQ(reg) amdgpu_mm_rreg(adev, (reg), AMDGPU_REGS_NO_KIQ)
#define WREG32_NO_KIQ(reg, v) amdgpu_mm_wreg(adev, (reg), (v), AMDGPU_REGS_NO_KIQ)

#define RREG8(reg) amdgpu_mm_rreg8(adev, (reg))
#define WREG8(reg, v) amdgpu_mm_wreg8(adev, (reg), (v))

#define RREG32(reg) amdgpu_mm_rreg(adev, (reg), 0)
#define RREG32_IDX(reg) amdgpu_mm_rreg(adev, (reg), AMDGPU_REGS_IDX)
#define DREG32(reg) printk(KERN_INFO "REGISTER: " #reg " : 0x%08X\n", amdgpu_mm_rreg(adev, (reg), 0))
#define WREG32(reg, v) amdgpu_mm_wreg(adev, (reg), (v), 0)
#define WREG32_IDX(reg, v) amdgpu_mm_wreg(adev, (reg), (v), AMDGPU_REGS_IDX)
#define REG_SET(FIELD, v) (((v) << FIELD##_SHIFT) & FIELD##_MASK)
#define REG_GET(FIELD, v) (((v) << FIELD##_SHIFT) & FIELD##_MASK)
#define RREG32_PCIE(reg) adev->pcie_rreg(adev, (reg))
#define WREG32_PCIE(reg, v) adev->pcie_wreg(adev, (reg), (v))
#define RREG32_PCIE_PORT(reg) adev->pciep_rreg(adev, (reg))
#define WREG32_PCIE_PORT(reg, v) adev->pciep_wreg(adev, (reg), (v))
#define RREG32_SMC(reg) adev->smc_rreg(adev, (reg))
#define WREG32_SMC(reg, v) adev->smc_wreg(adev, (reg), (v))
#define RREG32_UVD_CTX(reg) adev->uvd_ctx_rreg(adev, (reg))
#define WREG32_UVD_CTX(reg, v) adev->uvd_ctx_wreg(adev, (reg), (v))
#define RREG32_DIDT(reg) adev->didt_rreg(adev, (reg))
#define WREG32_DIDT(reg, v) adev->didt_wreg(adev, (reg), (v))
#define RREG32_GC_CAC(reg) adev->gc_cac_rreg(adev, (reg))
#define WREG32_GC_CAC(reg, v) adev->gc_cac_wreg(adev, (reg), (v))
#define RREG32_SE_CAC(reg) adev->se_cac_rreg(adev, (reg))
#define WREG32_SE_CAC(reg, v) adev->se_cac_wreg(adev, (reg), (v))
#define RREG32_AUDIO_ENDPT(block, reg) adev->audio_endpt_rreg(adev, (block), (reg))
#define WREG32_AUDIO_ENDPT(block, reg, v) adev->audio_endpt_wreg(adev, (block), (reg), (v))
#define WREG32_P(reg, val, mask)				\
	do {							\
		uint32_t tmp_ = RREG32(reg);			\
		tmp_ &= (mask);					\
		tmp_ |= ((val) & ~(mask));			\
		WREG32(reg, tmp_);				\
	} while (0)
#define WREG32_AND(reg, and) WREG32_P(reg, 0, and)
#define WREG32_OR(reg, or) WREG32_P(reg, or, ~(or))
#define WREG32_PLL_P(reg, val, mask)				\
	do {							\
		uint32_t tmp_ = RREG32_PLL(reg);		\
		tmp_ &= (mask);					\
		tmp_ |= ((val) & ~(mask));			\
		WREG32_PLL(reg, tmp_);				\
	} while (0)
#define DREG32_SYS(sqf, adev, reg) seq_printf((sqf), #reg " : 0x%08X\n", amdgpu_mm_rreg((adev), (reg), false))
#define RREG32_IO(reg) amdgpu_io_rreg(adev, (reg))
#define WREG32_IO(reg, v) amdgpu_io_wreg(adev, (reg), (v))

#define REG_FIELD_SHIFT(reg, field) reg##__##field##__SHIFT
#define REG_FIELD_MASK(reg, field) reg##__##field##_MASK

#define REG_SET_FIELD(orig_val, reg, field, field_val)			\
	(((orig_val) & ~REG_FIELD_MASK(reg, field)) |			\
	 (REG_FIELD_MASK(reg, field) & ((field_val) << REG_FIELD_SHIFT(reg, field))))

#define REG_GET_FIELD(value, reg, field)				\
	(((value) & REG_FIELD_MASK(reg, field)) >> REG_FIELD_SHIFT(reg, field))

#define WREG32_FIELD(reg, field, val)	\
	WREG32(mm##reg, (RREG32(mm##reg) & ~REG_FIELD_MASK(reg, field)) | (val) << REG_FIELD_SHIFT(reg, field))

#define WREG32_FIELD_OFFSET(reg, offset, field, val)	\
	WREG32(mm##reg + offset, (RREG32(mm##reg + offset) & ~REG_FIELD_MASK(reg, field)) | (val) << REG_FIELD_SHIFT(reg, field))

/*
 * BIOS helpers.
 */
#define RBIOS8(i) (adev->bios[i])
#define RBIOS16(i) (RBIOS8(i) | (RBIOS8((i)+1) << 8))
#define RBIOS32(i) ((RBIOS16(i)) | (RBIOS16((i)+2) << 16))

/*
 * ASICs macro.
 */
#define amdgpu_asic_set_vga_state(adev, state) (adev)->asic_funcs->set_vga_state((adev), (state))
#define amdgpu_asic_reset(adev) (adev)->asic_funcs->reset((adev))
#define amdgpu_asic_get_xclk(adev) (adev)->asic_funcs->get_xclk((adev))
#define amdgpu_asic_set_uvd_clocks(adev, v, d) (adev)->asic_funcs->set_uvd_clocks((adev), (v), (d))
#define amdgpu_asic_set_vce_clocks(adev, ev, ec) (adev)->asic_funcs->set_vce_clocks((adev), (ev), (ec))
#define amdgpu_get_pcie_lanes(adev) (adev)->asic_funcs->get_pcie_lanes((adev))
#define amdgpu_set_pcie_lanes(adev, l) (adev)->asic_funcs->set_pcie_lanes((adev), (l))
#define amdgpu_asic_get_gpu_clock_counter(adev) (adev)->asic_funcs->get_gpu_clock_counter((adev))
#define amdgpu_asic_read_disabled_bios(adev) (adev)->asic_funcs->read_disabled_bios((adev))
#define amdgpu_asic_read_bios_from_rom(adev, b, l) (adev)->asic_funcs->read_bios_from_rom((adev), (b), (l))
#define amdgpu_asic_read_register(adev, se, sh, offset, v)((adev)->asic_funcs->read_register((adev), (se), (sh), (offset), (v)))
#define amdgpu_asic_get_config_memsize(adev) (adev)->asic_funcs->get_config_memsize((adev))
#define amdgpu_asic_flush_hdp(adev, r) (adev)->asic_funcs->flush_hdp((adev), (r))
#define amdgpu_asic_invalidate_hdp(adev, r) (adev)->asic_funcs->invalidate_hdp((adev), (r))
#define amdgpu_asic_need_full_reset(adev) (adev)->asic_funcs->need_full_reset((adev))
#define amdgpu_asic_init_doorbell_index(adev) (adev)->asic_funcs->init_doorbell_index((adev))
#define amdgpu_asic_get_pcie_usage(adev, cnt0, cnt1) ((adev)->asic_funcs->get_pcie_usage((adev), (cnt0), (cnt1)))
#define amdgpu_asic_need_reset_on_init(adev) (adev)->asic_funcs->need_reset_on_init((adev))

/* Common functions */
bool amdgpu_device_should_recover_gpu(struct amdgpu_device *adev);
int amdgpu_device_gpu_recover(struct amdgpu_device *adev,
			      struct amdgpu_job* job);
void amdgpu_device_pci_config_reset(struct amdgpu_device *adev);
bool amdgpu_device_need_post(struct amdgpu_device *adev);

void amdgpu_cs_report_moved_bytes(struct amdgpu_device *adev, u64 num_bytes,
				  u64 num_vis_bytes);
int amdgpu_device_resize_fb_bar(struct amdgpu_device *adev);
void amdgpu_device_program_register_sequence(struct amdgpu_device *adev,
					     const u32 *registers,
					     const u32 array_size);

bool amdgpu_device_is_px(struct drm_device *dev);
/* atpx handler */
#if defined(CONFIG_VGA_SWITCHEROO)
void amdgpu_register_atpx_handler(void);
void amdgpu_unregister_atpx_handler(void);
bool amdgpu_has_atpx_dgpu_power_cntl(void);
bool amdgpu_is_atpx_hybrid(void);
bool amdgpu_atpx_dgpu_req_power_for_displays(void);
bool amdgpu_has_atpx(void);
#else
static inline void amdgpu_register_atpx_handler(void) {}
static inline void amdgpu_unregister_atpx_handler(void) {}
static inline bool amdgpu_has_atpx_dgpu_power_cntl(void) { return false; }
static inline bool amdgpu_is_atpx_hybrid(void) { return false; }
static inline bool amdgpu_atpx_dgpu_req_power_for_displays(void) { return false; }
static inline bool amdgpu_has_atpx(void) { return false; }
#endif

#if defined(CONFIG_VGA_SWITCHEROO) && defined(CONFIG_ACPI)
void *amdgpu_atpx_get_dhandle(void);
#else
static inline void *amdgpu_atpx_get_dhandle(void) { return NULL; }
#endif

/*
 * KMS
 */
extern const struct drm_ioctl_desc amdgpu_ioctls_kms[];
extern const int amdgpu_max_kms_ioctl;

int amdgpu_driver_load_kms(struct drm_device *dev, unsigned long flags);
void amdgpu_driver_unload_kms(struct drm_device *dev);
void amdgpu_driver_lastclose_kms(struct drm_device *dev);
int amdgpu_driver_open_kms(struct drm_device *dev, struct drm_file *file_priv);
void amdgpu_driver_postclose_kms(struct drm_device *dev,
				 struct drm_file *file_priv);
int amdgpu_device_ip_suspend(struct amdgpu_device *adev);
int amdgpu_device_suspend(struct drm_device *dev, bool suspend, bool fbcon);
int amdgpu_device_resume(struct drm_device *dev, bool resume, bool fbcon);
u32 amdgpu_get_vblank_counter_kms(struct drm_device *dev, unsigned int pipe);
int amdgpu_enable_vblank_kms(struct drm_device *dev, unsigned int pipe);
void amdgpu_disable_vblank_kms(struct drm_device *dev, unsigned int pipe);
long amdgpu_kms_compat_ioctl(struct file *filp, unsigned int cmd,
			     unsigned long arg);

/*
 * functions used by amdgpu_encoder.c
 */
struct amdgpu_afmt_acr {
	u32 clock;

	int n_32khz;
	int cts_32khz;

	int n_44_1khz;
	int cts_44_1khz;

	int n_48khz;
	int cts_48khz;

};

struct amdgpu_afmt_acr amdgpu_afmt_acr(uint32_t clock);

/* amdgpu_acpi.c */
#if defined(CONFIG_ACPI)
int amdgpu_acpi_init(struct amdgpu_device *adev);
void amdgpu_acpi_fini(struct amdgpu_device *adev);
bool amdgpu_acpi_is_pcie_performance_request_supported(struct amdgpu_device *adev);
int amdgpu_acpi_pcie_performance_request(struct amdgpu_device *adev,
						u8 perf_req, bool advertise);
int amdgpu_acpi_pcie_notify_device_ready(struct amdgpu_device *adev);

void amdgpu_acpi_get_backlight_caps(struct amdgpu_device *adev,
		struct amdgpu_dm_backlight_caps *caps);
#else
static inline int amdgpu_acpi_init(struct amdgpu_device *adev) { return 0; }
static inline void amdgpu_acpi_fini(struct amdgpu_device *adev) { }
#endif

int amdgpu_cs_find_mapping(struct amdgpu_cs_parser *parser,
			   uint64_t addr, struct amdgpu_bo **bo,
			   struct amdgpu_bo_va_mapping **mapping);

#if defined(CONFIG_DRM_AMD_DC)
int amdgpu_dm_display_resume(struct amdgpu_device *adev );
#else
static inline int amdgpu_dm_display_resume(struct amdgpu_device *adev) { return 0; }
#endif

#include "amdgpu_object.h"
#endif<|MERGE_RESOLUTION|>--- conflicted
+++ resolved
@@ -83,10 +83,7 @@
 #include "amdgpu_gem.h"
 #include "amdgpu_doorbell.h"
 #include "amdgpu_amdkfd.h"
-<<<<<<< HEAD
-=======
 #include "amdgpu_smu.h"
->>>>>>> 0ecfebd2
 
 #define MAX_GPU_INSTANCE		16
 
@@ -937,11 +934,8 @@
 
 	int asic_reset_res;
 	struct work_struct		xgmi_reset_work;
-<<<<<<< HEAD
-=======
 
 	bool                            in_baco_reset;
->>>>>>> 0ecfebd2
 };
 
 static inline struct amdgpu_device *amdgpu_ttm_adev(struct ttm_bo_device *bdev)
