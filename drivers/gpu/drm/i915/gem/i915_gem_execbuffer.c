/*
 * SPDX-License-Identifier: MIT
 *
 * Copyright © 2008,2010 Intel Corporation
 */

#include <linux/dma-resv.h>
#include <linux/highmem.h>
#include <linux/sync_file.h>
#include <linux/uaccess.h>

#include <drm/drm_syncobj.h>

#include "display/intel_frontbuffer.h"

#include "gem/i915_gem_ioctls.h"
#include "gt/intel_context.h"
#include "gt/intel_gpu_commands.h"
#include "gt/intel_gt.h"
#include "gt/intel_gt_buffer_pool.h"
#include "gt/intel_gt_pm.h"
#include "gt/intel_ring.h"

#include "pxp/intel_pxp.h"

#include "i915_cmd_parser.h"
#include "i915_drv.h"
#include "i915_file_private.h"
#include "i915_gem_clflush.h"
#include "i915_gem_context.h"
#include "i915_gem_evict.h"
#include "i915_gem_ioctls.h"
#include "i915_reg.h"
#include "i915_trace.h"
#include "i915_user_extensions.h"

struct eb_vma {
	struct i915_vma *vma;
	unsigned int flags;

	/** This vma's place in the execbuf reservation list */
	struct drm_i915_gem_exec_object2 *exec;
	struct list_head bind_link;
	struct list_head reloc_link;

	struct hlist_node node;
	u32 handle;
};

enum {
	FORCE_CPU_RELOC = 1,
	FORCE_GTT_RELOC,
	FORCE_GPU_RELOC,
#define DBG_FORCE_RELOC 0 /* choose one of the above! */
};

/* __EXEC_OBJECT_ flags > BIT(29) defined in i915_vma.h */
#define __EXEC_OBJECT_HAS_PIN		BIT(29)
#define __EXEC_OBJECT_HAS_FENCE		BIT(28)
#define __EXEC_OBJECT_USERPTR_INIT	BIT(27)
#define __EXEC_OBJECT_NEEDS_MAP		BIT(26)
#define __EXEC_OBJECT_NEEDS_BIAS	BIT(25)
#define __EXEC_OBJECT_INTERNAL_FLAGS	(~0u << 25) /* all of the above + */
#define __EXEC_OBJECT_RESERVED (__EXEC_OBJECT_HAS_PIN | __EXEC_OBJECT_HAS_FENCE)

#define __EXEC_HAS_RELOC	BIT(31)
#define __EXEC_ENGINE_PINNED	BIT(30)
#define __EXEC_USERPTR_USED	BIT(29)
#define __EXEC_INTERNAL_FLAGS	(~0u << 29)
#define UPDATE			PIN_OFFSET_FIXED

#define BATCH_OFFSET_BIAS (256*1024)

#define __I915_EXEC_ILLEGAL_FLAGS \
	(__I915_EXEC_UNKNOWN_FLAGS | \
	 I915_EXEC_CONSTANTS_MASK  | \
	 I915_EXEC_RESOURCE_STREAMER)

/* Catch emission of unexpected errors for CI! */
#if IS_ENABLED(CONFIG_DRM_I915_DEBUG_GEM)
#undef EINVAL
#define EINVAL ({ \
	DRM_DEBUG_DRIVER("EINVAL at %s:%d\n", __func__, __LINE__); \
	22; \
})
#endif

/**
 * DOC: User command execution
 *
 * Userspace submits commands to be executed on the GPU as an instruction
 * stream within a GEM object we call a batchbuffer. This instructions may
 * refer to other GEM objects containing auxiliary state such as kernels,
 * samplers, render targets and even secondary batchbuffers. Userspace does
 * not know where in the GPU memory these objects reside and so before the
 * batchbuffer is passed to the GPU for execution, those addresses in the
 * batchbuffer and auxiliary objects are updated. This is known as relocation,
 * or patching. To try and avoid having to relocate each object on the next
 * execution, userspace is told the location of those objects in this pass,
 * but this remains just a hint as the kernel may choose a new location for
 * any object in the future.
 *
 * At the level of talking to the hardware, submitting a batchbuffer for the
 * GPU to execute is to add content to a buffer from which the HW
 * command streamer is reading.
 *
 * 1. Add a command to load the HW context. For Logical Ring Contexts, i.e.
 *    Execlists, this command is not placed on the same buffer as the
 *    remaining items.
 *
 * 2. Add a command to invalidate caches to the buffer.
 *
 * 3. Add a batchbuffer start command to the buffer; the start command is
 *    essentially a token together with the GPU address of the batchbuffer
 *    to be executed.
 *
 * 4. Add a pipeline flush to the buffer.
 *
 * 5. Add a memory write command to the buffer to record when the GPU
 *    is done executing the batchbuffer. The memory write writes the
 *    global sequence number of the request, ``i915_request::global_seqno``;
 *    the i915 driver uses the current value in the register to determine
 *    if the GPU has completed the batchbuffer.
 *
 * 6. Add a user interrupt command to the buffer. This command instructs
 *    the GPU to issue an interrupt when the command, pipeline flush and
 *    memory write are completed.
 *
 * 7. Inform the hardware of the additional commands added to the buffer
 *    (by updating the tail pointer).
 *
 * Processing an execbuf ioctl is conceptually split up into a few phases.
 *
 * 1. Validation - Ensure all the pointers, handles and flags are valid.
 * 2. Reservation - Assign GPU address space for every object
 * 3. Relocation - Update any addresses to point to the final locations
 * 4. Serialisation - Order the request with respect to its dependencies
 * 5. Construction - Construct a request to execute the batchbuffer
 * 6. Submission (at some point in the future execution)
 *
 * Reserving resources for the execbuf is the most complicated phase. We
 * neither want to have to migrate the object in the address space, nor do
 * we want to have to update any relocations pointing to this object. Ideally,
 * we want to leave the object where it is and for all the existing relocations
 * to match. If the object is given a new address, or if userspace thinks the
 * object is elsewhere, we have to parse all the relocation entries and update
 * the addresses. Userspace can set the I915_EXEC_NORELOC flag to hint that
 * all the target addresses in all of its objects match the value in the
 * relocation entries and that they all match the presumed offsets given by the
 * list of execbuffer objects. Using this knowledge, we know that if we haven't
 * moved any buffers, all the relocation entries are valid and we can skip
 * the update. (If userspace is wrong, the likely outcome is an impromptu GPU
 * hang.) The requirement for using I915_EXEC_NO_RELOC are:
 *
 *      The addresses written in the objects must match the corresponding
 *      reloc.presumed_offset which in turn must match the corresponding
 *      execobject.offset.
 *
 *      Any render targets written to in the batch must be flagged with
 *      EXEC_OBJECT_WRITE.
 *
 *      To avoid stalling, execobject.offset should match the current
 *      address of that object within the active context.
 *
 * The reservation is done is multiple phases. First we try and keep any
 * object already bound in its current location - so as long as meets the
 * constraints imposed by the new execbuffer. Any object left unbound after the
 * first pass is then fitted into any available idle space. If an object does
 * not fit, all objects are removed from the reservation and the process rerun
 * after sorting the objects into a priority order (more difficult to fit
 * objects are tried first). Failing that, the entire VM is cleared and we try
 * to fit the execbuf once last time before concluding that it simply will not
 * fit.
 *
 * A small complication to all of this is that we allow userspace not only to
 * specify an alignment and a size for the object in the address space, but
 * we also allow userspace to specify the exact offset. This objects are
 * simpler to place (the location is known a priori) all we have to do is make
 * sure the space is available.
 *
 * Once all the objects are in place, patching up the buried pointers to point
 * to the final locations is a fairly simple job of walking over the relocation
 * entry arrays, looking up the right address and rewriting the value into
 * the object. Simple! ... The relocation entries are stored in user memory
 * and so to access them we have to copy them into a local buffer. That copy
 * has to avoid taking any pagefaults as they may lead back to a GEM object
 * requiring the struct_mutex (i.e. recursive deadlock). So once again we split
 * the relocation into multiple passes. First we try to do everything within an
 * atomic context (avoid the pagefaults) which requires that we never wait. If
 * we detect that we may wait, or if we need to fault, then we have to fallback
 * to a slower path. The slowpath has to drop the mutex. (Can you hear alarm
 * bells yet?) Dropping the mutex means that we lose all the state we have
 * built up so far for the execbuf and we must reset any global data. However,
 * we do leave the objects pinned in their final locations - which is a
 * potential issue for concurrent execbufs. Once we have left the mutex, we can
 * allocate and copy all the relocation entries into a large array at our
 * leisure, reacquire the mutex, reclaim all the objects and other state and
 * then proceed to update any incorrect addresses with the objects.
 *
 * As we process the relocation entries, we maintain a record of whether the
 * object is being written to. Using NORELOC, we expect userspace to provide
 * this information instead. We also check whether we can skip the relocation
 * by comparing the expected value inside the relocation entry with the target's
 * final address. If they differ, we have to map the current object and rewrite
 * the 4 or 8 byte pointer within.
 *
 * Serialising an execbuf is quite simple according to the rules of the GEM
 * ABI. Execution within each context is ordered by the order of submission.
 * Writes to any GEM object are in order of submission and are exclusive. Reads
 * from a GEM object are unordered with respect to other reads, but ordered by
 * writes. A write submitted after a read cannot occur before the read, and
 * similarly any read submitted after a write cannot occur before the write.
 * Writes are ordered between engines such that only one write occurs at any
 * time (completing any reads beforehand) - using semaphores where available
 * and CPU serialisation otherwise. Other GEM access obey the same rules, any
 * write (either via mmaps using set-domain, or via pwrite) must flush all GPU
 * reads before starting, and any read (either using set-domain or pread) must
 * flush all GPU writes before starting. (Note we only employ a barrier before,
 * we currently rely on userspace not concurrently starting a new execution
 * whilst reading or writing to an object. This may be an advantage or not
 * depending on how much you trust userspace not to shoot themselves in the
 * foot.) Serialisation may just result in the request being inserted into
 * a DAG awaiting its turn, but most simple is to wait on the CPU until
 * all dependencies are resolved.
 *
 * After all of that, is just a matter of closing the request and handing it to
 * the hardware (well, leaving it in a queue to be executed). However, we also
 * offer the ability for batchbuffers to be run with elevated privileges so
 * that they access otherwise hidden registers. (Used to adjust L3 cache etc.)
 * Before any batch is given extra privileges we first must check that it
 * contains no nefarious instructions, we check that each instruction is from
 * our whitelist and all registers are also from an allowed list. We first
 * copy the user's batchbuffer to a shadow (so that the user doesn't have
 * access to it, either by the CPU or GPU as we scan it) and then parse each
 * instruction. If everything is ok, we set a flag telling the hardware to run
 * the batchbuffer in trusted mode, otherwise the ioctl is rejected.
 */

struct eb_fence {
	struct drm_syncobj *syncobj; /* Use with ptr_mask_bits() */
	struct dma_fence *dma_fence;
	u64 value;
	struct dma_fence_chain *chain_fence;
};

struct i915_execbuffer {
	struct drm_i915_private *i915; /** i915 backpointer */
	struct drm_file *file; /** per-file lookup tables and limits */
	struct drm_i915_gem_execbuffer2 *args; /** ioctl parameters */
	struct drm_i915_gem_exec_object2 *exec; /** ioctl execobj[] */
	struct eb_vma *vma;

	struct intel_gt *gt; /* gt for the execbuf */
	struct intel_context *context; /* logical state for the request */
	struct i915_gem_context *gem_context; /** caller's context */

	/** our requests to build */
	struct i915_request *requests[MAX_ENGINE_INSTANCE + 1];
	/** identity of the batch obj/vma */
	struct eb_vma *batches[MAX_ENGINE_INSTANCE + 1];
	struct i915_vma *trampoline; /** trampoline used for chaining */

	/** used for excl fence in dma_resv objects when > 1 BB submitted */
	struct dma_fence *composite_fence;

	/** actual size of execobj[] as we may extend it for the cmdparser */
	unsigned int buffer_count;

	/* number of batches in execbuf IOCTL */
	unsigned int num_batches;

	/** list of vma not yet bound during reservation phase */
	struct list_head unbound;

	/** list of vma that have execobj.relocation_count */
	struct list_head relocs;

	struct i915_gem_ww_ctx ww;

	/**
	 * Track the most recently used object for relocations, as we
	 * frequently have to perform multiple relocations within the same
	 * obj/page
	 */
	struct reloc_cache {
		struct drm_mm_node node; /** temporary GTT binding */
		unsigned long vaddr; /** Current kmap address */
		unsigned long page; /** Currently mapped page index */
		unsigned int graphics_ver; /** Cached value of GRAPHICS_VER */
		bool use_64bit_reloc : 1;
		bool has_llc : 1;
		bool has_fence : 1;
		bool needs_unfenced : 1;
	} reloc_cache;

	u64 invalid_flags; /** Set of execobj.flags that are invalid */

	/** Length of batch within object */
	u64 batch_len[MAX_ENGINE_INSTANCE + 1];
	u32 batch_start_offset; /** Location within object of batch */
	u32 batch_flags; /** Flags composed for emit_bb_start() */
	struct intel_gt_buffer_pool_node *batch_pool; /** pool node for batch buffer */

	/**
	 * Indicate either the size of the hastable used to resolve
	 * relocation handles, or if negative that we are using a direct
	 * index into the execobj[].
	 */
	int lut_size;
	struct hlist_head *buckets; /** ht for relocation handles */

	struct eb_fence *fences;
	unsigned long num_fences;
#if IS_ENABLED(CONFIG_DRM_I915_CAPTURE_ERROR)
	struct i915_capture_list *capture_lists[MAX_ENGINE_INSTANCE + 1];
#endif
};

static int eb_parse(struct i915_execbuffer *eb);
static int eb_pin_engine(struct i915_execbuffer *eb, bool throttle);
static void eb_unpin_engine(struct i915_execbuffer *eb);
static void eb_capture_release(struct i915_execbuffer *eb);

static inline bool eb_use_cmdparser(const struct i915_execbuffer *eb)
{
	return intel_engine_requires_cmd_parser(eb->context->engine) ||
		(intel_engine_using_cmd_parser(eb->context->engine) &&
		 eb->args->batch_len);
}

static int eb_create(struct i915_execbuffer *eb)
{
	if (!(eb->args->flags & I915_EXEC_HANDLE_LUT)) {
		unsigned int size = 1 + ilog2(eb->buffer_count);

		/*
		 * Without a 1:1 association between relocation handles and
		 * the execobject[] index, we instead create a hashtable.
		 * We size it dynamically based on available memory, starting
		 * first with 1:1 assocative hash and scaling back until
		 * the allocation succeeds.
		 *
		 * Later on we use a positive lut_size to indicate we are
		 * using this hashtable, and a negative value to indicate a
		 * direct lookup.
		 */
		do {
			gfp_t flags;

			/* While we can still reduce the allocation size, don't
			 * raise a warning and allow the allocation to fail.
			 * On the last pass though, we want to try as hard
			 * as possible to perform the allocation and warn
			 * if it fails.
			 */
			flags = GFP_KERNEL;
			if (size > 1)
				flags |= __GFP_NORETRY | __GFP_NOWARN;

			eb->buckets = kzalloc(sizeof(struct hlist_head) << size,
					      flags);
			if (eb->buckets)
				break;
		} while (--size);

		if (unlikely(!size))
			return -ENOMEM;

		eb->lut_size = size;
	} else {
		eb->lut_size = -eb->buffer_count;
	}

	return 0;
}

static bool
eb_vma_misplaced(const struct drm_i915_gem_exec_object2 *entry,
		 const struct i915_vma *vma,
		 unsigned int flags)
{
	if (vma->node.size < entry->pad_to_size)
		return true;

	if (entry->alignment && !IS_ALIGNED(vma->node.start, entry->alignment))
		return true;

	if (flags & EXEC_OBJECT_PINNED &&
	    vma->node.start != entry->offset)
		return true;

	if (flags & __EXEC_OBJECT_NEEDS_BIAS &&
	    vma->node.start < BATCH_OFFSET_BIAS)
		return true;

	if (!(flags & EXEC_OBJECT_SUPPORTS_48B_ADDRESS) &&
	    (vma->node.start + vma->node.size + 4095) >> 32)
		return true;

	if (flags & __EXEC_OBJECT_NEEDS_MAP &&
	    !i915_vma_is_map_and_fenceable(vma))
		return true;

	return false;
}

static u64 eb_pin_flags(const struct drm_i915_gem_exec_object2 *entry,
			unsigned int exec_flags)
{
	u64 pin_flags = 0;

	if (exec_flags & EXEC_OBJECT_NEEDS_GTT)
		pin_flags |= PIN_GLOBAL;

	/*
	 * Wa32bitGeneralStateOffset & Wa32bitInstructionBaseOffset,
	 * limit address to the first 4GBs for unflagged objects.
	 */
	if (!(exec_flags & EXEC_OBJECT_SUPPORTS_48B_ADDRESS))
		pin_flags |= PIN_ZONE_4G;

	if (exec_flags & __EXEC_OBJECT_NEEDS_MAP)
		pin_flags |= PIN_MAPPABLE;

	if (exec_flags & EXEC_OBJECT_PINNED)
		pin_flags |= entry->offset | PIN_OFFSET_FIXED;
	else if (exec_flags & __EXEC_OBJECT_NEEDS_BIAS)
		pin_flags |= BATCH_OFFSET_BIAS | PIN_OFFSET_BIAS;

	return pin_flags;
}

static inline int
eb_pin_vma(struct i915_execbuffer *eb,
	   const struct drm_i915_gem_exec_object2 *entry,
	   struct eb_vma *ev)
{
	struct i915_vma *vma = ev->vma;
	u64 pin_flags;
	int err;

	if (vma->node.size)
		pin_flags = vma->node.start;
	else
		pin_flags = entry->offset & PIN_OFFSET_MASK;

	pin_flags |= PIN_USER | PIN_NOEVICT | PIN_OFFSET_FIXED | PIN_VALIDATE;
	if (unlikely(ev->flags & EXEC_OBJECT_NEEDS_GTT))
		pin_flags |= PIN_GLOBAL;

	/* Attempt to reuse the current location if available */
	err = i915_vma_pin_ww(vma, &eb->ww, 0, 0, pin_flags);
	if (err == -EDEADLK)
		return err;

	if (unlikely(err)) {
		if (entry->flags & EXEC_OBJECT_PINNED)
			return err;

		/* Failing that pick any _free_ space if suitable */
		err = i915_vma_pin_ww(vma, &eb->ww,
					     entry->pad_to_size,
					     entry->alignment,
					     eb_pin_flags(entry, ev->flags) |
					     PIN_USER | PIN_NOEVICT | PIN_VALIDATE);
		if (unlikely(err))
			return err;
	}

	if (unlikely(ev->flags & EXEC_OBJECT_NEEDS_FENCE)) {
		err = i915_vma_pin_fence(vma);
		if (unlikely(err))
			return err;

		if (vma->fence)
			ev->flags |= __EXEC_OBJECT_HAS_FENCE;
	}

	ev->flags |= __EXEC_OBJECT_HAS_PIN;
	if (eb_vma_misplaced(entry, vma, ev->flags))
		return -EBADSLT;

	return 0;
}

static inline void
eb_unreserve_vma(struct eb_vma *ev)
{
	if (unlikely(ev->flags & __EXEC_OBJECT_HAS_FENCE))
		__i915_vma_unpin_fence(ev->vma);

	ev->flags &= ~__EXEC_OBJECT_RESERVED;
}

static int
eb_validate_vma(struct i915_execbuffer *eb,
		struct drm_i915_gem_exec_object2 *entry,
		struct i915_vma *vma)
{
	/* Relocations are disallowed for all platforms after TGL-LP.  This
	 * also covers all platforms with local memory.
	 */
	if (entry->relocation_count &&
	    GRAPHICS_VER(eb->i915) >= 12 && !IS_TIGERLAKE(eb->i915))
		return -EINVAL;

	if (unlikely(entry->flags & eb->invalid_flags))
		return -EINVAL;

	if (unlikely(entry->alignment &&
		     !is_power_of_2_u64(entry->alignment)))
		return -EINVAL;

	/*
	 * Offset can be used as input (EXEC_OBJECT_PINNED), reject
	 * any non-page-aligned or non-canonical addresses.
	 */
	if (unlikely(entry->flags & EXEC_OBJECT_PINNED &&
		     entry->offset != gen8_canonical_addr(entry->offset & I915_GTT_PAGE_MASK)))
		return -EINVAL;

	/* pad_to_size was once a reserved field, so sanitize it */
	if (entry->flags & EXEC_OBJECT_PAD_TO_SIZE) {
		if (unlikely(offset_in_page(entry->pad_to_size)))
			return -EINVAL;
	} else {
		entry->pad_to_size = 0;
	}
	/*
	 * From drm_mm perspective address space is continuous,
	 * so from this point we're always using non-canonical
	 * form internally.
	 */
	entry->offset = gen8_noncanonical_addr(entry->offset);

	if (!eb->reloc_cache.has_fence) {
		entry->flags &= ~EXEC_OBJECT_NEEDS_FENCE;
	} else {
		if ((entry->flags & EXEC_OBJECT_NEEDS_FENCE ||
		     eb->reloc_cache.needs_unfenced) &&
		    i915_gem_object_is_tiled(vma->obj))
			entry->flags |= EXEC_OBJECT_NEEDS_GTT | __EXEC_OBJECT_NEEDS_MAP;
	}

	return 0;
}

static inline bool
is_batch_buffer(struct i915_execbuffer *eb, unsigned int buffer_idx)
{
	return eb->args->flags & I915_EXEC_BATCH_FIRST ?
		buffer_idx < eb->num_batches :
		buffer_idx >= eb->args->buffer_count - eb->num_batches;
}

static int
eb_add_vma(struct i915_execbuffer *eb,
	   unsigned int *current_batch,
	   unsigned int i,
	   struct i915_vma *vma)
{
	struct drm_i915_private *i915 = eb->i915;
	struct drm_i915_gem_exec_object2 *entry = &eb->exec[i];
	struct eb_vma *ev = &eb->vma[i];

	ev->vma = vma;
	ev->exec = entry;
	ev->flags = entry->flags;

	if (eb->lut_size > 0) {
		ev->handle = entry->handle;
		hlist_add_head(&ev->node,
			       &eb->buckets[hash_32(entry->handle,
						    eb->lut_size)]);
	}

	if (entry->relocation_count)
		list_add_tail(&ev->reloc_link, &eb->relocs);

	/*
	 * SNA is doing fancy tricks with compressing batch buffers, which leads
	 * to negative relocation deltas. Usually that works out ok since the
	 * relocate address is still positive, except when the batch is placed
	 * very low in the GTT. Ensure this doesn't happen.
	 *
	 * Note that actual hangs have only been observed on gen7, but for
	 * paranoia do it everywhere.
	 */
	if (is_batch_buffer(eb, i)) {
		if (entry->relocation_count &&
		    !(ev->flags & EXEC_OBJECT_PINNED))
			ev->flags |= __EXEC_OBJECT_NEEDS_BIAS;
		if (eb->reloc_cache.has_fence)
			ev->flags |= EXEC_OBJECT_NEEDS_FENCE;

		eb->batches[*current_batch] = ev;

		if (unlikely(ev->flags & EXEC_OBJECT_WRITE)) {
			drm_dbg(&i915->drm,
				"Attempting to use self-modifying batch buffer\n");
			return -EINVAL;
		}

		if (range_overflows_t(u64,
				      eb->batch_start_offset,
				      eb->args->batch_len,
				      ev->vma->size)) {
			drm_dbg(&i915->drm, "Attempting to use out-of-bounds batch\n");
			return -EINVAL;
		}

		if (eb->args->batch_len == 0)
			eb->batch_len[*current_batch] = ev->vma->size -
				eb->batch_start_offset;
		else
			eb->batch_len[*current_batch] = eb->args->batch_len;
		if (unlikely(eb->batch_len[*current_batch] == 0)) { /* impossible! */
			drm_dbg(&i915->drm, "Invalid batch length\n");
			return -EINVAL;
		}

		++*current_batch;
	}

	return 0;
}

static inline int use_cpu_reloc(const struct reloc_cache *cache,
				const struct drm_i915_gem_object *obj)
{
	if (!i915_gem_object_has_struct_page(obj))
		return false;

	if (DBG_FORCE_RELOC == FORCE_CPU_RELOC)
		return true;

	if (DBG_FORCE_RELOC == FORCE_GTT_RELOC)
		return false;

	return (cache->has_llc ||
		obj->cache_dirty ||
		obj->cache_level != I915_CACHE_NONE);
}

static int eb_reserve_vma(struct i915_execbuffer *eb,
			  struct eb_vma *ev,
			  u64 pin_flags)
{
	struct drm_i915_gem_exec_object2 *entry = ev->exec;
	struct i915_vma *vma = ev->vma;
	int err;

	if (drm_mm_node_allocated(&vma->node) &&
	    eb_vma_misplaced(entry, vma, ev->flags)) {
		err = i915_vma_unbind(vma);
		if (err)
			return err;
	}

	err = i915_vma_pin_ww(vma, &eb->ww,
			   entry->pad_to_size, entry->alignment,
			   eb_pin_flags(entry, ev->flags) | pin_flags);
	if (err)
		return err;

	if (entry->offset != vma->node.start) {
		entry->offset = vma->node.start | UPDATE;
		eb->args->flags |= __EXEC_HAS_RELOC;
	}

	if (unlikely(ev->flags & EXEC_OBJECT_NEEDS_FENCE)) {
		err = i915_vma_pin_fence(vma);
		if (unlikely(err))
			return err;

		if (vma->fence)
			ev->flags |= __EXEC_OBJECT_HAS_FENCE;
	}

	ev->flags |= __EXEC_OBJECT_HAS_PIN;
	GEM_BUG_ON(eb_vma_misplaced(entry, vma, ev->flags));

	return 0;
}

static bool eb_unbind(struct i915_execbuffer *eb, bool force)
{
	const unsigned int count = eb->buffer_count;
	unsigned int i;
	struct list_head last;
	bool unpinned = false;

	/* Resort *all* the objects into priority order */
	INIT_LIST_HEAD(&eb->unbound);
	INIT_LIST_HEAD(&last);

	for (i = 0; i < count; i++) {
		struct eb_vma *ev = &eb->vma[i];
		unsigned int flags = ev->flags;

		if (!force && flags & EXEC_OBJECT_PINNED &&
		    flags & __EXEC_OBJECT_HAS_PIN)
			continue;

		unpinned = true;
		eb_unreserve_vma(ev);

		if (flags & EXEC_OBJECT_PINNED)
			/* Pinned must have their slot */
			list_add(&ev->bind_link, &eb->unbound);
		else if (flags & __EXEC_OBJECT_NEEDS_MAP)
			/* Map require the lowest 256MiB (aperture) */
			list_add_tail(&ev->bind_link, &eb->unbound);
		else if (!(flags & EXEC_OBJECT_SUPPORTS_48B_ADDRESS))
			/* Prioritise 4GiB region for restricted bo */
			list_add(&ev->bind_link, &last);
		else
			list_add_tail(&ev->bind_link, &last);
	}

	list_splice_tail(&last, &eb->unbound);
	return unpinned;
}

static int eb_reserve(struct i915_execbuffer *eb)
{
	struct eb_vma *ev;
	unsigned int pass;
	int err = 0;
	bool unpinned;

	/*
	 * We have one more buffers that we couldn't bind, which could be due to
	 * various reasons. To resolve this we have 4 passes, with every next
	 * level turning the screws tighter:
	 *
	 * 0. Unbind all objects that do not match the GTT constraints for the
	 * execbuffer (fenceable, mappable, alignment etc). Bind all new
	 * objects.  This avoids unnecessary unbinding of later objects in order
	 * to make room for the earlier objects *unless* we need to defragment.
	 *
	 * 1. Reorder the buffers, where objects with the most restrictive
	 * placement requirements go first (ignoring fixed location buffers for
	 * now).  For example, objects needing the mappable aperture (the first
	 * 256M of GTT), should go first vs objects that can be placed just
	 * about anywhere. Repeat the previous pass.
	 *
	 * 2. Consider buffers that are pinned at a fixed location. Also try to
	 * evict the entire VM this time, leaving only objects that we were
	 * unable to lock. Try again to bind the buffers. (still using the new
	 * buffer order).
	 *
	 * 3. We likely have object lock contention for one or more stubborn
	 * objects in the VM, for which we need to evict to make forward
	 * progress (perhaps we are fighting the shrinker?). When evicting the
	 * VM this time around, anything that we can't lock we now track using
	 * the busy_bo, using the full lock (after dropping the vm->mutex to
	 * prevent deadlocks), instead of trylock. We then continue to evict the
	 * VM, this time with the stubborn object locked, which we can now
	 * hopefully unbind (if still bound in the VM). Repeat until the VM is
	 * evicted. Finally we should be able bind everything.
	 */
	for (pass = 0; pass <= 3; pass++) {
		int pin_flags = PIN_USER | PIN_VALIDATE;

		if (pass == 0)
			pin_flags |= PIN_NONBLOCK;

		if (pass >= 1)
			unpinned = eb_unbind(eb, pass >= 2);

		if (pass == 2) {
			err = mutex_lock_interruptible(&eb->context->vm->mutex);
			if (!err) {
				err = i915_gem_evict_vm(eb->context->vm, &eb->ww, NULL);
<<<<<<< HEAD
				mutex_unlock(&eb->context->vm->mutex);
			}
			if (err)
				return err;
		}

		if (pass == 3) {
retry:
			err = mutex_lock_interruptible(&eb->context->vm->mutex);
			if (!err) {
				struct drm_i915_gem_object *busy_bo = NULL;

				err = i915_gem_evict_vm(eb->context->vm, &eb->ww, &busy_bo);
=======
>>>>>>> 5beb5627
				mutex_unlock(&eb->context->vm->mutex);
				if (err && busy_bo) {
					err = i915_gem_object_lock(busy_bo, &eb->ww);
					i915_gem_object_put(busy_bo);
					if (!err)
						goto retry;
				}
			}
			if (err)
				return err;
		}

		if (pass == 3) {
retry:
			err = mutex_lock_interruptible(&eb->context->vm->mutex);
			if (!err) {
				struct drm_i915_gem_object *busy_bo = NULL;

				err = i915_gem_evict_vm(eb->context->vm, &eb->ww, &busy_bo);
				mutex_unlock(&eb->context->vm->mutex);
				if (err && busy_bo) {
					err = i915_gem_object_lock(busy_bo, &eb->ww);
					i915_gem_object_put(busy_bo);
					if (!err)
						goto retry;
				}
			}
			if (err)
				return err;
		}

		list_for_each_entry(ev, &eb->unbound, bind_link) {
			err = eb_reserve_vma(eb, ev, pin_flags);
			if (err)
				break;
		}

		if (err != -ENOSPC)
			break;
	}

	return err;
}

static int eb_select_context(struct i915_execbuffer *eb)
{
	struct i915_gem_context *ctx;

	ctx = i915_gem_context_lookup(eb->file->driver_priv, eb->args->rsvd1);
	if (unlikely(IS_ERR(ctx)))
		return PTR_ERR(ctx);

	eb->gem_context = ctx;
	if (i915_gem_context_has_full_ppgtt(ctx))
		eb->invalid_flags |= EXEC_OBJECT_NEEDS_GTT;

	return 0;
}

static int __eb_add_lut(struct i915_execbuffer *eb,
			u32 handle, struct i915_vma *vma)
{
	struct i915_gem_context *ctx = eb->gem_context;
	struct i915_lut_handle *lut;
	int err;

	lut = i915_lut_handle_alloc();
	if (unlikely(!lut))
		return -ENOMEM;

	i915_vma_get(vma);
	if (!atomic_fetch_inc(&vma->open_count))
		i915_vma_reopen(vma);
	lut->handle = handle;
	lut->ctx = ctx;

	/* Check that the context hasn't been closed in the meantime */
	err = -EINTR;
	if (!mutex_lock_interruptible(&ctx->lut_mutex)) {
		if (likely(!i915_gem_context_is_closed(ctx)))
			err = radix_tree_insert(&ctx->handles_vma, handle, vma);
		else
			err = -ENOENT;
		if (err == 0) { /* And nor has this handle */
			struct drm_i915_gem_object *obj = vma->obj;

			spin_lock(&obj->lut_lock);
			if (idr_find(&eb->file->object_idr, handle) == obj) {
				list_add(&lut->obj_link, &obj->lut_list);
			} else {
				radix_tree_delete(&ctx->handles_vma, handle);
				err = -ENOENT;
			}
			spin_unlock(&obj->lut_lock);
		}
		mutex_unlock(&ctx->lut_mutex);
	}
	if (unlikely(err))
		goto err;

	return 0;

err:
	i915_vma_close(vma);
	i915_vma_put(vma);
	i915_lut_handle_free(lut);
	return err;
}

static struct i915_vma *eb_lookup_vma(struct i915_execbuffer *eb, u32 handle)
{
	struct i915_address_space *vm = eb->context->vm;

	do {
		struct drm_i915_gem_object *obj;
		struct i915_vma *vma;
		int err;

		rcu_read_lock();
		vma = radix_tree_lookup(&eb->gem_context->handles_vma, handle);
		if (likely(vma && vma->vm == vm))
			vma = i915_vma_tryget(vma);
		rcu_read_unlock();
		if (likely(vma))
			return vma;

		obj = i915_gem_object_lookup(eb->file, handle);
		if (unlikely(!obj))
			return ERR_PTR(-ENOENT);

		/*
		 * If the user has opted-in for protected-object tracking, make
		 * sure the object encryption can be used.
		 * We only need to do this when the object is first used with
		 * this context, because the context itself will be banned when
		 * the protected objects become invalid.
		 */
		if (i915_gem_context_uses_protected_content(eb->gem_context) &&
		    i915_gem_object_is_protected(obj)) {
			err = intel_pxp_key_check(&vm->gt->pxp, obj, true);
			if (err) {
				i915_gem_object_put(obj);
				return ERR_PTR(err);
			}
		}

		vma = i915_vma_instance(obj, vm, NULL);
		if (IS_ERR(vma)) {
			i915_gem_object_put(obj);
			return vma;
		}

		err = __eb_add_lut(eb, handle, vma);
		if (likely(!err))
			return vma;

		i915_gem_object_put(obj);
		if (err != -EEXIST)
			return ERR_PTR(err);
	} while (1);
}

static int eb_lookup_vmas(struct i915_execbuffer *eb)
{
	unsigned int i, current_batch = 0;
	int err = 0;

	INIT_LIST_HEAD(&eb->relocs);

	for (i = 0; i < eb->buffer_count; i++) {
		struct i915_vma *vma;

		vma = eb_lookup_vma(eb, eb->exec[i].handle);
		if (IS_ERR(vma)) {
			err = PTR_ERR(vma);
			goto err;
		}

		err = eb_validate_vma(eb, &eb->exec[i], vma);
		if (unlikely(err)) {
			i915_vma_put(vma);
			goto err;
		}

		err = eb_add_vma(eb, &current_batch, i, vma);
		if (err)
			return err;

		if (i915_gem_object_is_userptr(vma->obj)) {
			err = i915_gem_object_userptr_submit_init(vma->obj);
			if (err) {
				if (i + 1 < eb->buffer_count) {
					/*
					 * Execbuffer code expects last vma entry to be NULL,
					 * since we already initialized this entry,
					 * set the next value to NULL or we mess up
					 * cleanup handling.
					 */
					eb->vma[i + 1].vma = NULL;
				}

				return err;
			}

			eb->vma[i].flags |= __EXEC_OBJECT_USERPTR_INIT;
			eb->args->flags |= __EXEC_USERPTR_USED;
		}
	}

	return 0;

err:
	eb->vma[i].vma = NULL;
	return err;
}

static int eb_lock_vmas(struct i915_execbuffer *eb)
{
	unsigned int i;
	int err;

	for (i = 0; i < eb->buffer_count; i++) {
		struct eb_vma *ev = &eb->vma[i];
		struct i915_vma *vma = ev->vma;

		err = i915_gem_object_lock(vma->obj, &eb->ww);
		if (err)
			return err;
	}

	return 0;
}

static int eb_validate_vmas(struct i915_execbuffer *eb)
{
	unsigned int i;
	int err;

	INIT_LIST_HEAD(&eb->unbound);

	err = eb_lock_vmas(eb);
	if (err)
		return err;

	for (i = 0; i < eb->buffer_count; i++) {
		struct drm_i915_gem_exec_object2 *entry = &eb->exec[i];
		struct eb_vma *ev = &eb->vma[i];
		struct i915_vma *vma = ev->vma;

		err = eb_pin_vma(eb, entry, ev);
		if (err == -EDEADLK)
			return err;

		if (!err) {
			if (entry->offset != vma->node.start) {
				entry->offset = vma->node.start | UPDATE;
				eb->args->flags |= __EXEC_HAS_RELOC;
			}
		} else {
			eb_unreserve_vma(ev);

			list_add_tail(&ev->bind_link, &eb->unbound);
			if (drm_mm_node_allocated(&vma->node)) {
				err = i915_vma_unbind(vma);
				if (err)
					return err;
			}
		}

		/* Reserve enough slots to accommodate composite fences */
		err = dma_resv_reserve_fences(vma->obj->base.resv, eb->num_batches);
		if (err)
			return err;

		GEM_BUG_ON(drm_mm_node_allocated(&vma->node) &&
			   eb_vma_misplaced(&eb->exec[i], vma, ev->flags));
	}

	if (!list_empty(&eb->unbound))
		return eb_reserve(eb);

	return 0;
}

static struct eb_vma *
eb_get_vma(const struct i915_execbuffer *eb, unsigned long handle)
{
	if (eb->lut_size < 0) {
		if (handle >= -eb->lut_size)
			return NULL;
		return &eb->vma[handle];
	} else {
		struct hlist_head *head;
		struct eb_vma *ev;

		head = &eb->buckets[hash_32(handle, eb->lut_size)];
		hlist_for_each_entry(ev, head, node) {
			if (ev->handle == handle)
				return ev;
		}
		return NULL;
	}
}

static void eb_release_vmas(struct i915_execbuffer *eb, bool final)
{
	const unsigned int count = eb->buffer_count;
	unsigned int i;

	for (i = 0; i < count; i++) {
		struct eb_vma *ev = &eb->vma[i];
		struct i915_vma *vma = ev->vma;

		if (!vma)
			break;

		eb_unreserve_vma(ev);

		if (final)
			i915_vma_put(vma);
	}

	eb_capture_release(eb);
	eb_unpin_engine(eb);
}

static void eb_destroy(const struct i915_execbuffer *eb)
{
	if (eb->lut_size > 0)
		kfree(eb->buckets);
}

static inline u64
relocation_target(const struct drm_i915_gem_relocation_entry *reloc,
		  const struct i915_vma *target)
{
	return gen8_canonical_addr((int)reloc->delta + target->node.start);
}

static void reloc_cache_init(struct reloc_cache *cache,
			     struct drm_i915_private *i915)
{
	cache->page = -1;
	cache->vaddr = 0;
	/* Must be a variable in the struct to allow GCC to unroll. */
	cache->graphics_ver = GRAPHICS_VER(i915);
	cache->has_llc = HAS_LLC(i915);
	cache->use_64bit_reloc = HAS_64BIT_RELOC(i915);
	cache->has_fence = cache->graphics_ver < 4;
	cache->needs_unfenced = INTEL_INFO(i915)->unfenced_needs_alignment;
	cache->node.flags = 0;
}

static inline void *unmask_page(unsigned long p)
{
	return (void *)(uintptr_t)(p & PAGE_MASK);
}

static inline unsigned int unmask_flags(unsigned long p)
{
	return p & ~PAGE_MASK;
}

#define KMAP 0x4 /* after CLFLUSH_FLAGS */

static inline struct i915_ggtt *cache_to_ggtt(struct reloc_cache *cache)
{
	struct drm_i915_private *i915 =
		container_of(cache, struct i915_execbuffer, reloc_cache)->i915;
	return to_gt(i915)->ggtt;
}

static void reloc_cache_unmap(struct reloc_cache *cache)
{
	void *vaddr;

	if (!cache->vaddr)
		return;

	vaddr = unmask_page(cache->vaddr);
	if (cache->vaddr & KMAP)
		kunmap_atomic(vaddr);
	else
		io_mapping_unmap_atomic((void __iomem *)vaddr);
}

static void reloc_cache_remap(struct reloc_cache *cache,
			      struct drm_i915_gem_object *obj)
{
	void *vaddr;

	if (!cache->vaddr)
		return;

	if (cache->vaddr & KMAP) {
		struct page *page = i915_gem_object_get_page(obj, cache->page);

		vaddr = kmap_atomic(page);
		cache->vaddr = unmask_flags(cache->vaddr) |
			(unsigned long)vaddr;
	} else {
		struct i915_ggtt *ggtt = cache_to_ggtt(cache);
		unsigned long offset;

		offset = cache->node.start;
		if (!drm_mm_node_allocated(&cache->node))
			offset += cache->page << PAGE_SHIFT;

		cache->vaddr = (unsigned long)
			io_mapping_map_atomic_wc(&ggtt->iomap, offset);
	}
}

static void reloc_cache_reset(struct reloc_cache *cache, struct i915_execbuffer *eb)
{
	void *vaddr;

	if (!cache->vaddr)
		return;

	vaddr = unmask_page(cache->vaddr);
	if (cache->vaddr & KMAP) {
		struct drm_i915_gem_object *obj =
			(struct drm_i915_gem_object *)cache->node.mm;
		if (cache->vaddr & CLFLUSH_AFTER)
			mb();

		kunmap_atomic(vaddr);
		i915_gem_object_finish_access(obj);
	} else {
		struct i915_ggtt *ggtt = cache_to_ggtt(cache);

		intel_gt_flush_ggtt_writes(ggtt->vm.gt);
		io_mapping_unmap_atomic((void __iomem *)vaddr);

		if (drm_mm_node_allocated(&cache->node)) {
			ggtt->vm.clear_range(&ggtt->vm,
					     cache->node.start,
					     cache->node.size);
			mutex_lock(&ggtt->vm.mutex);
			drm_mm_remove_node(&cache->node);
			mutex_unlock(&ggtt->vm.mutex);
		} else {
			i915_vma_unpin((struct i915_vma *)cache->node.mm);
		}
	}

	cache->vaddr = 0;
	cache->page = -1;
}

static void *reloc_kmap(struct drm_i915_gem_object *obj,
			struct reloc_cache *cache,
			unsigned long pageno)
{
	void *vaddr;
	struct page *page;

	if (cache->vaddr) {
		kunmap_atomic(unmask_page(cache->vaddr));
	} else {
		unsigned int flushes;
		int err;

		err = i915_gem_object_prepare_write(obj, &flushes);
		if (err)
			return ERR_PTR(err);

		BUILD_BUG_ON(KMAP & CLFLUSH_FLAGS);
		BUILD_BUG_ON((KMAP | CLFLUSH_FLAGS) & PAGE_MASK);

		cache->vaddr = flushes | KMAP;
		cache->node.mm = (void *)obj;
		if (flushes)
			mb();
	}

	page = i915_gem_object_get_page(obj, pageno);
	if (!obj->mm.dirty)
		set_page_dirty(page);

	vaddr = kmap_atomic(page);
	cache->vaddr = unmask_flags(cache->vaddr) | (unsigned long)vaddr;
	cache->page = pageno;

	return vaddr;
}

static void *reloc_iomap(struct i915_vma *batch,
			 struct i915_execbuffer *eb,
			 unsigned long page)
{
	struct drm_i915_gem_object *obj = batch->obj;
	struct reloc_cache *cache = &eb->reloc_cache;
	struct i915_ggtt *ggtt = cache_to_ggtt(cache);
	unsigned long offset;
	void *vaddr;

	if (cache->vaddr) {
		intel_gt_flush_ggtt_writes(ggtt->vm.gt);
		io_mapping_unmap_atomic((void __force __iomem *) unmask_page(cache->vaddr));
	} else {
		struct i915_vma *vma = ERR_PTR(-ENODEV);
		int err;

		if (i915_gem_object_is_tiled(obj))
			return ERR_PTR(-EINVAL);

		if (use_cpu_reloc(cache, obj))
			return NULL;

		err = i915_gem_object_set_to_gtt_domain(obj, true);
		if (err)
			return ERR_PTR(err);

		/*
		 * i915_gem_object_ggtt_pin_ww may attempt to remove the batch
		 * VMA from the object list because we no longer pin.
		 *
		 * Only attempt to pin the batch buffer to ggtt if the current batch
		 * is not inside ggtt, or the batch buffer is not misplaced.
		 */
		if (!i915_is_ggtt(batch->vm) ||
		    !i915_vma_misplaced(batch, 0, 0, PIN_MAPPABLE)) {
			vma = i915_gem_object_ggtt_pin_ww(obj, &eb->ww, NULL, 0, 0,
							  PIN_MAPPABLE |
							  PIN_NONBLOCK /* NOWARN */ |
							  PIN_NOEVICT);
		}

		if (vma == ERR_PTR(-EDEADLK))
			return vma;

		if (IS_ERR(vma)) {
			memset(&cache->node, 0, sizeof(cache->node));
			mutex_lock(&ggtt->vm.mutex);
			err = drm_mm_insert_node_in_range
				(&ggtt->vm.mm, &cache->node,
				 PAGE_SIZE, 0, I915_COLOR_UNEVICTABLE,
				 0, ggtt->mappable_end,
				 DRM_MM_INSERT_LOW);
			mutex_unlock(&ggtt->vm.mutex);
			if (err) /* no inactive aperture space, use cpu reloc */
				return NULL;
		} else {
			cache->node.start = vma->node.start;
			cache->node.mm = (void *)vma;
		}
	}

	offset = cache->node.start;
	if (drm_mm_node_allocated(&cache->node)) {
		ggtt->vm.insert_page(&ggtt->vm,
				     i915_gem_object_get_dma_address(obj, page),
				     offset, I915_CACHE_NONE, 0);
	} else {
		offset += page << PAGE_SHIFT;
	}

	vaddr = (void __force *)io_mapping_map_atomic_wc(&ggtt->iomap,
							 offset);
	cache->page = page;
	cache->vaddr = (unsigned long)vaddr;

	return vaddr;
}

static void *reloc_vaddr(struct i915_vma *vma,
			 struct i915_execbuffer *eb,
			 unsigned long page)
{
	struct reloc_cache *cache = &eb->reloc_cache;
	void *vaddr;

	if (cache->page == page) {
		vaddr = unmask_page(cache->vaddr);
	} else {
		vaddr = NULL;
		if ((cache->vaddr & KMAP) == 0)
			vaddr = reloc_iomap(vma, eb, page);
		if (!vaddr)
			vaddr = reloc_kmap(vma->obj, cache, page);
	}

	return vaddr;
}

static void clflush_write32(u32 *addr, u32 value, unsigned int flushes)
{
	if (unlikely(flushes & (CLFLUSH_BEFORE | CLFLUSH_AFTER))) {
		if (flushes & CLFLUSH_BEFORE)
			drm_clflush_virt_range(addr, sizeof(*addr));

		*addr = value;

		/*
		 * Writes to the same cacheline are serialised by the CPU
		 * (including clflush). On the write path, we only require
		 * that it hits memory in an orderly fashion and place
		 * mb barriers at the start and end of the relocation phase
		 * to ensure ordering of clflush wrt to the system.
		 */
		if (flushes & CLFLUSH_AFTER)
			drm_clflush_virt_range(addr, sizeof(*addr));
	} else
		*addr = value;
}

static u64
relocate_entry(struct i915_vma *vma,
	       const struct drm_i915_gem_relocation_entry *reloc,
	       struct i915_execbuffer *eb,
	       const struct i915_vma *target)
{
	u64 target_addr = relocation_target(reloc, target);
	u64 offset = reloc->offset;
	bool wide = eb->reloc_cache.use_64bit_reloc;
	void *vaddr;

repeat:
	vaddr = reloc_vaddr(vma, eb,
			    offset >> PAGE_SHIFT);
	if (IS_ERR(vaddr))
		return PTR_ERR(vaddr);

	GEM_BUG_ON(!IS_ALIGNED(offset, sizeof(u32)));
	clflush_write32(vaddr + offset_in_page(offset),
			lower_32_bits(target_addr),
			eb->reloc_cache.vaddr);

	if (wide) {
		offset += sizeof(u32);
		target_addr >>= 32;
		wide = false;
		goto repeat;
	}

	return target->node.start | UPDATE;
}

static u64
eb_relocate_entry(struct i915_execbuffer *eb,
		  struct eb_vma *ev,
		  const struct drm_i915_gem_relocation_entry *reloc)
{
	struct drm_i915_private *i915 = eb->i915;
	struct eb_vma *target;
	int err;

	/* we've already hold a reference to all valid objects */
	target = eb_get_vma(eb, reloc->target_handle);
	if (unlikely(!target))
		return -ENOENT;

	/* Validate that the target is in a valid r/w GPU domain */
	if (unlikely(reloc->write_domain & (reloc->write_domain - 1))) {
		drm_dbg(&i915->drm, "reloc with multiple write domains: "
			  "target %d offset %d "
			  "read %08x write %08x",
			  reloc->target_handle,
			  (int) reloc->offset,
			  reloc->read_domains,
			  reloc->write_domain);
		return -EINVAL;
	}
	if (unlikely((reloc->write_domain | reloc->read_domains)
		     & ~I915_GEM_GPU_DOMAINS)) {
		drm_dbg(&i915->drm, "reloc with read/write non-GPU domains: "
			  "target %d offset %d "
			  "read %08x write %08x",
			  reloc->target_handle,
			  (int) reloc->offset,
			  reloc->read_domains,
			  reloc->write_domain);
		return -EINVAL;
	}

	if (reloc->write_domain) {
		target->flags |= EXEC_OBJECT_WRITE;

		/*
		 * Sandybridge PPGTT errata: We need a global gtt mapping
		 * for MI and pipe_control writes because the gpu doesn't
		 * properly redirect them through the ppgtt for non_secure
		 * batchbuffers.
		 */
		if (reloc->write_domain == I915_GEM_DOMAIN_INSTRUCTION &&
		    GRAPHICS_VER(eb->i915) == 6 &&
		    !i915_vma_is_bound(target->vma, I915_VMA_GLOBAL_BIND)) {
			struct i915_vma *vma = target->vma;

			reloc_cache_unmap(&eb->reloc_cache);
			mutex_lock(&vma->vm->mutex);
			err = i915_vma_bind(target->vma,
					    target->vma->obj->cache_level,
					    PIN_GLOBAL, NULL, NULL);
			mutex_unlock(&vma->vm->mutex);
			reloc_cache_remap(&eb->reloc_cache, ev->vma->obj);
			if (err)
				return err;
		}
	}

	/*
	 * If the relocation already has the right value in it, no
	 * more work needs to be done.
	 */
	if (!DBG_FORCE_RELOC &&
	    gen8_canonical_addr(target->vma->node.start) == reloc->presumed_offset)
		return 0;

	/* Check that the relocation address is valid... */
	if (unlikely(reloc->offset >
		     ev->vma->size - (eb->reloc_cache.use_64bit_reloc ? 8 : 4))) {
		drm_dbg(&i915->drm, "Relocation beyond object bounds: "
			  "target %d offset %d size %d.\n",
			  reloc->target_handle,
			  (int)reloc->offset,
			  (int)ev->vma->size);
		return -EINVAL;
	}
	if (unlikely(reloc->offset & 3)) {
		drm_dbg(&i915->drm, "Relocation not 4-byte aligned: "
			  "target %d offset %d.\n",
			  reloc->target_handle,
			  (int)reloc->offset);
		return -EINVAL;
	}

	/*
	 * If we write into the object, we need to force the synchronisation
	 * barrier, either with an asynchronous clflush or if we executed the
	 * patching using the GPU (though that should be serialised by the
	 * timeline). To be completely sure, and since we are required to
	 * do relocations we are already stalling, disable the user's opt
	 * out of our synchronisation.
	 */
	ev->flags &= ~EXEC_OBJECT_ASYNC;

	/* and update the user's relocation entry */
	return relocate_entry(ev->vma, reloc, eb, target->vma);
}

static int eb_relocate_vma(struct i915_execbuffer *eb, struct eb_vma *ev)
{
#define N_RELOC(x) ((x) / sizeof(struct drm_i915_gem_relocation_entry))
	struct drm_i915_gem_relocation_entry stack[N_RELOC(512)];
	const struct drm_i915_gem_exec_object2 *entry = ev->exec;
	struct drm_i915_gem_relocation_entry __user *urelocs =
		u64_to_user_ptr(entry->relocs_ptr);
	unsigned long remain = entry->relocation_count;

	if (unlikely(remain > N_RELOC(ULONG_MAX)))
		return -EINVAL;

	/*
	 * We must check that the entire relocation array is safe
	 * to read. However, if the array is not writable the user loses
	 * the updated relocation values.
	 */
	if (unlikely(!access_ok(urelocs, remain * sizeof(*urelocs))))
		return -EFAULT;

	do {
		struct drm_i915_gem_relocation_entry *r = stack;
		unsigned int count =
			min_t(unsigned long, remain, ARRAY_SIZE(stack));
		unsigned int copied;

		/*
		 * This is the fast path and we cannot handle a pagefault
		 * whilst holding the struct mutex lest the user pass in the
		 * relocations contained within a mmaped bo. For in such a case
		 * we, the page fault handler would call i915_gem_fault() and
		 * we would try to acquire the struct mutex again. Obviously
		 * this is bad and so lockdep complains vehemently.
		 */
		pagefault_disable();
		copied = __copy_from_user_inatomic(r, urelocs, count * sizeof(r[0]));
		pagefault_enable();
		if (unlikely(copied)) {
			remain = -EFAULT;
			goto out;
		}

		remain -= count;
		do {
			u64 offset = eb_relocate_entry(eb, ev, r);

			if (likely(offset == 0)) {
			} else if ((s64)offset < 0) {
				remain = (int)offset;
				goto out;
			} else {
				/*
				 * Note that reporting an error now
				 * leaves everything in an inconsistent
				 * state as we have *already* changed
				 * the relocation value inside the
				 * object. As we have not changed the
				 * reloc.presumed_offset or will not
				 * change the execobject.offset, on the
				 * call we may not rewrite the value
				 * inside the object, leaving it
				 * dangling and causing a GPU hang. Unless
				 * userspace dynamically rebuilds the
				 * relocations on each execbuf rather than
				 * presume a static tree.
				 *
				 * We did previously check if the relocations
				 * were writable (access_ok), an error now
				 * would be a strange race with mprotect,
				 * having already demonstrated that we
				 * can read from this userspace address.
				 */
				offset = gen8_canonical_addr(offset & ~UPDATE);
				__put_user(offset,
					   &urelocs[r - stack].presumed_offset);
			}
		} while (r++, --count);
		urelocs += ARRAY_SIZE(stack);
	} while (remain);
out:
	reloc_cache_reset(&eb->reloc_cache, eb);
	return remain;
}

static int
eb_relocate_vma_slow(struct i915_execbuffer *eb, struct eb_vma *ev)
{
	const struct drm_i915_gem_exec_object2 *entry = ev->exec;
	struct drm_i915_gem_relocation_entry *relocs =
		u64_to_ptr(typeof(*relocs), entry->relocs_ptr);
	unsigned int i;
	int err;

	for (i = 0; i < entry->relocation_count; i++) {
		u64 offset = eb_relocate_entry(eb, ev, &relocs[i]);

		if ((s64)offset < 0) {
			err = (int)offset;
			goto err;
		}
	}
	err = 0;
err:
	reloc_cache_reset(&eb->reloc_cache, eb);
	return err;
}

static int check_relocations(const struct drm_i915_gem_exec_object2 *entry)
{
	const char __user *addr, *end;
	unsigned long size;
	char __maybe_unused c;

	size = entry->relocation_count;
	if (size == 0)
		return 0;

	if (size > N_RELOC(ULONG_MAX))
		return -EINVAL;

	addr = u64_to_user_ptr(entry->relocs_ptr);
	size *= sizeof(struct drm_i915_gem_relocation_entry);
	if (!access_ok(addr, size))
		return -EFAULT;

	end = addr + size;
	for (; addr < end; addr += PAGE_SIZE) {
		int err = __get_user(c, addr);
		if (err)
			return err;
	}
	return __get_user(c, end - 1);
}

static int eb_copy_relocations(const struct i915_execbuffer *eb)
{
	struct drm_i915_gem_relocation_entry *relocs;
	const unsigned int count = eb->buffer_count;
	unsigned int i;
	int err;

	for (i = 0; i < count; i++) {
		const unsigned int nreloc = eb->exec[i].relocation_count;
		struct drm_i915_gem_relocation_entry __user *urelocs;
		unsigned long size;
		unsigned long copied;

		if (nreloc == 0)
			continue;

		err = check_relocations(&eb->exec[i]);
		if (err)
			goto err;

		urelocs = u64_to_user_ptr(eb->exec[i].relocs_ptr);
		size = nreloc * sizeof(*relocs);

		relocs = kvmalloc_array(size, 1, GFP_KERNEL);
		if (!relocs) {
			err = -ENOMEM;
			goto err;
		}

		/* copy_from_user is limited to < 4GiB */
		copied = 0;
		do {
			unsigned int len =
				min_t(u64, BIT_ULL(31), size - copied);

			if (__copy_from_user((char *)relocs + copied,
					     (char __user *)urelocs + copied,
					     len))
				goto end;

			copied += len;
		} while (copied < size);

		/*
		 * As we do not update the known relocation offsets after
		 * relocating (due to the complexities in lock handling),
		 * we need to mark them as invalid now so that we force the
		 * relocation processing next time. Just in case the target
		 * object is evicted and then rebound into its old
		 * presumed_offset before the next execbuffer - if that
		 * happened we would make the mistake of assuming that the
		 * relocations were valid.
		 */
		if (!user_access_begin(urelocs, size))
			goto end;

		for (copied = 0; copied < nreloc; copied++)
			unsafe_put_user(-1,
					&urelocs[copied].presumed_offset,
					end_user);
		user_access_end();

		eb->exec[i].relocs_ptr = (uintptr_t)relocs;
	}

	return 0;

end_user:
	user_access_end();
end:
	kvfree(relocs);
	err = -EFAULT;
err:
	while (i--) {
		relocs = u64_to_ptr(typeof(*relocs), eb->exec[i].relocs_ptr);
		if (eb->exec[i].relocation_count)
			kvfree(relocs);
	}
	return err;
}

static int eb_prefault_relocations(const struct i915_execbuffer *eb)
{
	const unsigned int count = eb->buffer_count;
	unsigned int i;

	for (i = 0; i < count; i++) {
		int err;

		err = check_relocations(&eb->exec[i]);
		if (err)
			return err;
	}

	return 0;
}

static int eb_reinit_userptr(struct i915_execbuffer *eb)
{
	const unsigned int count = eb->buffer_count;
	unsigned int i;
	int ret;

	if (likely(!(eb->args->flags & __EXEC_USERPTR_USED)))
		return 0;

	for (i = 0; i < count; i++) {
		struct eb_vma *ev = &eb->vma[i];

		if (!i915_gem_object_is_userptr(ev->vma->obj))
			continue;

		ret = i915_gem_object_userptr_submit_init(ev->vma->obj);
		if (ret)
			return ret;

		ev->flags |= __EXEC_OBJECT_USERPTR_INIT;
	}

	return 0;
}

static noinline int eb_relocate_parse_slow(struct i915_execbuffer *eb)
{
	bool have_copy = false;
	struct eb_vma *ev;
	int err = 0;

repeat:
	if (signal_pending(current)) {
		err = -ERESTARTSYS;
		goto out;
	}

	/* We may process another execbuffer during the unlock... */
	eb_release_vmas(eb, false);
	i915_gem_ww_ctx_fini(&eb->ww);

	/*
	 * We take 3 passes through the slowpatch.
	 *
	 * 1 - we try to just prefault all the user relocation entries and
	 * then attempt to reuse the atomic pagefault disabled fast path again.
	 *
	 * 2 - we copy the user entries to a local buffer here outside of the
	 * local and allow ourselves to wait upon any rendering before
	 * relocations
	 *
	 * 3 - we already have a local copy of the relocation entries, but
	 * were interrupted (EAGAIN) whilst waiting for the objects, try again.
	 */
	if (!err) {
		err = eb_prefault_relocations(eb);
	} else if (!have_copy) {
		err = eb_copy_relocations(eb);
		have_copy = err == 0;
	} else {
		cond_resched();
		err = 0;
	}

	if (!err)
		err = eb_reinit_userptr(eb);

	i915_gem_ww_ctx_init(&eb->ww, true);
	if (err)
		goto out;

	/* reacquire the objects */
repeat_validate:
	err = eb_pin_engine(eb, false);
	if (err)
		goto err;

	err = eb_validate_vmas(eb);
	if (err)
		goto err;

	GEM_BUG_ON(!eb->batches[0]);

	list_for_each_entry(ev, &eb->relocs, reloc_link) {
		if (!have_copy) {
			err = eb_relocate_vma(eb, ev);
			if (err)
				break;
		} else {
			err = eb_relocate_vma_slow(eb, ev);
			if (err)
				break;
		}
	}

	if (err == -EDEADLK)
		goto err;

	if (err && !have_copy)
		goto repeat;

	if (err)
		goto err;

	/* as last step, parse the command buffer */
	err = eb_parse(eb);
	if (err)
		goto err;

	/*
	 * Leave the user relocations as are, this is the painfully slow path,
	 * and we want to avoid the complication of dropping the lock whilst
	 * having buffers reserved in the aperture and so causing spurious
	 * ENOSPC for random operations.
	 */

err:
	if (err == -EDEADLK) {
		eb_release_vmas(eb, false);
		err = i915_gem_ww_ctx_backoff(&eb->ww);
		if (!err)
			goto repeat_validate;
	}

	if (err == -EAGAIN)
		goto repeat;

out:
	if (have_copy) {
		const unsigned int count = eb->buffer_count;
		unsigned int i;

		for (i = 0; i < count; i++) {
			const struct drm_i915_gem_exec_object2 *entry =
				&eb->exec[i];
			struct drm_i915_gem_relocation_entry *relocs;

			if (!entry->relocation_count)
				continue;

			relocs = u64_to_ptr(typeof(*relocs), entry->relocs_ptr);
			kvfree(relocs);
		}
	}

	return err;
}

static int eb_relocate_parse(struct i915_execbuffer *eb)
{
	int err;
	bool throttle = true;

retry:
	err = eb_pin_engine(eb, throttle);
	if (err) {
		if (err != -EDEADLK)
			return err;

		goto err;
	}

	/* only throttle once, even if we didn't need to throttle */
	throttle = false;

	err = eb_validate_vmas(eb);
	if (err == -EAGAIN)
		goto slow;
	else if (err)
		goto err;

	/* The objects are in their final locations, apply the relocations. */
	if (eb->args->flags & __EXEC_HAS_RELOC) {
		struct eb_vma *ev;

		list_for_each_entry(ev, &eb->relocs, reloc_link) {
			err = eb_relocate_vma(eb, ev);
			if (err)
				break;
		}

		if (err == -EDEADLK)
			goto err;
		else if (err)
			goto slow;
	}

	if (!err)
		err = eb_parse(eb);

err:
	if (err == -EDEADLK) {
		eb_release_vmas(eb, false);
		err = i915_gem_ww_ctx_backoff(&eb->ww);
		if (!err)
			goto retry;
	}

	return err;

slow:
	err = eb_relocate_parse_slow(eb);
	if (err)
		/*
		 * If the user expects the execobject.offset and
		 * reloc.presumed_offset to be an exact match,
		 * as for using NO_RELOC, then we cannot update
		 * the execobject.offset until we have completed
		 * relocation.
		 */
		eb->args->flags &= ~__EXEC_HAS_RELOC;

	return err;
}

/*
 * Using two helper loops for the order of which requests / batches are created
 * and added the to backend. Requests are created in order from the parent to
 * the last child. Requests are added in the reverse order, from the last child
 * to parent. This is done for locking reasons as the timeline lock is acquired
 * during request creation and released when the request is added to the
 * backend. To make lockdep happy (see intel_context_timeline_lock) this must be
 * the ordering.
 */
#define for_each_batch_create_order(_eb, _i) \
	for ((_i) = 0; (_i) < (_eb)->num_batches; ++(_i))
#define for_each_batch_add_order(_eb, _i) \
	BUILD_BUG_ON(!typecheck(int, _i)); \
	for ((_i) = (_eb)->num_batches - 1; (_i) >= 0; --(_i))

static struct i915_request *
eb_find_first_request_added(struct i915_execbuffer *eb)
{
	int i;

	for_each_batch_add_order(eb, i)
		if (eb->requests[i])
			return eb->requests[i];

	GEM_BUG_ON("Request not found");

	return NULL;
}

#if IS_ENABLED(CONFIG_DRM_I915_CAPTURE_ERROR)

/* Stage with GFP_KERNEL allocations before we enter the signaling critical path */
static int eb_capture_stage(struct i915_execbuffer *eb)
{
	const unsigned int count = eb->buffer_count;
	unsigned int i = count, j;

	while (i--) {
		struct eb_vma *ev = &eb->vma[i];
		struct i915_vma *vma = ev->vma;
		unsigned int flags = ev->flags;

		if (!(flags & EXEC_OBJECT_CAPTURE))
			continue;

		if (i915_gem_context_is_recoverable(eb->gem_context) &&
		    (IS_DGFX(eb->i915) || GRAPHICS_VER_FULL(eb->i915) > IP_VER(12, 0)))
			return -EINVAL;

		for_each_batch_create_order(eb, j) {
			struct i915_capture_list *capture;

			capture = kmalloc(sizeof(*capture), GFP_KERNEL);
			if (!capture)
				continue;

			capture->next = eb->capture_lists[j];
			capture->vma_res = i915_vma_resource_get(vma->resource);
			eb->capture_lists[j] = capture;
		}
	}

	return 0;
}

/* Commit once we're in the critical path */
static void eb_capture_commit(struct i915_execbuffer *eb)
{
	unsigned int j;

	for_each_batch_create_order(eb, j) {
		struct i915_request *rq = eb->requests[j];

		if (!rq)
			break;

		rq->capture_list = eb->capture_lists[j];
		eb->capture_lists[j] = NULL;
	}
}

/*
 * Release anything that didn't get committed due to errors.
 * The capture_list will otherwise be freed at request retire.
 */
static void eb_capture_release(struct i915_execbuffer *eb)
{
	unsigned int j;

	for_each_batch_create_order(eb, j) {
		if (eb->capture_lists[j]) {
			i915_request_free_capture_list(eb->capture_lists[j]);
			eb->capture_lists[j] = NULL;
		}
	}
}

static void eb_capture_list_clear(struct i915_execbuffer *eb)
{
	memset(eb->capture_lists, 0, sizeof(eb->capture_lists));
}

#else

static int eb_capture_stage(struct i915_execbuffer *eb)
{
	return 0;
}

static void eb_capture_commit(struct i915_execbuffer *eb)
{
}

static void eb_capture_release(struct i915_execbuffer *eb)
{
}

static void eb_capture_list_clear(struct i915_execbuffer *eb)
{
}

#endif

static int eb_move_to_gpu(struct i915_execbuffer *eb)
{
	const unsigned int count = eb->buffer_count;
	unsigned int i = count;
	int err = 0, j;

	while (i--) {
		struct eb_vma *ev = &eb->vma[i];
		struct i915_vma *vma = ev->vma;
		unsigned int flags = ev->flags;
		struct drm_i915_gem_object *obj = vma->obj;

		assert_vma_held(vma);

		/*
		 * If the GPU is not _reading_ through the CPU cache, we need
		 * to make sure that any writes (both previous GPU writes from
		 * before a change in snooping levels and normal CPU writes)
		 * caught in that cache are flushed to main memory.
		 *
		 * We want to say
		 *   obj->cache_dirty &&
		 *   !(obj->cache_coherent & I915_BO_CACHE_COHERENT_FOR_READ)
		 * but gcc's optimiser doesn't handle that as well and emits
		 * two jumps instead of one. Maybe one day...
		 *
		 * FIXME: There is also sync flushing in set_pages(), which
		 * serves a different purpose(some of the time at least).
		 *
		 * We should consider:
		 *
		 *   1. Rip out the async flush code.
		 *
		 *   2. Or make the sync flushing use the async clflush path
		 *   using mandatory fences underneath. Currently the below
		 *   async flush happens after we bind the object.
		 */
		if (unlikely(obj->cache_dirty & ~obj->cache_coherent)) {
			if (i915_gem_clflush_object(obj, 0))
				flags &= ~EXEC_OBJECT_ASYNC;
		}

		/* We only need to await on the first request */
		if (err == 0 && !(flags & EXEC_OBJECT_ASYNC)) {
			err = i915_request_await_object
				(eb_find_first_request_added(eb), obj,
				 flags & EXEC_OBJECT_WRITE);
		}

		for_each_batch_add_order(eb, j) {
			if (err)
				break;
			if (!eb->requests[j])
				continue;

			err = _i915_vma_move_to_active(vma, eb->requests[j],
						       j ? NULL :
						       eb->composite_fence ?
						       eb->composite_fence :
						       &eb->requests[j]->fence,
						       flags | __EXEC_OBJECT_NO_RESERVE |
						       __EXEC_OBJECT_NO_REQUEST_AWAIT);
		}
	}

#ifdef CONFIG_MMU_NOTIFIER
	if (!err && (eb->args->flags & __EXEC_USERPTR_USED)) {
		read_lock(&eb->i915->mm.notifier_lock);

		/*
		 * count is always at least 1, otherwise __EXEC_USERPTR_USED
		 * could not have been set
		 */
		for (i = 0; i < count; i++) {
			struct eb_vma *ev = &eb->vma[i];
			struct drm_i915_gem_object *obj = ev->vma->obj;

			if (!i915_gem_object_is_userptr(obj))
				continue;

			err = i915_gem_object_userptr_submit_done(obj);
			if (err)
				break;
		}

		read_unlock(&eb->i915->mm.notifier_lock);
	}
#endif

	if (unlikely(err))
		goto err_skip;

	/* Unconditionally flush any chipset caches (for streaming writes). */
	intel_gt_chipset_flush(eb->gt);
	eb_capture_commit(eb);

	return 0;

err_skip:
	for_each_batch_create_order(eb, j) {
		if (!eb->requests[j])
			break;

		i915_request_set_error_once(eb->requests[j], err);
	}
	return err;
}

static int i915_gem_check_execbuffer(struct drm_i915_private *i915,
				     struct drm_i915_gem_execbuffer2 *exec)
{
	if (exec->flags & __I915_EXEC_ILLEGAL_FLAGS)
		return -EINVAL;

	/* Kernel clipping was a DRI1 misfeature */
	if (!(exec->flags & (I915_EXEC_FENCE_ARRAY |
			     I915_EXEC_USE_EXTENSIONS))) {
		if (exec->num_cliprects || exec->cliprects_ptr)
			return -EINVAL;
	}

	if (exec->DR4 == 0xffffffff) {
		drm_dbg(&i915->drm, "UXA submitting garbage DR4, fixing up\n");
		exec->DR4 = 0;
	}
	if (exec->DR1 || exec->DR4)
		return -EINVAL;

	if ((exec->batch_start_offset | exec->batch_len) & 0x7)
		return -EINVAL;

	return 0;
}

static int i915_reset_gen7_sol_offsets(struct i915_request *rq)
{
	u32 *cs;
	int i;

	if (GRAPHICS_VER(rq->engine->i915) != 7 || rq->engine->id != RCS0) {
		drm_dbg(&rq->engine->i915->drm, "sol reset is gen7/rcs only\n");
		return -EINVAL;
	}

	cs = intel_ring_begin(rq, 4 * 2 + 2);
	if (IS_ERR(cs))
		return PTR_ERR(cs);

	*cs++ = MI_LOAD_REGISTER_IMM(4);
	for (i = 0; i < 4; i++) {
		*cs++ = i915_mmio_reg_offset(GEN7_SO_WRITE_OFFSET(i));
		*cs++ = 0;
	}
	*cs++ = MI_NOOP;
	intel_ring_advance(rq, cs);

	return 0;
}

static struct i915_vma *
shadow_batch_pin(struct i915_execbuffer *eb,
		 struct drm_i915_gem_object *obj,
		 struct i915_address_space *vm,
		 unsigned int flags)
{
	struct i915_vma *vma;
	int err;

	vma = i915_vma_instance(obj, vm, NULL);
	if (IS_ERR(vma))
		return vma;

	err = i915_vma_pin_ww(vma, &eb->ww, 0, 0, flags | PIN_VALIDATE);
	if (err)
		return ERR_PTR(err);

	return vma;
}

static struct i915_vma *eb_dispatch_secure(struct i915_execbuffer *eb, struct i915_vma *vma)
{
	/*
	 * snb/ivb/vlv conflate the "batch in ppgtt" bit with the "non-secure
	 * batch" bit. Hence we need to pin secure batches into the global gtt.
	 * hsw should have this fixed, but bdw mucks it up again. */
	if (eb->batch_flags & I915_DISPATCH_SECURE)
		return i915_gem_object_ggtt_pin_ww(vma->obj, &eb->ww, NULL, 0, 0, PIN_VALIDATE);

	return NULL;
}

static int eb_parse(struct i915_execbuffer *eb)
{
	struct drm_i915_private *i915 = eb->i915;
	struct intel_gt_buffer_pool_node *pool = eb->batch_pool;
	struct i915_vma *shadow, *trampoline, *batch;
	unsigned long len;
	int err;

	if (!eb_use_cmdparser(eb)) {
		batch = eb_dispatch_secure(eb, eb->batches[0]->vma);
		if (IS_ERR(batch))
			return PTR_ERR(batch);

		goto secure_batch;
	}

	if (intel_context_is_parallel(eb->context))
		return -EINVAL;

	len = eb->batch_len[0];
	if (!CMDPARSER_USES_GGTT(eb->i915)) {
		/*
		 * ppGTT backed shadow buffers must be mapped RO, to prevent
		 * post-scan tampering
		 */
		if (!eb->context->vm->has_read_only) {
			drm_dbg(&i915->drm,
				"Cannot prevent post-scan tampering without RO capable vm\n");
			return -EINVAL;
		}
	} else {
		len += I915_CMD_PARSER_TRAMPOLINE_SIZE;
	}
	if (unlikely(len < eb->batch_len[0])) /* last paranoid check of overflow */
		return -EINVAL;

	if (!pool) {
		pool = intel_gt_get_buffer_pool(eb->gt, len,
						I915_MAP_WB);
		if (IS_ERR(pool))
			return PTR_ERR(pool);
		eb->batch_pool = pool;
	}

	err = i915_gem_object_lock(pool->obj, &eb->ww);
	if (err)
		return err;

	shadow = shadow_batch_pin(eb, pool->obj, eb->context->vm, PIN_USER);
	if (IS_ERR(shadow))
		return PTR_ERR(shadow);

	intel_gt_buffer_pool_mark_used(pool);
	i915_gem_object_set_readonly(shadow->obj);
	shadow->private = pool;

	trampoline = NULL;
	if (CMDPARSER_USES_GGTT(eb->i915)) {
		trampoline = shadow;

		shadow = shadow_batch_pin(eb, pool->obj,
					  &eb->gt->ggtt->vm,
					  PIN_GLOBAL);
		if (IS_ERR(shadow))
			return PTR_ERR(shadow);

		shadow->private = pool;

		eb->batch_flags |= I915_DISPATCH_SECURE;
	}

	batch = eb_dispatch_secure(eb, shadow);
	if (IS_ERR(batch))
		return PTR_ERR(batch);

	err = dma_resv_reserve_fences(shadow->obj->base.resv, 1);
	if (err)
		return err;

	err = intel_engine_cmd_parser(eb->context->engine,
				      eb->batches[0]->vma,
				      eb->batch_start_offset,
				      eb->batch_len[0],
				      shadow, trampoline);
	if (err)
		return err;

	eb->batches[0] = &eb->vma[eb->buffer_count++];
	eb->batches[0]->vma = i915_vma_get(shadow);
	eb->batches[0]->flags = __EXEC_OBJECT_HAS_PIN;

	eb->trampoline = trampoline;
	eb->batch_start_offset = 0;

secure_batch:
	if (batch) {
		if (intel_context_is_parallel(eb->context))
			return -EINVAL;

		eb->batches[0] = &eb->vma[eb->buffer_count++];
		eb->batches[0]->flags = __EXEC_OBJECT_HAS_PIN;
		eb->batches[0]->vma = i915_vma_get(batch);
	}
	return 0;
}

static int eb_request_submit(struct i915_execbuffer *eb,
			     struct i915_request *rq,
			     struct i915_vma *batch,
			     u64 batch_len)
{
	int err;

	if (intel_context_nopreempt(rq->context))
		__set_bit(I915_FENCE_FLAG_NOPREEMPT, &rq->fence.flags);

	if (eb->args->flags & I915_EXEC_GEN7_SOL_RESET) {
		err = i915_reset_gen7_sol_offsets(rq);
		if (err)
			return err;
	}

	/*
	 * After we completed waiting for other engines (using HW semaphores)
	 * then we can signal that this request/batch is ready to run. This
	 * allows us to determine if the batch is still waiting on the GPU
	 * or actually running by checking the breadcrumb.
	 */
	if (rq->context->engine->emit_init_breadcrumb) {
		err = rq->context->engine->emit_init_breadcrumb(rq);
		if (err)
			return err;
	}

	err = rq->context->engine->emit_bb_start(rq,
						 batch->node.start +
						 eb->batch_start_offset,
						 batch_len,
						 eb->batch_flags);
	if (err)
		return err;

	if (eb->trampoline) {
		GEM_BUG_ON(intel_context_is_parallel(rq->context));
		GEM_BUG_ON(eb->batch_start_offset);
		err = rq->context->engine->emit_bb_start(rq,
							 eb->trampoline->node.start +
							 batch_len, 0, 0);
		if (err)
			return err;
	}

	return 0;
}

static int eb_submit(struct i915_execbuffer *eb)
{
	unsigned int i;
	int err;

	err = eb_move_to_gpu(eb);

	for_each_batch_create_order(eb, i) {
		if (!eb->requests[i])
			break;

		trace_i915_request_queue(eb->requests[i], eb->batch_flags);
		if (!err)
			err = eb_request_submit(eb, eb->requests[i],
						eb->batches[i]->vma,
						eb->batch_len[i]);
	}

	return err;
}

static int num_vcs_engines(struct drm_i915_private *i915)
{
	return hweight_long(VDBOX_MASK(to_gt(i915)));
}

/*
 * Find one BSD ring to dispatch the corresponding BSD command.
 * The engine index is returned.
 */
static unsigned int
gen8_dispatch_bsd_engine(struct drm_i915_private *dev_priv,
			 struct drm_file *file)
{
	struct drm_i915_file_private *file_priv = file->driver_priv;

	/* Check whether the file_priv has already selected one ring. */
	if ((int)file_priv->bsd_engine < 0)
		file_priv->bsd_engine =
			get_random_u32_below(num_vcs_engines(dev_priv));

	return file_priv->bsd_engine;
}

static const enum intel_engine_id user_ring_map[] = {
	[I915_EXEC_DEFAULT]	= RCS0,
	[I915_EXEC_RENDER]	= RCS0,
	[I915_EXEC_BLT]		= BCS0,
	[I915_EXEC_BSD]		= VCS0,
	[I915_EXEC_VEBOX]	= VECS0
};

static struct i915_request *eb_throttle(struct i915_execbuffer *eb, struct intel_context *ce)
{
	struct intel_ring *ring = ce->ring;
	struct intel_timeline *tl = ce->timeline;
	struct i915_request *rq;

	/*
	 * Completely unscientific finger-in-the-air estimates for suitable
	 * maximum user request size (to avoid blocking) and then backoff.
	 */
	if (intel_ring_update_space(ring) >= PAGE_SIZE)
		return NULL;

	/*
	 * Find a request that after waiting upon, there will be at least half
	 * the ring available. The hysteresis allows us to compete for the
	 * shared ring and should mean that we sleep less often prior to
	 * claiming our resources, but not so long that the ring completely
	 * drains before we can submit our next request.
	 */
	list_for_each_entry(rq, &tl->requests, link) {
		if (rq->ring != ring)
			continue;

		if (__intel_ring_space(rq->postfix,
				       ring->emit, ring->size) > ring->size / 2)
			break;
	}
	if (&rq->link == &tl->requests)
		return NULL; /* weird, we will check again later for real */

	return i915_request_get(rq);
}

static int eb_pin_timeline(struct i915_execbuffer *eb, struct intel_context *ce,
			   bool throttle)
{
	struct intel_timeline *tl;
	struct i915_request *rq = NULL;

	/*
	 * Take a local wakeref for preparing to dispatch the execbuf as
	 * we expect to access the hardware fairly frequently in the
	 * process, and require the engine to be kept awake between accesses.
	 * Upon dispatch, we acquire another prolonged wakeref that we hold
	 * until the timeline is idle, which in turn releases the wakeref
	 * taken on the engine, and the parent device.
	 */
	tl = intel_context_timeline_lock(ce);
	if (IS_ERR(tl))
		return PTR_ERR(tl);

	intel_context_enter(ce);
	if (throttle)
		rq = eb_throttle(eb, ce);
	intel_context_timeline_unlock(tl);

	if (rq) {
		bool nonblock = eb->file->filp->f_flags & O_NONBLOCK;
		long timeout = nonblock ? 0 : MAX_SCHEDULE_TIMEOUT;

		if (i915_request_wait(rq, I915_WAIT_INTERRUPTIBLE,
				      timeout) < 0) {
			i915_request_put(rq);

			/*
			 * Error path, cannot use intel_context_timeline_lock as
			 * that is user interruptable and this clean up step
			 * must be done.
			 */
			mutex_lock(&ce->timeline->mutex);
			intel_context_exit(ce);
			mutex_unlock(&ce->timeline->mutex);

			if (nonblock)
				return -EWOULDBLOCK;
			else
				return -EINTR;
		}
		i915_request_put(rq);
	}

	return 0;
}

static int eb_pin_engine(struct i915_execbuffer *eb, bool throttle)
{
	struct intel_context *ce = eb->context, *child;
	int err;
	int i = 0, j = 0;

	GEM_BUG_ON(eb->args->flags & __EXEC_ENGINE_PINNED);

	if (unlikely(intel_context_is_banned(ce)))
		return -EIO;

	/*
	 * Pinning the contexts may generate requests in order to acquire
	 * GGTT space, so do this first before we reserve a seqno for
	 * ourselves.
	 */
	err = intel_context_pin_ww(ce, &eb->ww);
	if (err)
		return err;
	for_each_child(ce, child) {
		err = intel_context_pin_ww(child, &eb->ww);
		GEM_BUG_ON(err);	/* perma-pinned should incr a counter */
	}

	for_each_child(ce, child) {
		err = eb_pin_timeline(eb, child, throttle);
		if (err)
			goto unwind;
		++i;
	}
	err = eb_pin_timeline(eb, ce, throttle);
	if (err)
		goto unwind;

	eb->args->flags |= __EXEC_ENGINE_PINNED;
	return 0;

unwind:
	for_each_child(ce, child) {
		if (j++ < i) {
			mutex_lock(&child->timeline->mutex);
			intel_context_exit(child);
			mutex_unlock(&child->timeline->mutex);
		}
	}
	for_each_child(ce, child)
		intel_context_unpin(child);
	intel_context_unpin(ce);
	return err;
}

static void eb_unpin_engine(struct i915_execbuffer *eb)
{
	struct intel_context *ce = eb->context, *child;

	if (!(eb->args->flags & __EXEC_ENGINE_PINNED))
		return;

	eb->args->flags &= ~__EXEC_ENGINE_PINNED;

	for_each_child(ce, child) {
		mutex_lock(&child->timeline->mutex);
		intel_context_exit(child);
		mutex_unlock(&child->timeline->mutex);

		intel_context_unpin(child);
	}

	mutex_lock(&ce->timeline->mutex);
	intel_context_exit(ce);
	mutex_unlock(&ce->timeline->mutex);

	intel_context_unpin(ce);
}

static unsigned int
eb_select_legacy_ring(struct i915_execbuffer *eb)
{
	struct drm_i915_private *i915 = eb->i915;
	struct drm_i915_gem_execbuffer2 *args = eb->args;
	unsigned int user_ring_id = args->flags & I915_EXEC_RING_MASK;

	if (user_ring_id != I915_EXEC_BSD &&
	    (args->flags & I915_EXEC_BSD_MASK)) {
		drm_dbg(&i915->drm,
			"execbuf with non bsd ring but with invalid "
			"bsd dispatch flags: %d\n", (int)(args->flags));
		return -1;
	}

	if (user_ring_id == I915_EXEC_BSD && num_vcs_engines(i915) > 1) {
		unsigned int bsd_idx = args->flags & I915_EXEC_BSD_MASK;

		if (bsd_idx == I915_EXEC_BSD_DEFAULT) {
			bsd_idx = gen8_dispatch_bsd_engine(i915, eb->file);
		} else if (bsd_idx >= I915_EXEC_BSD_RING1 &&
			   bsd_idx <= I915_EXEC_BSD_RING2) {
			bsd_idx >>= I915_EXEC_BSD_SHIFT;
			bsd_idx--;
		} else {
			drm_dbg(&i915->drm,
				"execbuf with unknown bsd ring: %u\n",
				bsd_idx);
			return -1;
		}

		return _VCS(bsd_idx);
	}

	if (user_ring_id >= ARRAY_SIZE(user_ring_map)) {
		drm_dbg(&i915->drm, "execbuf with unknown ring: %u\n",
			user_ring_id);
		return -1;
	}

	return user_ring_map[user_ring_id];
}

static int
eb_select_engine(struct i915_execbuffer *eb)
{
	struct intel_context *ce, *child;
	unsigned int idx;
	int err;

	if (i915_gem_context_user_engines(eb->gem_context))
		idx = eb->args->flags & I915_EXEC_RING_MASK;
	else
		idx = eb_select_legacy_ring(eb);

	ce = i915_gem_context_get_engine(eb->gem_context, idx);
	if (IS_ERR(ce))
		return PTR_ERR(ce);

	if (intel_context_is_parallel(ce)) {
		if (eb->buffer_count < ce->parallel.number_children + 1) {
			intel_context_put(ce);
			return -EINVAL;
		}
		if (eb->batch_start_offset || eb->args->batch_len) {
			intel_context_put(ce);
			return -EINVAL;
		}
	}
	eb->num_batches = ce->parallel.number_children + 1;

	for_each_child(ce, child)
		intel_context_get(child);
	intel_gt_pm_get(ce->engine->gt);

	if (!test_bit(CONTEXT_ALLOC_BIT, &ce->flags)) {
		err = intel_context_alloc_state(ce);
		if (err)
			goto err;
	}
	for_each_child(ce, child) {
		if (!test_bit(CONTEXT_ALLOC_BIT, &child->flags)) {
			err = intel_context_alloc_state(child);
			if (err)
				goto err;
		}
	}

	/*
	 * ABI: Before userspace accesses the GPU (e.g. execbuffer), report
	 * EIO if the GPU is already wedged.
	 */
	err = intel_gt_terminally_wedged(ce->engine->gt);
	if (err)
		goto err;

	if (!i915_vm_tryget(ce->vm)) {
		err = -ENOENT;
		goto err;
	}

	eb->context = ce;
	eb->gt = ce->engine->gt;

	/*
	 * Make sure engine pool stays alive even if we call intel_context_put
	 * during ww handling. The pool is destroyed when last pm reference
	 * is dropped, which breaks our -EDEADLK handling.
	 */
	return err;

err:
	intel_gt_pm_put(ce->engine->gt);
	for_each_child(ce, child)
		intel_context_put(child);
	intel_context_put(ce);
	return err;
}

static void
eb_put_engine(struct i915_execbuffer *eb)
{
	struct intel_context *child;

	i915_vm_put(eb->context->vm);
	intel_gt_pm_put(eb->gt);
	for_each_child(eb->context, child)
		intel_context_put(child);
	intel_context_put(eb->context);
}

static void
__free_fence_array(struct eb_fence *fences, unsigned int n)
{
	while (n--) {
		drm_syncobj_put(ptr_mask_bits(fences[n].syncobj, 2));
		dma_fence_put(fences[n].dma_fence);
		dma_fence_chain_free(fences[n].chain_fence);
	}
	kvfree(fences);
}

static int
add_timeline_fence_array(struct i915_execbuffer *eb,
			 const struct drm_i915_gem_execbuffer_ext_timeline_fences *timeline_fences)
{
	struct drm_i915_gem_exec_fence __user *user_fences;
	u64 __user *user_values;
	struct eb_fence *f;
	u64 nfences;
	int err = 0;

	nfences = timeline_fences->fence_count;
	if (!nfences)
		return 0;

	/* Check multiplication overflow for access_ok() and kvmalloc_array() */
	BUILD_BUG_ON(sizeof(size_t) > sizeof(unsigned long));
	if (nfences > min_t(unsigned long,
			    ULONG_MAX / sizeof(*user_fences),
			    SIZE_MAX / sizeof(*f)) - eb->num_fences)
		return -EINVAL;

	user_fences = u64_to_user_ptr(timeline_fences->handles_ptr);
	if (!access_ok(user_fences, nfences * sizeof(*user_fences)))
		return -EFAULT;

	user_values = u64_to_user_ptr(timeline_fences->values_ptr);
	if (!access_ok(user_values, nfences * sizeof(*user_values)))
		return -EFAULT;

	f = krealloc(eb->fences,
		     (eb->num_fences + nfences) * sizeof(*f),
		     __GFP_NOWARN | GFP_KERNEL);
	if (!f)
		return -ENOMEM;

	eb->fences = f;
	f += eb->num_fences;

	BUILD_BUG_ON(~(ARCH_KMALLOC_MINALIGN - 1) &
		     ~__I915_EXEC_FENCE_UNKNOWN_FLAGS);

	while (nfences--) {
		struct drm_i915_gem_exec_fence user_fence;
		struct drm_syncobj *syncobj;
		struct dma_fence *fence = NULL;
		u64 point;

		if (__copy_from_user(&user_fence,
				     user_fences++,
				     sizeof(user_fence)))
			return -EFAULT;

		if (user_fence.flags & __I915_EXEC_FENCE_UNKNOWN_FLAGS)
			return -EINVAL;

		if (__get_user(point, user_values++))
			return -EFAULT;

		syncobj = drm_syncobj_find(eb->file, user_fence.handle);
		if (!syncobj) {
			drm_dbg(&eb->i915->drm,
				"Invalid syncobj handle provided\n");
			return -ENOENT;
		}

		fence = drm_syncobj_fence_get(syncobj);

		if (!fence && user_fence.flags &&
		    !(user_fence.flags & I915_EXEC_FENCE_SIGNAL)) {
			drm_dbg(&eb->i915->drm,
				"Syncobj handle has no fence\n");
			drm_syncobj_put(syncobj);
			return -EINVAL;
		}

		if (fence)
			err = dma_fence_chain_find_seqno(&fence, point);

		if (err && !(user_fence.flags & I915_EXEC_FENCE_SIGNAL)) {
			drm_dbg(&eb->i915->drm,
				"Syncobj handle missing requested point %llu\n",
				point);
			dma_fence_put(fence);
			drm_syncobj_put(syncobj);
			return err;
		}

		/*
		 * A point might have been signaled already and
		 * garbage collected from the timeline. In this case
		 * just ignore the point and carry on.
		 */
		if (!fence && !(user_fence.flags & I915_EXEC_FENCE_SIGNAL)) {
			drm_syncobj_put(syncobj);
			continue;
		}

		/*
		 * For timeline syncobjs we need to preallocate chains for
		 * later signaling.
		 */
		if (point != 0 && user_fence.flags & I915_EXEC_FENCE_SIGNAL) {
			/*
			 * Waiting and signaling the same point (when point !=
			 * 0) would break the timeline.
			 */
			if (user_fence.flags & I915_EXEC_FENCE_WAIT) {
				drm_dbg(&eb->i915->drm,
					"Trying to wait & signal the same timeline point.\n");
				dma_fence_put(fence);
				drm_syncobj_put(syncobj);
				return -EINVAL;
			}

			f->chain_fence = dma_fence_chain_alloc();
			if (!f->chain_fence) {
				drm_syncobj_put(syncobj);
				dma_fence_put(fence);
				return -ENOMEM;
			}
		} else {
			f->chain_fence = NULL;
		}

		f->syncobj = ptr_pack_bits(syncobj, user_fence.flags, 2);
		f->dma_fence = fence;
		f->value = point;
		f++;
		eb->num_fences++;
	}

	return 0;
}

static int add_fence_array(struct i915_execbuffer *eb)
{
	struct drm_i915_gem_execbuffer2 *args = eb->args;
	struct drm_i915_gem_exec_fence __user *user;
	unsigned long num_fences = args->num_cliprects;
	struct eb_fence *f;

	if (!(args->flags & I915_EXEC_FENCE_ARRAY))
		return 0;

	if (!num_fences)
		return 0;

	/* Check multiplication overflow for access_ok() and kvmalloc_array() */
	BUILD_BUG_ON(sizeof(size_t) > sizeof(unsigned long));
	if (num_fences > min_t(unsigned long,
			       ULONG_MAX / sizeof(*user),
			       SIZE_MAX / sizeof(*f) - eb->num_fences))
		return -EINVAL;

	user = u64_to_user_ptr(args->cliprects_ptr);
	if (!access_ok(user, num_fences * sizeof(*user)))
		return -EFAULT;

	f = krealloc(eb->fences,
		     (eb->num_fences + num_fences) * sizeof(*f),
		     __GFP_NOWARN | GFP_KERNEL);
	if (!f)
		return -ENOMEM;

	eb->fences = f;
	f += eb->num_fences;
	while (num_fences--) {
		struct drm_i915_gem_exec_fence user_fence;
		struct drm_syncobj *syncobj;
		struct dma_fence *fence = NULL;

		if (__copy_from_user(&user_fence, user++, sizeof(user_fence)))
			return -EFAULT;

		if (user_fence.flags & __I915_EXEC_FENCE_UNKNOWN_FLAGS)
			return -EINVAL;

		syncobj = drm_syncobj_find(eb->file, user_fence.handle);
		if (!syncobj) {
			drm_dbg(&eb->i915->drm,
				"Invalid syncobj handle provided\n");
			return -ENOENT;
		}

		if (user_fence.flags & I915_EXEC_FENCE_WAIT) {
			fence = drm_syncobj_fence_get(syncobj);
			if (!fence) {
				drm_dbg(&eb->i915->drm,
					"Syncobj handle has no fence\n");
				drm_syncobj_put(syncobj);
				return -EINVAL;
			}
		}

		BUILD_BUG_ON(~(ARCH_KMALLOC_MINALIGN - 1) &
			     ~__I915_EXEC_FENCE_UNKNOWN_FLAGS);

		f->syncobj = ptr_pack_bits(syncobj, user_fence.flags, 2);
		f->dma_fence = fence;
		f->value = 0;
		f->chain_fence = NULL;
		f++;
		eb->num_fences++;
	}

	return 0;
}

static void put_fence_array(struct eb_fence *fences, int num_fences)
{
	if (fences)
		__free_fence_array(fences, num_fences);
}

static int
await_fence_array(struct i915_execbuffer *eb,
		  struct i915_request *rq)
{
	unsigned int n;
	int err;

	for (n = 0; n < eb->num_fences; n++) {
		if (!eb->fences[n].dma_fence)
			continue;

		err = i915_request_await_dma_fence(rq, eb->fences[n].dma_fence);
		if (err < 0)
			return err;
	}

	return 0;
}

static void signal_fence_array(const struct i915_execbuffer *eb,
			       struct dma_fence * const fence)
{
	unsigned int n;

	for (n = 0; n < eb->num_fences; n++) {
		struct drm_syncobj *syncobj;
		unsigned int flags;

		syncobj = ptr_unpack_bits(eb->fences[n].syncobj, &flags, 2);
		if (!(flags & I915_EXEC_FENCE_SIGNAL))
			continue;

		if (eb->fences[n].chain_fence) {
			drm_syncobj_add_point(syncobj,
					      eb->fences[n].chain_fence,
					      fence,
					      eb->fences[n].value);
			/*
			 * The chain's ownership is transferred to the
			 * timeline.
			 */
			eb->fences[n].chain_fence = NULL;
		} else {
			drm_syncobj_replace_fence(syncobj, fence);
		}
	}
}

static int
parse_timeline_fences(struct i915_user_extension __user *ext, void *data)
{
	struct i915_execbuffer *eb = data;
	struct drm_i915_gem_execbuffer_ext_timeline_fences timeline_fences;

	if (copy_from_user(&timeline_fences, ext, sizeof(timeline_fences)))
		return -EFAULT;

	return add_timeline_fence_array(eb, &timeline_fences);
}

static void retire_requests(struct intel_timeline *tl, struct i915_request *end)
{
	struct i915_request *rq, *rn;

	list_for_each_entry_safe(rq, rn, &tl->requests, link)
		if (rq == end || !i915_request_retire(rq))
			break;
}

static int eb_request_add(struct i915_execbuffer *eb, struct i915_request *rq,
			  int err, bool last_parallel)
{
	struct intel_timeline * const tl = i915_request_timeline(rq);
	struct i915_sched_attr attr = {};
	struct i915_request *prev;

	lockdep_assert_held(&tl->mutex);
	lockdep_unpin_lock(&tl->mutex, rq->cookie);

	trace_i915_request_add(rq);

	prev = __i915_request_commit(rq);

	/* Check that the context wasn't destroyed before submission */
	if (likely(!intel_context_is_closed(eb->context))) {
		attr = eb->gem_context->sched;
	} else {
		/* Serialise with context_close via the add_to_timeline */
		i915_request_set_error_once(rq, -ENOENT);
		__i915_request_skip(rq);
		err = -ENOENT; /* override any transient errors */
	}

	if (intel_context_is_parallel(eb->context)) {
		if (err) {
			__i915_request_skip(rq);
			set_bit(I915_FENCE_FLAG_SKIP_PARALLEL,
				&rq->fence.flags);
		}
		if (last_parallel)
			set_bit(I915_FENCE_FLAG_SUBMIT_PARALLEL,
				&rq->fence.flags);
	}

	__i915_request_queue(rq, &attr);

	/* Try to clean up the client's timeline after submitting the request */
	if (prev)
		retire_requests(tl, prev);

	mutex_unlock(&tl->mutex);

	return err;
}

static int eb_requests_add(struct i915_execbuffer *eb, int err)
{
	int i;

	/*
	 * We iterate in reverse order of creation to release timeline mutexes in
	 * same order.
	 */
	for_each_batch_add_order(eb, i) {
		struct i915_request *rq = eb->requests[i];

		if (!rq)
			continue;
		err |= eb_request_add(eb, rq, err, i == 0);
	}

	return err;
}

static const i915_user_extension_fn execbuf_extensions[] = {
	[DRM_I915_GEM_EXECBUFFER_EXT_TIMELINE_FENCES] = parse_timeline_fences,
};

static int
parse_execbuf2_extensions(struct drm_i915_gem_execbuffer2 *args,
			  struct i915_execbuffer *eb)
{
	if (!(args->flags & I915_EXEC_USE_EXTENSIONS))
		return 0;

	/* The execbuf2 extension mechanism reuses cliprects_ptr. So we cannot
	 * have another flag also using it at the same time.
	 */
	if (eb->args->flags & I915_EXEC_FENCE_ARRAY)
		return -EINVAL;

	if (args->num_cliprects != 0)
		return -EINVAL;

	return i915_user_extensions(u64_to_user_ptr(args->cliprects_ptr),
				    execbuf_extensions,
				    ARRAY_SIZE(execbuf_extensions),
				    eb);
}

static void eb_requests_get(struct i915_execbuffer *eb)
{
	unsigned int i;

	for_each_batch_create_order(eb, i) {
		if (!eb->requests[i])
			break;

		i915_request_get(eb->requests[i]);
	}
}

static void eb_requests_put(struct i915_execbuffer *eb)
{
	unsigned int i;

	for_each_batch_create_order(eb, i) {
		if (!eb->requests[i])
			break;

		i915_request_put(eb->requests[i]);
	}
}

static struct sync_file *
eb_composite_fence_create(struct i915_execbuffer *eb, int out_fence_fd)
{
	struct sync_file *out_fence = NULL;
	struct dma_fence_array *fence_array;
	struct dma_fence **fences;
	unsigned int i;

	GEM_BUG_ON(!intel_context_is_parent(eb->context));

	fences = kmalloc_array(eb->num_batches, sizeof(*fences), GFP_KERNEL);
	if (!fences)
		return ERR_PTR(-ENOMEM);

	for_each_batch_create_order(eb, i) {
		fences[i] = &eb->requests[i]->fence;
		__set_bit(I915_FENCE_FLAG_COMPOSITE,
			  &eb->requests[i]->fence.flags);
	}

	fence_array = dma_fence_array_create(eb->num_batches,
					     fences,
					     eb->context->parallel.fence_context,
					     eb->context->parallel.seqno++,
					     false);
	if (!fence_array) {
		kfree(fences);
		return ERR_PTR(-ENOMEM);
	}

	/* Move ownership to the dma_fence_array created above */
	for_each_batch_create_order(eb, i)
		dma_fence_get(fences[i]);

	if (out_fence_fd != -1) {
		out_fence = sync_file_create(&fence_array->base);
		/* sync_file now owns fence_arry, drop creation ref */
		dma_fence_put(&fence_array->base);
		if (!out_fence)
			return ERR_PTR(-ENOMEM);
	}

	eb->composite_fence = &fence_array->base;

	return out_fence;
}

static struct sync_file *
eb_fences_add(struct i915_execbuffer *eb, struct i915_request *rq,
	      struct dma_fence *in_fence, int out_fence_fd)
{
	struct sync_file *out_fence = NULL;
	int err;

	if (unlikely(eb->gem_context->syncobj)) {
		struct dma_fence *fence;

		fence = drm_syncobj_fence_get(eb->gem_context->syncobj);
		err = i915_request_await_dma_fence(rq, fence);
		dma_fence_put(fence);
		if (err)
			return ERR_PTR(err);
	}

	if (in_fence) {
		if (eb->args->flags & I915_EXEC_FENCE_SUBMIT)
			err = i915_request_await_execution(rq, in_fence);
		else
			err = i915_request_await_dma_fence(rq, in_fence);
		if (err < 0)
			return ERR_PTR(err);
	}

	if (eb->fences) {
		err = await_fence_array(eb, rq);
		if (err)
			return ERR_PTR(err);
	}

	if (intel_context_is_parallel(eb->context)) {
		out_fence = eb_composite_fence_create(eb, out_fence_fd);
		if (IS_ERR(out_fence))
			return ERR_PTR(-ENOMEM);
	} else if (out_fence_fd != -1) {
		out_fence = sync_file_create(&rq->fence);
		if (!out_fence)
			return ERR_PTR(-ENOMEM);
	}

	return out_fence;
}

static struct intel_context *
eb_find_context(struct i915_execbuffer *eb, unsigned int context_number)
{
	struct intel_context *child;

	if (likely(context_number == 0))
		return eb->context;

	for_each_child(eb->context, child)
		if (!--context_number)
			return child;

	GEM_BUG_ON("Context not found");

	return NULL;
}

static struct sync_file *
eb_requests_create(struct i915_execbuffer *eb, struct dma_fence *in_fence,
		   int out_fence_fd)
{
	struct sync_file *out_fence = NULL;
	unsigned int i;

	for_each_batch_create_order(eb, i) {
		/* Allocate a request for this batch buffer nice and early. */
		eb->requests[i] = i915_request_create(eb_find_context(eb, i));
		if (IS_ERR(eb->requests[i])) {
			out_fence = ERR_CAST(eb->requests[i]);
			eb->requests[i] = NULL;
			return out_fence;
		}

		/*
		 * Only the first request added (committed to backend) has to
		 * take the in fences into account as all subsequent requests
		 * will have fences inserted inbetween them.
		 */
		if (i + 1 == eb->num_batches) {
			out_fence = eb_fences_add(eb, eb->requests[i],
						  in_fence, out_fence_fd);
			if (IS_ERR(out_fence))
				return out_fence;
		}

		/*
		 * Not really on stack, but we don't want to call
		 * kfree on the batch_snapshot when we put it, so use the
		 * _onstack interface.
		 */
		if (eb->batches[i]->vma)
			eb->requests[i]->batch_res =
				i915_vma_resource_get(eb->batches[i]->vma->resource);
		if (eb->batch_pool) {
			GEM_BUG_ON(intel_context_is_parallel(eb->context));
			intel_gt_buffer_pool_mark_active(eb->batch_pool,
							 eb->requests[i]);
		}
	}

	return out_fence;
}

static int
i915_gem_do_execbuffer(struct drm_device *dev,
		       struct drm_file *file,
		       struct drm_i915_gem_execbuffer2 *args,
		       struct drm_i915_gem_exec_object2 *exec)
{
	struct drm_i915_private *i915 = to_i915(dev);
	struct i915_execbuffer eb;
	struct dma_fence *in_fence = NULL;
	struct sync_file *out_fence = NULL;
	int out_fence_fd = -1;
	int err;

	BUILD_BUG_ON(__EXEC_INTERNAL_FLAGS & ~__I915_EXEC_ILLEGAL_FLAGS);
	BUILD_BUG_ON(__EXEC_OBJECT_INTERNAL_FLAGS &
		     ~__EXEC_OBJECT_UNKNOWN_FLAGS);

	eb.i915 = i915;
	eb.file = file;
	eb.args = args;
	if (DBG_FORCE_RELOC || !(args->flags & I915_EXEC_NO_RELOC))
		args->flags |= __EXEC_HAS_RELOC;

	eb.exec = exec;
	eb.vma = (struct eb_vma *)(exec + args->buffer_count + 1);
	eb.vma[0].vma = NULL;
	eb.batch_pool = NULL;

	eb.invalid_flags = __EXEC_OBJECT_UNKNOWN_FLAGS;
	reloc_cache_init(&eb.reloc_cache, eb.i915);

	eb.buffer_count = args->buffer_count;
	eb.batch_start_offset = args->batch_start_offset;
	eb.trampoline = NULL;

	eb.fences = NULL;
	eb.num_fences = 0;

	eb_capture_list_clear(&eb);

	memset(eb.requests, 0, sizeof(struct i915_request *) *
	       ARRAY_SIZE(eb.requests));
	eb.composite_fence = NULL;

	eb.batch_flags = 0;
	if (args->flags & I915_EXEC_SECURE) {
		if (GRAPHICS_VER(i915) >= 11)
			return -ENODEV;

		/* Return -EPERM to trigger fallback code on old binaries. */
		if (!HAS_SECURE_BATCHES(i915))
			return -EPERM;

		if (!drm_is_current_master(file) || !capable(CAP_SYS_ADMIN))
			return -EPERM;

		eb.batch_flags |= I915_DISPATCH_SECURE;
	}
	if (args->flags & I915_EXEC_IS_PINNED)
		eb.batch_flags |= I915_DISPATCH_PINNED;

	err = parse_execbuf2_extensions(args, &eb);
	if (err)
		goto err_ext;

	err = add_fence_array(&eb);
	if (err)
		goto err_ext;

#define IN_FENCES (I915_EXEC_FENCE_IN | I915_EXEC_FENCE_SUBMIT)
	if (args->flags & IN_FENCES) {
		if ((args->flags & IN_FENCES) == IN_FENCES)
			return -EINVAL;

		in_fence = sync_file_get_fence(lower_32_bits(args->rsvd2));
		if (!in_fence) {
			err = -EINVAL;
			goto err_ext;
		}
	}
#undef IN_FENCES

	if (args->flags & I915_EXEC_FENCE_OUT) {
		out_fence_fd = get_unused_fd_flags(O_CLOEXEC);
		if (out_fence_fd < 0) {
			err = out_fence_fd;
			goto err_in_fence;
		}
	}

	err = eb_create(&eb);
	if (err)
		goto err_out_fence;

	GEM_BUG_ON(!eb.lut_size);

	err = eb_select_context(&eb);
	if (unlikely(err))
		goto err_destroy;

	err = eb_select_engine(&eb);
	if (unlikely(err))
		goto err_context;

	err = eb_lookup_vmas(&eb);
	if (err) {
		eb_release_vmas(&eb, true);
		goto err_engine;
	}

	i915_gem_ww_ctx_init(&eb.ww, true);

	err = eb_relocate_parse(&eb);
	if (err) {
		/*
		 * If the user expects the execobject.offset and
		 * reloc.presumed_offset to be an exact match,
		 * as for using NO_RELOC, then we cannot update
		 * the execobject.offset until we have completed
		 * relocation.
		 */
		args->flags &= ~__EXEC_HAS_RELOC;
		goto err_vma;
	}

	ww_acquire_done(&eb.ww.ctx);
	err = eb_capture_stage(&eb);
	if (err)
		goto err_vma;

	out_fence = eb_requests_create(&eb, in_fence, out_fence_fd);
	if (IS_ERR(out_fence)) {
		err = PTR_ERR(out_fence);
		out_fence = NULL;
		if (eb.requests[0])
			goto err_request;
		else
			goto err_vma;
	}

	err = eb_submit(&eb);

err_request:
	eb_requests_get(&eb);
	err = eb_requests_add(&eb, err);

	if (eb.fences)
		signal_fence_array(&eb, eb.composite_fence ?
				   eb.composite_fence :
				   &eb.requests[0]->fence);

	if (unlikely(eb.gem_context->syncobj)) {
		drm_syncobj_replace_fence(eb.gem_context->syncobj,
					  eb.composite_fence ?
					  eb.composite_fence :
					  &eb.requests[0]->fence);
	}

	if (out_fence) {
		if (err == 0) {
			fd_install(out_fence_fd, out_fence->file);
			args->rsvd2 &= GENMASK_ULL(31, 0); /* keep in-fence */
			args->rsvd2 |= (u64)out_fence_fd << 32;
			out_fence_fd = -1;
		} else {
			fput(out_fence->file);
		}
	}

	if (!out_fence && eb.composite_fence)
		dma_fence_put(eb.composite_fence);

	eb_requests_put(&eb);

err_vma:
	eb_release_vmas(&eb, true);
	WARN_ON(err == -EDEADLK);
	i915_gem_ww_ctx_fini(&eb.ww);

	if (eb.batch_pool)
		intel_gt_buffer_pool_put(eb.batch_pool);
err_engine:
	eb_put_engine(&eb);
err_context:
	i915_gem_context_put(eb.gem_context);
err_destroy:
	eb_destroy(&eb);
err_out_fence:
	if (out_fence_fd != -1)
		put_unused_fd(out_fence_fd);
err_in_fence:
	dma_fence_put(in_fence);
err_ext:
	put_fence_array(eb.fences, eb.num_fences);
	return err;
}

static size_t eb_element_size(void)
{
	return sizeof(struct drm_i915_gem_exec_object2) + sizeof(struct eb_vma);
}

static bool check_buffer_count(size_t count)
{
	const size_t sz = eb_element_size();

	/*
	 * When using LUT_HANDLE, we impose a limit of INT_MAX for the lookup
	 * array size (see eb_create()). Otherwise, we can accept an array as
	 * large as can be addressed (though use large arrays at your peril)!
	 */

	return !(count < 1 || count > INT_MAX || count > SIZE_MAX / sz - 1);
}

int
i915_gem_execbuffer2_ioctl(struct drm_device *dev, void *data,
			   struct drm_file *file)
{
	struct drm_i915_private *i915 = to_i915(dev);
	struct drm_i915_gem_execbuffer2 *args = data;
	struct drm_i915_gem_exec_object2 *exec2_list;
	const size_t count = args->buffer_count;
	int err;

	if (!check_buffer_count(count)) {
		drm_dbg(&i915->drm, "execbuf2 with %zd buffers\n", count);
		return -EINVAL;
	}

	err = i915_gem_check_execbuffer(i915, args);
	if (err)
		return err;

	/* Allocate extra slots for use by the command parser */
	exec2_list = kvmalloc_array(count + 2, eb_element_size(),
				    __GFP_NOWARN | GFP_KERNEL);
	if (exec2_list == NULL) {
		drm_dbg(&i915->drm, "Failed to allocate exec list for %zd buffers\n",
			count);
		return -ENOMEM;
	}
	if (copy_from_user(exec2_list,
			   u64_to_user_ptr(args->buffers_ptr),
			   sizeof(*exec2_list) * count)) {
		drm_dbg(&i915->drm, "copy %zd exec entries failed\n", count);
		kvfree(exec2_list);
		return -EFAULT;
	}

	err = i915_gem_do_execbuffer(dev, file, args, exec2_list);

	/*
	 * Now that we have begun execution of the batchbuffer, we ignore
	 * any new error after this point. Also given that we have already
	 * updated the associated relocations, we try to write out the current
	 * object locations irrespective of any error.
	 */
	if (args->flags & __EXEC_HAS_RELOC) {
		struct drm_i915_gem_exec_object2 __user *user_exec_list =
			u64_to_user_ptr(args->buffers_ptr);
		unsigned int i;

		/* Copy the new buffer offsets back to the user's exec list. */
		/*
		 * Note: count * sizeof(*user_exec_list) does not overflow,
		 * because we checked 'count' in check_buffer_count().
		 *
		 * And this range already got effectively checked earlier
		 * when we did the "copy_from_user()" above.
		 */
		if (!user_write_access_begin(user_exec_list,
					     count * sizeof(*user_exec_list)))
			goto end;

		for (i = 0; i < args->buffer_count; i++) {
			if (!(exec2_list[i].offset & UPDATE))
				continue;

			exec2_list[i].offset =
				gen8_canonical_addr(exec2_list[i].offset & PIN_OFFSET_MASK);
			unsafe_put_user(exec2_list[i].offset,
					&user_exec_list[i].offset,
					end_user);
		}
end_user:
		user_write_access_end();
end:;
	}

	args->flags &= ~__I915_EXEC_UNKNOWN_FLAGS;
	kvfree(exec2_list);
	return err;
}<|MERGE_RESOLUTION|>--- conflicted
+++ resolved
@@ -773,29 +773,7 @@
 			err = mutex_lock_interruptible(&eb->context->vm->mutex);
 			if (!err) {
 				err = i915_gem_evict_vm(eb->context->vm, &eb->ww, NULL);
-<<<<<<< HEAD
 				mutex_unlock(&eb->context->vm->mutex);
-			}
-			if (err)
-				return err;
-		}
-
-		if (pass == 3) {
-retry:
-			err = mutex_lock_interruptible(&eb->context->vm->mutex);
-			if (!err) {
-				struct drm_i915_gem_object *busy_bo = NULL;
-
-				err = i915_gem_evict_vm(eb->context->vm, &eb->ww, &busy_bo);
-=======
->>>>>>> 5beb5627
-				mutex_unlock(&eb->context->vm->mutex);
-				if (err && busy_bo) {
-					err = i915_gem_object_lock(busy_bo, &eb->ww);
-					i915_gem_object_put(busy_bo);
-					if (!err)
-						goto retry;
-				}
 			}
 			if (err)
 				return err;
