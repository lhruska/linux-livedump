/* i915_irq.c -- IRQ support for the I915 -*- linux-c -*-
 */
/*
 * Copyright 2003 Tungsten Graphics, Inc., Cedar Park, Texas.
 * All Rights Reserved.
 *
 * Permission is hereby granted, free of charge, to any person obtaining a
 * copy of this software and associated documentation files (the
 * "Software"), to deal in the Software without restriction, including
 * without limitation the rights to use, copy, modify, merge, publish,
 * distribute, sub license, and/or sell copies of the Software, and to
 * permit persons to whom the Software is furnished to do so, subject to
 * the following conditions:
 *
 * The above copyright notice and this permission notice (including the
 * next paragraph) shall be included in all copies or substantial portions
 * of the Software.
 *
 * THE SOFTWARE IS PROVIDED "AS IS", WITHOUT WARRANTY OF ANY KIND, EXPRESS
 * OR IMPLIED, INCLUDING BUT NOT LIMITED TO THE WARRANTIES OF
 * MERCHANTABILITY, FITNESS FOR A PARTICULAR PURPOSE AND NON-INFRINGEMENT.
 * IN NO EVENT SHALL TUNGSTEN GRAPHICS AND/OR ITS SUPPLIERS BE LIABLE FOR
 * ANY CLAIM, DAMAGES OR OTHER LIABILITY, WHETHER IN AN ACTION OF CONTRACT,
 * TORT OR OTHERWISE, ARISING FROM, OUT OF OR IN CONNECTION WITH THE
 * SOFTWARE OR THE USE OR OTHER DEALINGS IN THE SOFTWARE.
 *
 */

#define pr_fmt(fmt) KBUILD_MODNAME ": " fmt

#include <linux/circ_buf.h>
<<<<<<< HEAD
#include <drm/drm_irq.h>
#include <drm/drm_drv.h>
=======
#include <linux/cpuidle.h>
#include <linux/slab.h>
#include <linux/sysrq.h>

#include <drm/drm_drv.h>
#include <drm/drm_irq.h>
>>>>>>> 0ecfebd2
#include <drm/i915_drm.h>

#include "i915_drv.h"
#include "i915_trace.h"
#include "intel_drv.h"
#include "intel_psr.h"

/**
 * DOC: interrupt handling
 *
 * These functions provide the basic support for enabling and disabling the
 * interrupt handling support. There's a lot more functionality in i915_irq.c
 * and related files, but that will be described in separate chapters.
 */

static const u32 hpd_ilk[HPD_NUM_PINS] = {
	[HPD_PORT_A] = DE_DP_A_HOTPLUG,
};

static const u32 hpd_ivb[HPD_NUM_PINS] = {
	[HPD_PORT_A] = DE_DP_A_HOTPLUG_IVB,
};

static const u32 hpd_bdw[HPD_NUM_PINS] = {
	[HPD_PORT_A] = GEN8_PORT_DP_A_HOTPLUG,
};

static const u32 hpd_ibx[HPD_NUM_PINS] = {
	[HPD_CRT] = SDE_CRT_HOTPLUG,
	[HPD_SDVO_B] = SDE_SDVOB_HOTPLUG,
	[HPD_PORT_B] = SDE_PORTB_HOTPLUG,
	[HPD_PORT_C] = SDE_PORTC_HOTPLUG,
	[HPD_PORT_D] = SDE_PORTD_HOTPLUG
};

static const u32 hpd_cpt[HPD_NUM_PINS] = {
	[HPD_CRT] = SDE_CRT_HOTPLUG_CPT,
	[HPD_SDVO_B] = SDE_SDVOB_HOTPLUG_CPT,
	[HPD_PORT_B] = SDE_PORTB_HOTPLUG_CPT,
	[HPD_PORT_C] = SDE_PORTC_HOTPLUG_CPT,
	[HPD_PORT_D] = SDE_PORTD_HOTPLUG_CPT
};

static const u32 hpd_spt[HPD_NUM_PINS] = {
	[HPD_PORT_A] = SDE_PORTA_HOTPLUG_SPT,
	[HPD_PORT_B] = SDE_PORTB_HOTPLUG_CPT,
	[HPD_PORT_C] = SDE_PORTC_HOTPLUG_CPT,
	[HPD_PORT_D] = SDE_PORTD_HOTPLUG_CPT,
	[HPD_PORT_E] = SDE_PORTE_HOTPLUG_SPT
};

static const u32 hpd_mask_i915[HPD_NUM_PINS] = {
	[HPD_CRT] = CRT_HOTPLUG_INT_EN,
	[HPD_SDVO_B] = SDVOB_HOTPLUG_INT_EN,
	[HPD_SDVO_C] = SDVOC_HOTPLUG_INT_EN,
	[HPD_PORT_B] = PORTB_HOTPLUG_INT_EN,
	[HPD_PORT_C] = PORTC_HOTPLUG_INT_EN,
	[HPD_PORT_D] = PORTD_HOTPLUG_INT_EN
};

static const u32 hpd_status_g4x[HPD_NUM_PINS] = {
	[HPD_CRT] = CRT_HOTPLUG_INT_STATUS,
	[HPD_SDVO_B] = SDVOB_HOTPLUG_INT_STATUS_G4X,
	[HPD_SDVO_C] = SDVOC_HOTPLUG_INT_STATUS_G4X,
	[HPD_PORT_B] = PORTB_HOTPLUG_INT_STATUS,
	[HPD_PORT_C] = PORTC_HOTPLUG_INT_STATUS,
	[HPD_PORT_D] = PORTD_HOTPLUG_INT_STATUS
};

static const u32 hpd_status_i915[HPD_NUM_PINS] = {
	[HPD_CRT] = CRT_HOTPLUG_INT_STATUS,
	[HPD_SDVO_B] = SDVOB_HOTPLUG_INT_STATUS_I915,
	[HPD_SDVO_C] = SDVOC_HOTPLUG_INT_STATUS_I915,
	[HPD_PORT_B] = PORTB_HOTPLUG_INT_STATUS,
	[HPD_PORT_C] = PORTC_HOTPLUG_INT_STATUS,
	[HPD_PORT_D] = PORTD_HOTPLUG_INT_STATUS
};

/* BXT hpd list */
static const u32 hpd_bxt[HPD_NUM_PINS] = {
	[HPD_PORT_A] = BXT_DE_PORT_HP_DDIA,
	[HPD_PORT_B] = BXT_DE_PORT_HP_DDIB,
	[HPD_PORT_C] = BXT_DE_PORT_HP_DDIC
};

static const u32 hpd_gen11[HPD_NUM_PINS] = {
	[HPD_PORT_C] = GEN11_TC1_HOTPLUG | GEN11_TBT1_HOTPLUG,
	[HPD_PORT_D] = GEN11_TC2_HOTPLUG | GEN11_TBT2_HOTPLUG,
	[HPD_PORT_E] = GEN11_TC3_HOTPLUG | GEN11_TBT3_HOTPLUG,
	[HPD_PORT_F] = GEN11_TC4_HOTPLUG | GEN11_TBT4_HOTPLUG
};

static const u32 hpd_icp[HPD_NUM_PINS] = {
	[HPD_PORT_A] = SDE_DDIA_HOTPLUG_ICP,
	[HPD_PORT_B] = SDE_DDIB_HOTPLUG_ICP,
	[HPD_PORT_C] = SDE_TC1_HOTPLUG_ICP,
	[HPD_PORT_D] = SDE_TC2_HOTPLUG_ICP,
	[HPD_PORT_E] = SDE_TC3_HOTPLUG_ICP,
	[HPD_PORT_F] = SDE_TC4_HOTPLUG_ICP
};

static void gen3_irq_reset(struct intel_uncore *uncore, i915_reg_t imr,
			   i915_reg_t iir, i915_reg_t ier)
{
	intel_uncore_write(uncore, imr, 0xffffffff);
	intel_uncore_posting_read(uncore, imr);

	intel_uncore_write(uncore, ier, 0);

	/* IIR can theoretically queue up two events. Be paranoid. */
	intel_uncore_write(uncore, iir, 0xffffffff);
	intel_uncore_posting_read(uncore, iir);
	intel_uncore_write(uncore, iir, 0xffffffff);
	intel_uncore_posting_read(uncore, iir);
}

static void gen2_irq_reset(struct intel_uncore *uncore)
{
	intel_uncore_write16(uncore, GEN2_IMR, 0xffff);
	intel_uncore_posting_read16(uncore, GEN2_IMR);

	intel_uncore_write16(uncore, GEN2_IER, 0);

	/* IIR can theoretically queue up two events. Be paranoid. */
	intel_uncore_write16(uncore, GEN2_IIR, 0xffff);
	intel_uncore_posting_read16(uncore, GEN2_IIR);
	intel_uncore_write16(uncore, GEN2_IIR, 0xffff);
	intel_uncore_posting_read16(uncore, GEN2_IIR);
}

#define GEN8_IRQ_RESET_NDX(uncore, type, which) \
({ \
	unsigned int which_ = which; \
	gen3_irq_reset((uncore), GEN8_##type##_IMR(which_), \
		       GEN8_##type##_IIR(which_), GEN8_##type##_IER(which_)); \
})

#define GEN3_IRQ_RESET(uncore, type) \
	gen3_irq_reset((uncore), type##IMR, type##IIR, type##IER)

#define GEN2_IRQ_RESET(uncore) \
	gen2_irq_reset(uncore)

/*
 * We should clear IMR at preinstall/uninstall, and just check at postinstall.
 */
static void gen3_assert_iir_is_zero(struct intel_uncore *uncore, i915_reg_t reg)
{
	u32 val = intel_uncore_read(uncore, reg);

	if (val == 0)
		return;

	WARN(1, "Interrupt register 0x%x is not zero: 0x%08x\n",
	     i915_mmio_reg_offset(reg), val);
	intel_uncore_write(uncore, reg, 0xffffffff);
	intel_uncore_posting_read(uncore, reg);
	intel_uncore_write(uncore, reg, 0xffffffff);
	intel_uncore_posting_read(uncore, reg);
}

static void gen2_assert_iir_is_zero(struct intel_uncore *uncore)
{
	u16 val = intel_uncore_read16(uncore, GEN2_IIR);

	if (val == 0)
		return;

	WARN(1, "Interrupt register 0x%x is not zero: 0x%08x\n",
	     i915_mmio_reg_offset(GEN2_IIR), val);
	intel_uncore_write16(uncore, GEN2_IIR, 0xffff);
	intel_uncore_posting_read16(uncore, GEN2_IIR);
	intel_uncore_write16(uncore, GEN2_IIR, 0xffff);
	intel_uncore_posting_read16(uncore, GEN2_IIR);
}

static void gen3_irq_init(struct intel_uncore *uncore,
			  i915_reg_t imr, u32 imr_val,
			  i915_reg_t ier, u32 ier_val,
			  i915_reg_t iir)
{
	gen3_assert_iir_is_zero(uncore, iir);

	intel_uncore_write(uncore, ier, ier_val);
	intel_uncore_write(uncore, imr, imr_val);
	intel_uncore_posting_read(uncore, imr);
}

static void gen2_irq_init(struct intel_uncore *uncore,
			  u32 imr_val, u32 ier_val)
{
	gen2_assert_iir_is_zero(uncore);

	intel_uncore_write16(uncore, GEN2_IER, ier_val);
	intel_uncore_write16(uncore, GEN2_IMR, imr_val);
	intel_uncore_posting_read16(uncore, GEN2_IMR);
}

#define GEN8_IRQ_INIT_NDX(uncore, type, which, imr_val, ier_val) \
({ \
	unsigned int which_ = which; \
	gen3_irq_init((uncore), \
		      GEN8_##type##_IMR(which_), imr_val, \
		      GEN8_##type##_IER(which_), ier_val, \
		      GEN8_##type##_IIR(which_)); \
})

#define GEN3_IRQ_INIT(uncore, type, imr_val, ier_val) \
	gen3_irq_init((uncore), \
		      type##IMR, imr_val, \
		      type##IER, ier_val, \
		      type##IIR)

#define GEN2_IRQ_INIT(uncore, imr_val, ier_val) \
	gen2_irq_init((uncore), imr_val, ier_val)

static void gen6_rps_irq_handler(struct drm_i915_private *dev_priv, u32 pm_iir);
static void gen9_guc_irq_handler(struct drm_i915_private *dev_priv, u32 pm_iir);

/* For display hotplug interrupt */
static inline void
i915_hotplug_interrupt_update_locked(struct drm_i915_private *dev_priv,
				     u32 mask,
				     u32 bits)
{
	u32 val;

	lockdep_assert_held(&dev_priv->irq_lock);
	WARN_ON(bits & ~mask);

	val = I915_READ(PORT_HOTPLUG_EN);
	val &= ~mask;
	val |= bits;
	I915_WRITE(PORT_HOTPLUG_EN, val);
}

/**
 * i915_hotplug_interrupt_update - update hotplug interrupt enable
 * @dev_priv: driver private
 * @mask: bits to update
 * @bits: bits to enable
 * NOTE: the HPD enable bits are modified both inside and outside
 * of an interrupt context. To avoid that read-modify-write cycles
 * interfer, these bits are protected by a spinlock. Since this
 * function is usually not called from a context where the lock is
 * held already, this function acquires the lock itself. A non-locking
 * version is also available.
 */
void i915_hotplug_interrupt_update(struct drm_i915_private *dev_priv,
				   u32 mask,
				   u32 bits)
{
	spin_lock_irq(&dev_priv->irq_lock);
	i915_hotplug_interrupt_update_locked(dev_priv, mask, bits);
	spin_unlock_irq(&dev_priv->irq_lock);
}

static u32
gen11_gt_engine_identity(struct drm_i915_private * const i915,
			 const unsigned int bank, const unsigned int bit);

static bool gen11_reset_one_iir(struct drm_i915_private * const i915,
				const unsigned int bank,
				const unsigned int bit)
{
	void __iomem * const regs = i915->uncore.regs;
	u32 dw;

	lockdep_assert_held(&i915->irq_lock);

	dw = raw_reg_read(regs, GEN11_GT_INTR_DW(bank));
	if (dw & BIT(bit)) {
		/*
		 * According to the BSpec, DW_IIR bits cannot be cleared without
		 * first servicing the Selector & Shared IIR registers.
		 */
		gen11_gt_engine_identity(i915, bank, bit);

		/*
		 * We locked GT INT DW by reading it. If we want to (try
		 * to) recover from this succesfully, we need to clear
		 * our bit, otherwise we are locking the register for
		 * everybody.
		 */
		raw_reg_write(regs, GEN11_GT_INTR_DW(bank), BIT(bit));

		return true;
	}

	return false;
}

/**
 * ilk_update_display_irq - update DEIMR
 * @dev_priv: driver private
 * @interrupt_mask: mask of interrupt bits to update
 * @enabled_irq_mask: mask of interrupt bits to enable
 */
void ilk_update_display_irq(struct drm_i915_private *dev_priv,
			    u32 interrupt_mask,
			    u32 enabled_irq_mask)
{
	u32 new_val;

	lockdep_assert_held(&dev_priv->irq_lock);

	WARN_ON(enabled_irq_mask & ~interrupt_mask);

	if (WARN_ON(!intel_irqs_enabled(dev_priv)))
		return;

	new_val = dev_priv->irq_mask;
	new_val &= ~interrupt_mask;
	new_val |= (~enabled_irq_mask & interrupt_mask);

	if (new_val != dev_priv->irq_mask) {
		dev_priv->irq_mask = new_val;
		I915_WRITE(DEIMR, dev_priv->irq_mask);
		POSTING_READ(DEIMR);
	}
}

/**
 * ilk_update_gt_irq - update GTIMR
 * @dev_priv: driver private
 * @interrupt_mask: mask of interrupt bits to update
 * @enabled_irq_mask: mask of interrupt bits to enable
 */
static void ilk_update_gt_irq(struct drm_i915_private *dev_priv,
			      u32 interrupt_mask,
			      u32 enabled_irq_mask)
{
	lockdep_assert_held(&dev_priv->irq_lock);

	WARN_ON(enabled_irq_mask & ~interrupt_mask);

	if (WARN_ON(!intel_irqs_enabled(dev_priv)))
		return;

	dev_priv->gt_irq_mask &= ~interrupt_mask;
	dev_priv->gt_irq_mask |= (~enabled_irq_mask & interrupt_mask);
	I915_WRITE(GTIMR, dev_priv->gt_irq_mask);
}

void gen5_enable_gt_irq(struct drm_i915_private *dev_priv, u32 mask)
{
	ilk_update_gt_irq(dev_priv, mask, mask);
	POSTING_READ_FW(GTIMR);
}

void gen5_disable_gt_irq(struct drm_i915_private *dev_priv, u32 mask)
{
	ilk_update_gt_irq(dev_priv, mask, 0);
}

static i915_reg_t gen6_pm_iir(struct drm_i915_private *dev_priv)
{
	WARN_ON_ONCE(INTEL_GEN(dev_priv) >= 11);

	return INTEL_GEN(dev_priv) >= 8 ? GEN8_GT_IIR(2) : GEN6_PMIIR;
}

static void write_pm_imr(struct drm_i915_private *dev_priv)
{
	i915_reg_t reg;
	u32 mask = dev_priv->pm_imr;

	if (INTEL_GEN(dev_priv) >= 11) {
		reg = GEN11_GPM_WGBOXPERF_INTR_MASK;
		/* pm is in upper half */
		mask = mask << 16;
	} else if (INTEL_GEN(dev_priv) >= 8) {
		reg = GEN8_GT_IMR(2);
	} else {
		reg = GEN6_PMIMR;
	}

	I915_WRITE(reg, mask);
	POSTING_READ(reg);
}

static void write_pm_ier(struct drm_i915_private *dev_priv)
{
	i915_reg_t reg;
	u32 mask = dev_priv->pm_ier;

	if (INTEL_GEN(dev_priv) >= 11) {
		reg = GEN11_GPM_WGBOXPERF_INTR_ENABLE;
		/* pm is in upper half */
		mask = mask << 16;
	} else if (INTEL_GEN(dev_priv) >= 8) {
		reg = GEN8_GT_IER(2);
	} else {
		reg = GEN6_PMIER;
	}

	I915_WRITE(reg, mask);
}

/**
 * snb_update_pm_irq - update GEN6_PMIMR
 * @dev_priv: driver private
 * @interrupt_mask: mask of interrupt bits to update
 * @enabled_irq_mask: mask of interrupt bits to enable
 */
static void snb_update_pm_irq(struct drm_i915_private *dev_priv,
			      u32 interrupt_mask,
			      u32 enabled_irq_mask)
{
	u32 new_val;

	WARN_ON(enabled_irq_mask & ~interrupt_mask);

	lockdep_assert_held(&dev_priv->irq_lock);

	new_val = dev_priv->pm_imr;
	new_val &= ~interrupt_mask;
	new_val |= (~enabled_irq_mask & interrupt_mask);

	if (new_val != dev_priv->pm_imr) {
		dev_priv->pm_imr = new_val;
		write_pm_imr(dev_priv);
	}
}

void gen6_unmask_pm_irq(struct drm_i915_private *dev_priv, u32 mask)
{
	if (WARN_ON(!intel_irqs_enabled(dev_priv)))
		return;

	snb_update_pm_irq(dev_priv, mask, mask);
}

static void __gen6_mask_pm_irq(struct drm_i915_private *dev_priv, u32 mask)
{
	snb_update_pm_irq(dev_priv, mask, 0);
}

void gen6_mask_pm_irq(struct drm_i915_private *dev_priv, u32 mask)
{
	if (WARN_ON(!intel_irqs_enabled(dev_priv)))
		return;

	__gen6_mask_pm_irq(dev_priv, mask);
}

static void gen6_reset_pm_iir(struct drm_i915_private *dev_priv, u32 reset_mask)
{
	i915_reg_t reg = gen6_pm_iir(dev_priv);

	lockdep_assert_held(&dev_priv->irq_lock);

	I915_WRITE(reg, reset_mask);
	I915_WRITE(reg, reset_mask);
	POSTING_READ(reg);
}

static void gen6_enable_pm_irq(struct drm_i915_private *dev_priv, u32 enable_mask)
{
	lockdep_assert_held(&dev_priv->irq_lock);

	dev_priv->pm_ier |= enable_mask;
	write_pm_ier(dev_priv);
	gen6_unmask_pm_irq(dev_priv, enable_mask);
	/* unmask_pm_irq provides an implicit barrier (POSTING_READ) */
}

static void gen6_disable_pm_irq(struct drm_i915_private *dev_priv, u32 disable_mask)
{
	lockdep_assert_held(&dev_priv->irq_lock);

	dev_priv->pm_ier &= ~disable_mask;
	__gen6_mask_pm_irq(dev_priv, disable_mask);
	write_pm_ier(dev_priv);
	/* though a barrier is missing here, but don't really need a one */
}

void gen11_reset_rps_interrupts(struct drm_i915_private *dev_priv)
{
	spin_lock_irq(&dev_priv->irq_lock);

	while (gen11_reset_one_iir(dev_priv, 0, GEN11_GTPM))
		;

	dev_priv->gt_pm.rps.pm_iir = 0;

	spin_unlock_irq(&dev_priv->irq_lock);
}

void gen6_reset_rps_interrupts(struct drm_i915_private *dev_priv)
{
	spin_lock_irq(&dev_priv->irq_lock);
	gen6_reset_pm_iir(dev_priv, GEN6_PM_RPS_EVENTS);
	dev_priv->gt_pm.rps.pm_iir = 0;
	spin_unlock_irq(&dev_priv->irq_lock);
}

void gen6_enable_rps_interrupts(struct drm_i915_private *dev_priv)
{
	struct intel_rps *rps = &dev_priv->gt_pm.rps;

	if (READ_ONCE(rps->interrupts_enabled))
		return;

	spin_lock_irq(&dev_priv->irq_lock);
	WARN_ON_ONCE(rps->pm_iir);

	if (INTEL_GEN(dev_priv) >= 11)
		WARN_ON_ONCE(gen11_reset_one_iir(dev_priv, 0, GEN11_GTPM));
	else
		WARN_ON_ONCE(I915_READ(gen6_pm_iir(dev_priv)) & dev_priv->pm_rps_events);

	rps->interrupts_enabled = true;
	gen6_enable_pm_irq(dev_priv, dev_priv->pm_rps_events);

	spin_unlock_irq(&dev_priv->irq_lock);
}

void gen6_disable_rps_interrupts(struct drm_i915_private *dev_priv)
{
	struct intel_rps *rps = &dev_priv->gt_pm.rps;

	if (!READ_ONCE(rps->interrupts_enabled))
		return;

	spin_lock_irq(&dev_priv->irq_lock);
	rps->interrupts_enabled = false;

	I915_WRITE(GEN6_PMINTRMSK, gen6_sanitize_rps_pm_mask(dev_priv, ~0u));

	gen6_disable_pm_irq(dev_priv, GEN6_PM_RPS_EVENTS);

	spin_unlock_irq(&dev_priv->irq_lock);
	synchronize_irq(dev_priv->drm.irq);

	/* Now that we will not be generating any more work, flush any
	 * outstanding tasks. As we are called on the RPS idle path,
	 * we will reset the GPU to minimum frequencies, so the current
	 * state of the worker can be discarded.
	 */
	cancel_work_sync(&rps->work);
	if (INTEL_GEN(dev_priv) >= 11)
		gen11_reset_rps_interrupts(dev_priv);
	else
		gen6_reset_rps_interrupts(dev_priv);
}

void gen9_reset_guc_interrupts(struct drm_i915_private *dev_priv)
{
	assert_rpm_wakelock_held(dev_priv);

	spin_lock_irq(&dev_priv->irq_lock);
	gen6_reset_pm_iir(dev_priv, dev_priv->pm_guc_events);
	spin_unlock_irq(&dev_priv->irq_lock);
}

void gen9_enable_guc_interrupts(struct drm_i915_private *dev_priv)
{
	assert_rpm_wakelock_held(dev_priv);

	spin_lock_irq(&dev_priv->irq_lock);
	if (!dev_priv->guc.interrupts_enabled) {
		WARN_ON_ONCE(I915_READ(gen6_pm_iir(dev_priv)) &
				       dev_priv->pm_guc_events);
		dev_priv->guc.interrupts_enabled = true;
		gen6_enable_pm_irq(dev_priv, dev_priv->pm_guc_events);
	}
	spin_unlock_irq(&dev_priv->irq_lock);
}

void gen9_disable_guc_interrupts(struct drm_i915_private *dev_priv)
{
	assert_rpm_wakelock_held(dev_priv);

	spin_lock_irq(&dev_priv->irq_lock);
	dev_priv->guc.interrupts_enabled = false;

	gen6_disable_pm_irq(dev_priv, dev_priv->pm_guc_events);

	spin_unlock_irq(&dev_priv->irq_lock);
	synchronize_irq(dev_priv->drm.irq);

	gen9_reset_guc_interrupts(dev_priv);
}

/**
 * bdw_update_port_irq - update DE port interrupt
 * @dev_priv: driver private
 * @interrupt_mask: mask of interrupt bits to update
 * @enabled_irq_mask: mask of interrupt bits to enable
 */
static void bdw_update_port_irq(struct drm_i915_private *dev_priv,
				u32 interrupt_mask,
				u32 enabled_irq_mask)
{
	u32 new_val;
	u32 old_val;

	lockdep_assert_held(&dev_priv->irq_lock);

	WARN_ON(enabled_irq_mask & ~interrupt_mask);

	if (WARN_ON(!intel_irqs_enabled(dev_priv)))
		return;

	old_val = I915_READ(GEN8_DE_PORT_IMR);

	new_val = old_val;
	new_val &= ~interrupt_mask;
	new_val |= (~enabled_irq_mask & interrupt_mask);

	if (new_val != old_val) {
		I915_WRITE(GEN8_DE_PORT_IMR, new_val);
		POSTING_READ(GEN8_DE_PORT_IMR);
	}
}

/**
 * bdw_update_pipe_irq - update DE pipe interrupt
 * @dev_priv: driver private
 * @pipe: pipe whose interrupt to update
 * @interrupt_mask: mask of interrupt bits to update
 * @enabled_irq_mask: mask of interrupt bits to enable
 */
void bdw_update_pipe_irq(struct drm_i915_private *dev_priv,
			 enum pipe pipe,
			 u32 interrupt_mask,
			 u32 enabled_irq_mask)
{
	u32 new_val;

	lockdep_assert_held(&dev_priv->irq_lock);

	WARN_ON(enabled_irq_mask & ~interrupt_mask);

	if (WARN_ON(!intel_irqs_enabled(dev_priv)))
		return;

	new_val = dev_priv->de_irq_mask[pipe];
	new_val &= ~interrupt_mask;
	new_val |= (~enabled_irq_mask & interrupt_mask);

	if (new_val != dev_priv->de_irq_mask[pipe]) {
		dev_priv->de_irq_mask[pipe] = new_val;
		I915_WRITE(GEN8_DE_PIPE_IMR(pipe), dev_priv->de_irq_mask[pipe]);
		POSTING_READ(GEN8_DE_PIPE_IMR(pipe));
	}
}

/**
 * ibx_display_interrupt_update - update SDEIMR
 * @dev_priv: driver private
 * @interrupt_mask: mask of interrupt bits to update
 * @enabled_irq_mask: mask of interrupt bits to enable
 */
void ibx_display_interrupt_update(struct drm_i915_private *dev_priv,
				  u32 interrupt_mask,
				  u32 enabled_irq_mask)
{
	u32 sdeimr = I915_READ(SDEIMR);
	sdeimr &= ~interrupt_mask;
	sdeimr |= (~enabled_irq_mask & interrupt_mask);

	WARN_ON(enabled_irq_mask & ~interrupt_mask);

	lockdep_assert_held(&dev_priv->irq_lock);

	if (WARN_ON(!intel_irqs_enabled(dev_priv)))
		return;

	I915_WRITE(SDEIMR, sdeimr);
	POSTING_READ(SDEIMR);
}

u32 i915_pipestat_enable_mask(struct drm_i915_private *dev_priv,
			      enum pipe pipe)
{
	u32 status_mask = dev_priv->pipestat_irq_mask[pipe];
	u32 enable_mask = status_mask << 16;

	lockdep_assert_held(&dev_priv->irq_lock);

	if (INTEL_GEN(dev_priv) < 5)
		goto out;

	/*
	 * On pipe A we don't support the PSR interrupt yet,
	 * on pipe B and C the same bit MBZ.
	 */
	if (WARN_ON_ONCE(status_mask & PIPE_A_PSR_STATUS_VLV))
		return 0;
	/*
	 * On pipe B and C we don't support the PSR interrupt yet, on pipe
	 * A the same bit is for perf counters which we don't use either.
	 */
	if (WARN_ON_ONCE(status_mask & PIPE_B_PSR_STATUS_VLV))
		return 0;

	enable_mask &= ~(PIPE_FIFO_UNDERRUN_STATUS |
			 SPRITE0_FLIP_DONE_INT_EN_VLV |
			 SPRITE1_FLIP_DONE_INT_EN_VLV);
	if (status_mask & SPRITE0_FLIP_DONE_INT_STATUS_VLV)
		enable_mask |= SPRITE0_FLIP_DONE_INT_EN_VLV;
	if (status_mask & SPRITE1_FLIP_DONE_INT_STATUS_VLV)
		enable_mask |= SPRITE1_FLIP_DONE_INT_EN_VLV;

out:
	WARN_ONCE(enable_mask & ~PIPESTAT_INT_ENABLE_MASK ||
		  status_mask & ~PIPESTAT_INT_STATUS_MASK,
		  "pipe %c: enable_mask=0x%x, status_mask=0x%x\n",
		  pipe_name(pipe), enable_mask, status_mask);

	return enable_mask;
}

void i915_enable_pipestat(struct drm_i915_private *dev_priv,
			  enum pipe pipe, u32 status_mask)
{
	i915_reg_t reg = PIPESTAT(pipe);
	u32 enable_mask;

	WARN_ONCE(status_mask & ~PIPESTAT_INT_STATUS_MASK,
		  "pipe %c: status_mask=0x%x\n",
		  pipe_name(pipe), status_mask);

	lockdep_assert_held(&dev_priv->irq_lock);
	WARN_ON(!intel_irqs_enabled(dev_priv));

	if ((dev_priv->pipestat_irq_mask[pipe] & status_mask) == status_mask)
		return;

	dev_priv->pipestat_irq_mask[pipe] |= status_mask;
	enable_mask = i915_pipestat_enable_mask(dev_priv, pipe);

	I915_WRITE(reg, enable_mask | status_mask);
	POSTING_READ(reg);
}

void i915_disable_pipestat(struct drm_i915_private *dev_priv,
			   enum pipe pipe, u32 status_mask)
{
	i915_reg_t reg = PIPESTAT(pipe);
	u32 enable_mask;

	WARN_ONCE(status_mask & ~PIPESTAT_INT_STATUS_MASK,
		  "pipe %c: status_mask=0x%x\n",
		  pipe_name(pipe), status_mask);

	lockdep_assert_held(&dev_priv->irq_lock);
	WARN_ON(!intel_irqs_enabled(dev_priv));

	if ((dev_priv->pipestat_irq_mask[pipe] & status_mask) == 0)
		return;

	dev_priv->pipestat_irq_mask[pipe] &= ~status_mask;
	enable_mask = i915_pipestat_enable_mask(dev_priv, pipe);

	I915_WRITE(reg, enable_mask | status_mask);
	POSTING_READ(reg);
}

static bool i915_has_asle(struct drm_i915_private *dev_priv)
{
	if (!dev_priv->opregion.asle)
		return false;

	return IS_PINEVIEW(dev_priv) || IS_MOBILE(dev_priv);
}

/**
 * i915_enable_asle_pipestat - enable ASLE pipestat for OpRegion
 * @dev_priv: i915 device private
 */
static void i915_enable_asle_pipestat(struct drm_i915_private *dev_priv)
{
	if (!i915_has_asle(dev_priv))
		return;

	spin_lock_irq(&dev_priv->irq_lock);

	i915_enable_pipestat(dev_priv, PIPE_B, PIPE_LEGACY_BLC_EVENT_STATUS);
	if (INTEL_GEN(dev_priv) >= 4)
		i915_enable_pipestat(dev_priv, PIPE_A,
				     PIPE_LEGACY_BLC_EVENT_STATUS);

	spin_unlock_irq(&dev_priv->irq_lock);
}

/*
 * This timing diagram depicts the video signal in and
 * around the vertical blanking period.
 *
 * Assumptions about the fictitious mode used in this example:
 *  vblank_start >= 3
 *  vsync_start = vblank_start + 1
 *  vsync_end = vblank_start + 2
 *  vtotal = vblank_start + 3
 *
 *           start of vblank:
 *           latch double buffered registers
 *           increment frame counter (ctg+)
 *           generate start of vblank interrupt (gen4+)
 *           |
 *           |          frame start:
 *           |          generate frame start interrupt (aka. vblank interrupt) (gmch)
 *           |          may be shifted forward 1-3 extra lines via PIPECONF
 *           |          |
 *           |          |  start of vsync:
 *           |          |  generate vsync interrupt
 *           |          |  |
 * ___xxxx___    ___xxxx___    ___xxxx___    ___xxxx___    ___xxxx___    ___xxxx
 *       .   \hs/   .      \hs/          \hs/          \hs/   .      \hs/
 * ----va---> <-----------------vb--------------------> <--------va-------------
 *       |          |       <----vs----->                     |
 * -vbs-----> <---vbs+1---> <---vbs+2---> <-----0-----> <-----1-----> <-----2--- (scanline counter gen2)
 * -vbs-2---> <---vbs-1---> <---vbs-----> <---vbs+1---> <---vbs+2---> <-----0--- (scanline counter gen3+)
 * -vbs-2---> <---vbs-2---> <---vbs-1---> <---vbs-----> <---vbs+1---> <---vbs+2- (scanline counter hsw+ hdmi)
 *       |          |                                         |
 *       last visible pixel                                   first visible pixel
 *                  |                                         increment frame counter (gen3/4)
 *                  pixel counter = vblank_start * htotal     pixel counter = 0 (gen3/4)
 *
 * x  = horizontal active
 * _  = horizontal blanking
 * hs = horizontal sync
 * va = vertical active
 * vb = vertical blanking
 * vs = vertical sync
 * vbs = vblank_start (number)
 *
 * Summary:
 * - most events happen at the start of horizontal sync
 * - frame start happens at the start of horizontal blank, 1-4 lines
 *   (depending on PIPECONF settings) after the start of vblank
 * - gen3/4 pixel and frame counter are synchronized with the start
 *   of horizontal active on the first line of vertical active
 */

/* Called from drm generic code, passed a 'crtc', which
 * we use as a pipe index
 */
static u32 i915_get_vblank_counter(struct drm_device *dev, unsigned int pipe)
{
	struct drm_i915_private *dev_priv = to_i915(dev);
	struct drm_vblank_crtc *vblank = &dev->vblank[pipe];
	const struct drm_display_mode *mode = &vblank->hwmode;
	i915_reg_t high_frame, low_frame;
	u32 high1, high2, low, pixel, vbl_start, hsync_start, htotal;
	unsigned long irqflags;

	/*
	 * On i965gm TV output the frame counter only works up to
	 * the point when we enable the TV encoder. After that the
	 * frame counter ceases to work and reads zero. We need a
	 * vblank wait before enabling the TV encoder and so we
	 * have to enable vblank interrupts while the frame counter
	 * is still in a working state. However the core vblank code
	 * does not like us returning non-zero frame counter values
	 * when we've told it that we don't have a working frame
	 * counter. Thus we must stop non-zero values leaking out.
	 */
	if (!vblank->max_vblank_count)
		return 0;

	htotal = mode->crtc_htotal;
	hsync_start = mode->crtc_hsync_start;
	vbl_start = mode->crtc_vblank_start;
	if (mode->flags & DRM_MODE_FLAG_INTERLACE)
		vbl_start = DIV_ROUND_UP(vbl_start, 2);

	/* Convert to pixel count */
	vbl_start *= htotal;

	/* Start of vblank event occurs at start of hsync */
	vbl_start -= htotal - hsync_start;

	high_frame = PIPEFRAME(pipe);
	low_frame = PIPEFRAMEPIXEL(pipe);

	spin_lock_irqsave(&dev_priv->uncore.lock, irqflags);

	/*
	 * High & low register fields aren't synchronized, so make sure
	 * we get a low value that's stable across two reads of the high
	 * register.
	 */
	do {
		high1 = I915_READ_FW(high_frame) & PIPE_FRAME_HIGH_MASK;
		low   = I915_READ_FW(low_frame);
		high2 = I915_READ_FW(high_frame) & PIPE_FRAME_HIGH_MASK;
	} while (high1 != high2);

	spin_unlock_irqrestore(&dev_priv->uncore.lock, irqflags);

	high1 >>= PIPE_FRAME_HIGH_SHIFT;
	pixel = low & PIPE_PIXEL_MASK;
	low >>= PIPE_FRAME_LOW_SHIFT;

	/*
	 * The frame counter increments at beginning of active.
	 * Cook up a vblank counter by also checking the pixel
	 * counter against vblank start.
	 */
	return (((high1 << 8) | low) + (pixel >= vbl_start)) & 0xffffff;
}

static u32 g4x_get_vblank_counter(struct drm_device *dev, unsigned int pipe)
{
	struct drm_i915_private *dev_priv = to_i915(dev);

	return I915_READ(PIPE_FRMCOUNT_G4X(pipe));
}

/*
 * On certain encoders on certain platforms, pipe
 * scanline register will not work to get the scanline,
 * since the timings are driven from the PORT or issues
 * with scanline register updates.
 * This function will use Framestamp and current
 * timestamp registers to calculate the scanline.
 */
static u32 __intel_get_crtc_scanline_from_timestamp(struct intel_crtc *crtc)
{
	struct drm_i915_private *dev_priv = to_i915(crtc->base.dev);
	struct drm_vblank_crtc *vblank =
		&crtc->base.dev->vblank[drm_crtc_index(&crtc->base)];
	const struct drm_display_mode *mode = &vblank->hwmode;
	u32 vblank_start = mode->crtc_vblank_start;
	u32 vtotal = mode->crtc_vtotal;
	u32 htotal = mode->crtc_htotal;
	u32 clock = mode->crtc_clock;
	u32 scanline, scan_prev_time, scan_curr_time, scan_post_time;

	/*
	 * To avoid the race condition where we might cross into the
	 * next vblank just between the PIPE_FRMTMSTMP and TIMESTAMP_CTR
	 * reads. We make sure we read PIPE_FRMTMSTMP and TIMESTAMP_CTR
	 * during the same frame.
	 */
	do {
		/*
		 * This field provides read back of the display
		 * pipe frame time stamp. The time stamp value
		 * is sampled at every start of vertical blank.
		 */
		scan_prev_time = I915_READ_FW(PIPE_FRMTMSTMP(crtc->pipe));

		/*
		 * The TIMESTAMP_CTR register has the current
		 * time stamp value.
		 */
		scan_curr_time = I915_READ_FW(IVB_TIMESTAMP_CTR);

		scan_post_time = I915_READ_FW(PIPE_FRMTMSTMP(crtc->pipe));
	} while (scan_post_time != scan_prev_time);

	scanline = div_u64(mul_u32_u32(scan_curr_time - scan_prev_time,
					clock), 1000 * htotal);
	scanline = min(scanline, vtotal - 1);
	scanline = (scanline + vblank_start) % vtotal;

	return scanline;
}

/* I915_READ_FW, only for fast reads of display block, no need for forcewake etc. */
static int __intel_get_crtc_scanline(struct intel_crtc *crtc)
{
	struct drm_device *dev = crtc->base.dev;
	struct drm_i915_private *dev_priv = to_i915(dev);
	const struct drm_display_mode *mode;
	struct drm_vblank_crtc *vblank;
	enum pipe pipe = crtc->pipe;
	int position, vtotal;

	if (!crtc->active)
		return -1;

	vblank = &crtc->base.dev->vblank[drm_crtc_index(&crtc->base)];
	mode = &vblank->hwmode;

	if (mode->private_flags & I915_MODE_FLAG_GET_SCANLINE_FROM_TIMESTAMP)
		return __intel_get_crtc_scanline_from_timestamp(crtc);

	vtotal = mode->crtc_vtotal;
	if (mode->flags & DRM_MODE_FLAG_INTERLACE)
		vtotal /= 2;

	if (IS_GEN(dev_priv, 2))
		position = I915_READ_FW(PIPEDSL(pipe)) & DSL_LINEMASK_GEN2;
	else
		position = I915_READ_FW(PIPEDSL(pipe)) & DSL_LINEMASK_GEN3;

	/*
	 * On HSW, the DSL reg (0x70000) appears to return 0 if we
	 * read it just before the start of vblank.  So try it again
	 * so we don't accidentally end up spanning a vblank frame
	 * increment, causing the pipe_update_end() code to squak at us.
	 *
	 * The nature of this problem means we can't simply check the ISR
	 * bit and return the vblank start value; nor can we use the scanline
	 * debug register in the transcoder as it appears to have the same
	 * problem.  We may need to extend this to include other platforms,
	 * but so far testing only shows the problem on HSW.
	 */
	if (HAS_DDI(dev_priv) && !position) {
		int i, temp;

		for (i = 0; i < 100; i++) {
			udelay(1);
			temp = I915_READ_FW(PIPEDSL(pipe)) & DSL_LINEMASK_GEN3;
			if (temp != position) {
				position = temp;
				break;
			}
		}
	}

	/*
	 * See update_scanline_offset() for the details on the
	 * scanline_offset adjustment.
	 */
	return (position + crtc->scanline_offset) % vtotal;
}

static bool i915_get_crtc_scanoutpos(struct drm_device *dev, unsigned int pipe,
				     bool in_vblank_irq, int *vpos, int *hpos,
				     ktime_t *stime, ktime_t *etime,
				     const struct drm_display_mode *mode)
{
	struct drm_i915_private *dev_priv = to_i915(dev);
	struct intel_crtc *intel_crtc = intel_get_crtc_for_pipe(dev_priv,
								pipe);
	int position;
	int vbl_start, vbl_end, hsync_start, htotal, vtotal;
	unsigned long irqflags;
	bool use_scanline_counter = INTEL_GEN(dev_priv) >= 5 ||
		IS_G4X(dev_priv) || IS_GEN(dev_priv, 2) ||
		mode->private_flags & I915_MODE_FLAG_USE_SCANLINE_COUNTER;

	if (WARN_ON(!mode->crtc_clock)) {
		DRM_DEBUG_DRIVER("trying to get scanoutpos for disabled "
				 "pipe %c\n", pipe_name(pipe));
		return false;
	}

	htotal = mode->crtc_htotal;
	hsync_start = mode->crtc_hsync_start;
	vtotal = mode->crtc_vtotal;
	vbl_start = mode->crtc_vblank_start;
	vbl_end = mode->crtc_vblank_end;

	if (mode->flags & DRM_MODE_FLAG_INTERLACE) {
		vbl_start = DIV_ROUND_UP(vbl_start, 2);
		vbl_end /= 2;
		vtotal /= 2;
	}

	/*
	 * Lock uncore.lock, as we will do multiple timing critical raw
	 * register reads, potentially with preemption disabled, so the
	 * following code must not block on uncore.lock.
	 */
	spin_lock_irqsave(&dev_priv->uncore.lock, irqflags);

	/* preempt_disable_rt() should go right here in PREEMPT_RT patchset. */

	/* Get optional system timestamp before query. */
	if (stime)
		*stime = ktime_get();

	if (use_scanline_counter) {
		/* No obvious pixelcount register. Only query vertical
		 * scanout position from Display scan line register.
		 */
		position = __intel_get_crtc_scanline(intel_crtc);
	} else {
		/* Have access to pixelcount since start of frame.
		 * We can split this into vertical and horizontal
		 * scanout position.
		 */
		position = (I915_READ_FW(PIPEFRAMEPIXEL(pipe)) & PIPE_PIXEL_MASK) >> PIPE_PIXEL_SHIFT;

		/* convert to pixel counts */
		vbl_start *= htotal;
		vbl_end *= htotal;
		vtotal *= htotal;

		/*
		 * In interlaced modes, the pixel counter counts all pixels,
		 * so one field will have htotal more pixels. In order to avoid
		 * the reported position from jumping backwards when the pixel
		 * counter is beyond the length of the shorter field, just
		 * clamp the position the length of the shorter field. This
		 * matches how the scanline counter based position works since
		 * the scanline counter doesn't count the two half lines.
		 */
		if (position >= vtotal)
			position = vtotal - 1;

		/*
		 * Start of vblank interrupt is triggered at start of hsync,
		 * just prior to the first active line of vblank. However we
		 * consider lines to start at the leading edge of horizontal
		 * active. So, should we get here before we've crossed into
		 * the horizontal active of the first line in vblank, we would
		 * not set the DRM_SCANOUTPOS_INVBL flag. In order to fix that,
		 * always add htotal-hsync_start to the current pixel position.
		 */
		position = (position + htotal - hsync_start) % vtotal;
	}

	/* Get optional system timestamp after query. */
	if (etime)
		*etime = ktime_get();

	/* preempt_enable_rt() should go right here in PREEMPT_RT patchset. */

	spin_unlock_irqrestore(&dev_priv->uncore.lock, irqflags);

	/*
	 * While in vblank, position will be negative
	 * counting up towards 0 at vbl_end. And outside
	 * vblank, position will be positive counting
	 * up since vbl_end.
	 */
	if (position >= vbl_start)
		position -= vbl_end;
	else
		position += vtotal - vbl_end;

	if (use_scanline_counter) {
		*vpos = position;
		*hpos = 0;
	} else {
		*vpos = position / htotal;
		*hpos = position - (*vpos * htotal);
	}

	return true;
}

int intel_get_crtc_scanline(struct intel_crtc *crtc)
{
	struct drm_i915_private *dev_priv = to_i915(crtc->base.dev);
	unsigned long irqflags;
	int position;

	spin_lock_irqsave(&dev_priv->uncore.lock, irqflags);
	position = __intel_get_crtc_scanline(crtc);
	spin_unlock_irqrestore(&dev_priv->uncore.lock, irqflags);

	return position;
}

static void ironlake_rps_change_irq_handler(struct drm_i915_private *dev_priv)
{
	u32 busy_up, busy_down, max_avg, min_avg;
	u8 new_delay;

	spin_lock(&mchdev_lock);

	I915_WRITE16(MEMINTRSTS, I915_READ(MEMINTRSTS));

	new_delay = dev_priv->ips.cur_delay;

	I915_WRITE16(MEMINTRSTS, MEMINT_EVAL_CHG);
	busy_up = I915_READ(RCPREVBSYTUPAVG);
	busy_down = I915_READ(RCPREVBSYTDNAVG);
	max_avg = I915_READ(RCBMAXAVG);
	min_avg = I915_READ(RCBMINAVG);

	/* Handle RCS change request from hw */
	if (busy_up > max_avg) {
		if (dev_priv->ips.cur_delay != dev_priv->ips.max_delay)
			new_delay = dev_priv->ips.cur_delay - 1;
		if (new_delay < dev_priv->ips.max_delay)
			new_delay = dev_priv->ips.max_delay;
	} else if (busy_down < min_avg) {
		if (dev_priv->ips.cur_delay != dev_priv->ips.min_delay)
			new_delay = dev_priv->ips.cur_delay + 1;
		if (new_delay > dev_priv->ips.min_delay)
			new_delay = dev_priv->ips.min_delay;
	}

	if (ironlake_set_drps(dev_priv, new_delay))
		dev_priv->ips.cur_delay = new_delay;

	spin_unlock(&mchdev_lock);

	return;
}

static void vlv_c0_read(struct drm_i915_private *dev_priv,
			struct intel_rps_ei *ei)
{
	ei->ktime = ktime_get_raw();
	ei->render_c0 = I915_READ(VLV_RENDER_C0_COUNT);
	ei->media_c0 = I915_READ(VLV_MEDIA_C0_COUNT);
}

void gen6_rps_reset_ei(struct drm_i915_private *dev_priv)
{
	memset(&dev_priv->gt_pm.rps.ei, 0, sizeof(dev_priv->gt_pm.rps.ei));
}

static u32 vlv_wa_c0_ei(struct drm_i915_private *dev_priv, u32 pm_iir)
{
	struct intel_rps *rps = &dev_priv->gt_pm.rps;
	const struct intel_rps_ei *prev = &rps->ei;
	struct intel_rps_ei now;
	u32 events = 0;

	if ((pm_iir & GEN6_PM_RP_UP_EI_EXPIRED) == 0)
		return 0;

	vlv_c0_read(dev_priv, &now);

	if (prev->ktime) {
		u64 time, c0;
		u32 render, media;

		time = ktime_us_delta(now.ktime, prev->ktime);

		time *= dev_priv->czclk_freq;

		/* Workload can be split between render + media,
		 * e.g. SwapBuffers being blitted in X after being rendered in
		 * mesa. To account for this we need to combine both engines
		 * into our activity counter.
		 */
		render = now.render_c0 - prev->render_c0;
		media = now.media_c0 - prev->media_c0;
		c0 = max(render, media);
		c0 *= 1000 * 100 << 8; /* to usecs and scale to threshold% */

		if (c0 > time * rps->power.up_threshold)
			events = GEN6_PM_RP_UP_THRESHOLD;
		else if (c0 < time * rps->power.down_threshold)
			events = GEN6_PM_RP_DOWN_THRESHOLD;
	}

	rps->ei = now;
	return events;
}

static void gen6_pm_rps_work(struct work_struct *work)
{
	struct drm_i915_private *dev_priv =
		container_of(work, struct drm_i915_private, gt_pm.rps.work);
	struct intel_rps *rps = &dev_priv->gt_pm.rps;
	bool client_boost = false;
	int new_delay, adj, min, max;
	u32 pm_iir = 0;

	spin_lock_irq(&dev_priv->irq_lock);
	if (rps->interrupts_enabled) {
		pm_iir = fetch_and_zero(&rps->pm_iir);
		client_boost = atomic_read(&rps->num_waiters);
	}
	spin_unlock_irq(&dev_priv->irq_lock);

	/* Make sure we didn't queue anything we're not going to process. */
	WARN_ON(pm_iir & ~dev_priv->pm_rps_events);
	if ((pm_iir & dev_priv->pm_rps_events) == 0 && !client_boost)
		goto out;

	mutex_lock(&dev_priv->pcu_lock);

	pm_iir |= vlv_wa_c0_ei(dev_priv, pm_iir);

	adj = rps->last_adj;
	new_delay = rps->cur_freq;
	min = rps->min_freq_softlimit;
	max = rps->max_freq_softlimit;
	if (client_boost)
		max = rps->max_freq;
	if (client_boost && new_delay < rps->boost_freq) {
		new_delay = rps->boost_freq;
		adj = 0;
	} else if (pm_iir & GEN6_PM_RP_UP_THRESHOLD) {
		if (adj > 0)
			adj *= 2;
		else /* CHV needs even encode values */
			adj = IS_CHERRYVIEW(dev_priv) ? 2 : 1;

		if (new_delay >= rps->max_freq_softlimit)
			adj = 0;
	} else if (client_boost) {
		adj = 0;
	} else if (pm_iir & GEN6_PM_RP_DOWN_TIMEOUT) {
		if (rps->cur_freq > rps->efficient_freq)
			new_delay = rps->efficient_freq;
		else if (rps->cur_freq > rps->min_freq_softlimit)
			new_delay = rps->min_freq_softlimit;
		adj = 0;
	} else if (pm_iir & GEN6_PM_RP_DOWN_THRESHOLD) {
		if (adj < 0)
			adj *= 2;
		else /* CHV needs even encode values */
			adj = IS_CHERRYVIEW(dev_priv) ? -2 : -1;

		if (new_delay <= rps->min_freq_softlimit)
			adj = 0;
	} else { /* unknown event */
		adj = 0;
	}

	rps->last_adj = adj;

	/*
	 * Limit deboosting and boosting to keep ourselves at the extremes
	 * when in the respective power modes (i.e. slowly decrease frequencies
	 * while in the HIGH_POWER zone and slowly increase frequencies while
	 * in the LOW_POWER zone). On idle, we will hit the timeout and drop
	 * to the next level quickly, and conversely if busy we expect to
	 * hit a waitboost and rapidly switch into max power.
	 */
	if ((adj < 0 && rps->power.mode == HIGH_POWER) ||
	    (adj > 0 && rps->power.mode == LOW_POWER))
		rps->last_adj = 0;

	/* sysfs frequency interfaces may have snuck in while servicing the
	 * interrupt
	 */
	new_delay += adj;
	new_delay = clamp_t(int, new_delay, min, max);

	if (intel_set_rps(dev_priv, new_delay)) {
		DRM_DEBUG_DRIVER("Failed to set new GPU frequency\n");
		rps->last_adj = 0;
	}

	mutex_unlock(&dev_priv->pcu_lock);

out:
	/* Make sure not to corrupt PMIMR state used by ringbuffer on GEN6 */
	spin_lock_irq(&dev_priv->irq_lock);
	if (rps->interrupts_enabled)
		gen6_unmask_pm_irq(dev_priv, dev_priv->pm_rps_events);
	spin_unlock_irq(&dev_priv->irq_lock);
}


/**
 * ivybridge_parity_work - Workqueue called when a parity error interrupt
 * occurred.
 * @work: workqueue struct
 *
 * Doesn't actually do anything except notify userspace. As a consequence of
 * this event, userspace should try to remap the bad rows since statistically
 * it is likely the same row is more likely to go bad again.
 */
static void ivybridge_parity_work(struct work_struct *work)
{
	struct drm_i915_private *dev_priv =
		container_of(work, typeof(*dev_priv), l3_parity.error_work);
	u32 error_status, row, bank, subbank;
	char *parity_event[6];
	u32 misccpctl;
	u8 slice = 0;

	/* We must turn off DOP level clock gating to access the L3 registers.
	 * In order to prevent a get/put style interface, acquire struct mutex
	 * any time we access those registers.
	 */
	mutex_lock(&dev_priv->drm.struct_mutex);

	/* If we've screwed up tracking, just let the interrupt fire again */
	if (WARN_ON(!dev_priv->l3_parity.which_slice))
		goto out;

	misccpctl = I915_READ(GEN7_MISCCPCTL);
	I915_WRITE(GEN7_MISCCPCTL, misccpctl & ~GEN7_DOP_CLOCK_GATE_ENABLE);
	POSTING_READ(GEN7_MISCCPCTL);

	while ((slice = ffs(dev_priv->l3_parity.which_slice)) != 0) {
		i915_reg_t reg;

		slice--;
		if (WARN_ON_ONCE(slice >= NUM_L3_SLICES(dev_priv)))
			break;

		dev_priv->l3_parity.which_slice &= ~(1<<slice);

		reg = GEN7_L3CDERRST1(slice);

		error_status = I915_READ(reg);
		row = GEN7_PARITY_ERROR_ROW(error_status);
		bank = GEN7_PARITY_ERROR_BANK(error_status);
		subbank = GEN7_PARITY_ERROR_SUBBANK(error_status);

		I915_WRITE(reg, GEN7_PARITY_ERROR_VALID | GEN7_L3CDERRST1_ENABLE);
		POSTING_READ(reg);

		parity_event[0] = I915_L3_PARITY_UEVENT "=1";
		parity_event[1] = kasprintf(GFP_KERNEL, "ROW=%d", row);
		parity_event[2] = kasprintf(GFP_KERNEL, "BANK=%d", bank);
		parity_event[3] = kasprintf(GFP_KERNEL, "SUBBANK=%d", subbank);
		parity_event[4] = kasprintf(GFP_KERNEL, "SLICE=%d", slice);
		parity_event[5] = NULL;

		kobject_uevent_env(&dev_priv->drm.primary->kdev->kobj,
				   KOBJ_CHANGE, parity_event);

		DRM_DEBUG("Parity error: Slice = %d, Row = %d, Bank = %d, Sub bank = %d.\n",
			  slice, row, bank, subbank);

		kfree(parity_event[4]);
		kfree(parity_event[3]);
		kfree(parity_event[2]);
		kfree(parity_event[1]);
	}

	I915_WRITE(GEN7_MISCCPCTL, misccpctl);

out:
	WARN_ON(dev_priv->l3_parity.which_slice);
	spin_lock_irq(&dev_priv->irq_lock);
	gen5_enable_gt_irq(dev_priv, GT_PARITY_ERROR(dev_priv));
	spin_unlock_irq(&dev_priv->irq_lock);

	mutex_unlock(&dev_priv->drm.struct_mutex);
}

static void ivybridge_parity_error_irq_handler(struct drm_i915_private *dev_priv,
					       u32 iir)
{
	if (!HAS_L3_DPF(dev_priv))
		return;

	spin_lock(&dev_priv->irq_lock);
	gen5_disable_gt_irq(dev_priv, GT_PARITY_ERROR(dev_priv));
	spin_unlock(&dev_priv->irq_lock);

	iir &= GT_PARITY_ERROR(dev_priv);
	if (iir & GT_RENDER_L3_PARITY_ERROR_INTERRUPT_S1)
		dev_priv->l3_parity.which_slice |= 1 << 1;

	if (iir & GT_RENDER_L3_PARITY_ERROR_INTERRUPT)
		dev_priv->l3_parity.which_slice |= 1 << 0;

	queue_work(dev_priv->wq, &dev_priv->l3_parity.error_work);
}

static void ilk_gt_irq_handler(struct drm_i915_private *dev_priv,
			       u32 gt_iir)
{
	if (gt_iir & GT_RENDER_USER_INTERRUPT)
<<<<<<< HEAD
		intel_engine_breadcrumbs_irq(dev_priv->engine[RCS]);
	if (gt_iir & ILK_BSD_USER_INTERRUPT)
		intel_engine_breadcrumbs_irq(dev_priv->engine[VCS]);
=======
		intel_engine_breadcrumbs_irq(dev_priv->engine[RCS0]);
	if (gt_iir & ILK_BSD_USER_INTERRUPT)
		intel_engine_breadcrumbs_irq(dev_priv->engine[VCS0]);
>>>>>>> 0ecfebd2
}

static void snb_gt_irq_handler(struct drm_i915_private *dev_priv,
			       u32 gt_iir)
{
	if (gt_iir & GT_RENDER_USER_INTERRUPT)
<<<<<<< HEAD
		intel_engine_breadcrumbs_irq(dev_priv->engine[RCS]);
	if (gt_iir & GT_BSD_USER_INTERRUPT)
		intel_engine_breadcrumbs_irq(dev_priv->engine[VCS]);
	if (gt_iir & GT_BLT_USER_INTERRUPT)
		intel_engine_breadcrumbs_irq(dev_priv->engine[BCS]);
=======
		intel_engine_breadcrumbs_irq(dev_priv->engine[RCS0]);
	if (gt_iir & GT_BSD_USER_INTERRUPT)
		intel_engine_breadcrumbs_irq(dev_priv->engine[VCS0]);
	if (gt_iir & GT_BLT_USER_INTERRUPT)
		intel_engine_breadcrumbs_irq(dev_priv->engine[BCS0]);
>>>>>>> 0ecfebd2

	if (gt_iir & (GT_BLT_CS_ERROR_INTERRUPT |
		      GT_BSD_CS_ERROR_INTERRUPT |
		      GT_RENDER_CS_MASTER_ERROR_INTERRUPT))
		DRM_DEBUG("Command parser error, gt_iir 0x%08x\n", gt_iir);

	if (gt_iir & GT_PARITY_ERROR(dev_priv))
		ivybridge_parity_error_irq_handler(dev_priv, gt_iir);
}

static void
gen8_cs_irq_handler(struct intel_engine_cs *engine, u32 iir)
{
	bool tasklet = false;

	if (iir & GT_CONTEXT_SWITCH_INTERRUPT)
		tasklet = true;

	if (iir & GT_RENDER_USER_INTERRUPT) {
		intel_engine_breadcrumbs_irq(engine);
<<<<<<< HEAD
		tasklet |= USES_GUC_SUBMISSION(engine->i915);
=======
		tasklet |= intel_engine_needs_breadcrumb_tasklet(engine);
>>>>>>> 0ecfebd2
	}

	if (tasklet)
		tasklet_hi_schedule(&engine->execlists.tasklet);
}

static void gen8_gt_irq_ack(struct drm_i915_private *i915,
			    u32 master_ctl, u32 gt_iir[4])
{
	void __iomem * const regs = i915->uncore.regs;

#define GEN8_GT_IRQS (GEN8_GT_RCS_IRQ | \
		      GEN8_GT_BCS_IRQ | \
		      GEN8_GT_VCS0_IRQ | \
		      GEN8_GT_VCS1_IRQ | \
		      GEN8_GT_VECS_IRQ | \
		      GEN8_GT_PM_IRQ | \
		      GEN8_GT_GUC_IRQ)

	if (master_ctl & (GEN8_GT_RCS_IRQ | GEN8_GT_BCS_IRQ)) {
		gt_iir[0] = raw_reg_read(regs, GEN8_GT_IIR(0));
		if (likely(gt_iir[0]))
			raw_reg_write(regs, GEN8_GT_IIR(0), gt_iir[0]);
	}

	if (master_ctl & (GEN8_GT_VCS0_IRQ | GEN8_GT_VCS1_IRQ)) {
		gt_iir[1] = raw_reg_read(regs, GEN8_GT_IIR(1));
		if (likely(gt_iir[1]))
			raw_reg_write(regs, GEN8_GT_IIR(1), gt_iir[1]);
	}

	if (master_ctl & (GEN8_GT_PM_IRQ | GEN8_GT_GUC_IRQ)) {
		gt_iir[2] = raw_reg_read(regs, GEN8_GT_IIR(2));
		if (likely(gt_iir[2]))
			raw_reg_write(regs, GEN8_GT_IIR(2), gt_iir[2]);
	}

	if (master_ctl & GEN8_GT_VECS_IRQ) {
		gt_iir[3] = raw_reg_read(regs, GEN8_GT_IIR(3));
		if (likely(gt_iir[3]))
			raw_reg_write(regs, GEN8_GT_IIR(3), gt_iir[3]);
	}
}

static void gen8_gt_irq_handler(struct drm_i915_private *i915,
				u32 master_ctl, u32 gt_iir[4])
{
	if (master_ctl & (GEN8_GT_RCS_IRQ | GEN8_GT_BCS_IRQ)) {
		gen8_cs_irq_handler(i915->engine[RCS0],
				    gt_iir[0] >> GEN8_RCS_IRQ_SHIFT);
		gen8_cs_irq_handler(i915->engine[BCS0],
				    gt_iir[0] >> GEN8_BCS_IRQ_SHIFT);
	}

	if (master_ctl & (GEN8_GT_VCS0_IRQ | GEN8_GT_VCS1_IRQ)) {
		gen8_cs_irq_handler(i915->engine[VCS0],
				    gt_iir[1] >> GEN8_VCS0_IRQ_SHIFT);
		gen8_cs_irq_handler(i915->engine[VCS1],
				    gt_iir[1] >> GEN8_VCS1_IRQ_SHIFT);
	}

	if (master_ctl & GEN8_GT_VECS_IRQ) {
		gen8_cs_irq_handler(i915->engine[VECS0],
				    gt_iir[3] >> GEN8_VECS_IRQ_SHIFT);
	}

	if (master_ctl & (GEN8_GT_PM_IRQ | GEN8_GT_GUC_IRQ)) {
		gen6_rps_irq_handler(i915, gt_iir[2]);
		gen9_guc_irq_handler(i915, gt_iir[2]);
	}
}

static bool gen11_port_hotplug_long_detect(enum hpd_pin pin, u32 val)
{
	switch (pin) {
	case HPD_PORT_C:
		return val & GEN11_HOTPLUG_CTL_LONG_DETECT(PORT_TC1);
	case HPD_PORT_D:
		return val & GEN11_HOTPLUG_CTL_LONG_DETECT(PORT_TC2);
	case HPD_PORT_E:
		return val & GEN11_HOTPLUG_CTL_LONG_DETECT(PORT_TC3);
	case HPD_PORT_F:
		return val & GEN11_HOTPLUG_CTL_LONG_DETECT(PORT_TC4);
	default:
		return false;
	}
}

static bool bxt_port_hotplug_long_detect(enum hpd_pin pin, u32 val)
{
	switch (pin) {
	case HPD_PORT_A:
		return val & PORTA_HOTPLUG_LONG_DETECT;
	case HPD_PORT_B:
		return val & PORTB_HOTPLUG_LONG_DETECT;
	case HPD_PORT_C:
		return val & PORTC_HOTPLUG_LONG_DETECT;
	default:
		return false;
	}
}

static bool icp_ddi_port_hotplug_long_detect(enum hpd_pin pin, u32 val)
{
	switch (pin) {
	case HPD_PORT_A:
		return val & ICP_DDIA_HPD_LONG_DETECT;
	case HPD_PORT_B:
		return val & ICP_DDIB_HPD_LONG_DETECT;
	default:
		return false;
	}
}

static bool icp_tc_port_hotplug_long_detect(enum hpd_pin pin, u32 val)
{
	switch (pin) {
	case HPD_PORT_C:
		return val & ICP_TC_HPD_LONG_DETECT(PORT_TC1);
	case HPD_PORT_D:
		return val & ICP_TC_HPD_LONG_DETECT(PORT_TC2);
	case HPD_PORT_E:
		return val & ICP_TC_HPD_LONG_DETECT(PORT_TC3);
	case HPD_PORT_F:
		return val & ICP_TC_HPD_LONG_DETECT(PORT_TC4);
	default:
		return false;
	}
}

static bool spt_port_hotplug2_long_detect(enum hpd_pin pin, u32 val)
{
	switch (pin) {
	case HPD_PORT_E:
		return val & PORTE_HOTPLUG_LONG_DETECT;
	default:
		return false;
	}
}

static bool spt_port_hotplug_long_detect(enum hpd_pin pin, u32 val)
{
	switch (pin) {
	case HPD_PORT_A:
		return val & PORTA_HOTPLUG_LONG_DETECT;
	case HPD_PORT_B:
		return val & PORTB_HOTPLUG_LONG_DETECT;
	case HPD_PORT_C:
		return val & PORTC_HOTPLUG_LONG_DETECT;
	case HPD_PORT_D:
		return val & PORTD_HOTPLUG_LONG_DETECT;
	default:
		return false;
	}
}

static bool ilk_port_hotplug_long_detect(enum hpd_pin pin, u32 val)
{
	switch (pin) {
	case HPD_PORT_A:
		return val & DIGITAL_PORTA_HOTPLUG_LONG_DETECT;
	default:
		return false;
	}
}

static bool pch_port_hotplug_long_detect(enum hpd_pin pin, u32 val)
{
	switch (pin) {
	case HPD_PORT_B:
		return val & PORTB_HOTPLUG_LONG_DETECT;
	case HPD_PORT_C:
		return val & PORTC_HOTPLUG_LONG_DETECT;
	case HPD_PORT_D:
		return val & PORTD_HOTPLUG_LONG_DETECT;
	default:
		return false;
	}
}

static bool i9xx_port_hotplug_long_detect(enum hpd_pin pin, u32 val)
{
	switch (pin) {
	case HPD_PORT_B:
		return val & PORTB_HOTPLUG_INT_LONG_PULSE;
	case HPD_PORT_C:
		return val & PORTC_HOTPLUG_INT_LONG_PULSE;
	case HPD_PORT_D:
		return val & PORTD_HOTPLUG_INT_LONG_PULSE;
	default:
		return false;
	}
}

/*
 * Get a bit mask of pins that have triggered, and which ones may be long.
 * This can be called multiple times with the same masks to accumulate
 * hotplug detection results from several registers.
 *
 * Note that the caller is expected to zero out the masks initially.
 */
static void intel_get_hpd_pins(struct drm_i915_private *dev_priv,
			       u32 *pin_mask, u32 *long_mask,
			       u32 hotplug_trigger, u32 dig_hotplug_reg,
			       const u32 hpd[HPD_NUM_PINS],
			       bool long_pulse_detect(enum hpd_pin pin, u32 val))
{
	enum hpd_pin pin;

	for_each_hpd_pin(pin) {
		if ((hpd[pin] & hotplug_trigger) == 0)
			continue;

		*pin_mask |= BIT(pin);

		if (long_pulse_detect(pin, dig_hotplug_reg))
			*long_mask |= BIT(pin);
	}

	DRM_DEBUG_DRIVER("hotplug event received, stat 0x%08x, dig 0x%08x, pins 0x%08x, long 0x%08x\n",
			 hotplug_trigger, dig_hotplug_reg, *pin_mask, *long_mask);

}

static void gmbus_irq_handler(struct drm_i915_private *dev_priv)
{
	wake_up_all(&dev_priv->gmbus_wait_queue);
}

static void dp_aux_irq_handler(struct drm_i915_private *dev_priv)
{
	wake_up_all(&dev_priv->gmbus_wait_queue);
}

#if defined(CONFIG_DEBUG_FS)
static void display_pipe_crc_irq_handler(struct drm_i915_private *dev_priv,
					 enum pipe pipe,
					 u32 crc0, u32 crc1,
					 u32 crc2, u32 crc3,
					 u32 crc4)
{
	struct intel_pipe_crc *pipe_crc = &dev_priv->pipe_crc[pipe];
	struct intel_crtc *crtc = intel_get_crtc_for_pipe(dev_priv, pipe);
<<<<<<< HEAD
	u32 crcs[5];
=======
	u32 crcs[5] = { crc0, crc1, crc2, crc3, crc4 };

	trace_intel_pipe_crc(crtc, crcs);
>>>>>>> 0ecfebd2

	spin_lock(&pipe_crc->lock);
	/*
	 * For some not yet identified reason, the first CRC is
	 * bonkers. So let's just wait for the next vblank and read
	 * out the buggy result.
	 *
	 * On GEN8+ sometimes the second CRC is bonkers as well, so
	 * don't trust that one either.
	 */
	if (pipe_crc->skipped <= 0 ||
	    (INTEL_GEN(dev_priv) >= 8 && pipe_crc->skipped == 1)) {
		pipe_crc->skipped++;
		spin_unlock(&pipe_crc->lock);
		return;
	}
	spin_unlock(&pipe_crc->lock);

	drm_crtc_add_crc_entry(&crtc->base, true,
				drm_crtc_accurate_vblank_count(&crtc->base),
				crcs);
}
#else
static inline void
display_pipe_crc_irq_handler(struct drm_i915_private *dev_priv,
			     enum pipe pipe,
			     u32 crc0, u32 crc1,
			     u32 crc2, u32 crc3,
			     u32 crc4) {}
#endif


static void hsw_pipe_crc_irq_handler(struct drm_i915_private *dev_priv,
				     enum pipe pipe)
{
	display_pipe_crc_irq_handler(dev_priv, pipe,
				     I915_READ(PIPE_CRC_RES_1_IVB(pipe)),
				     0, 0, 0, 0);
}

static void ivb_pipe_crc_irq_handler(struct drm_i915_private *dev_priv,
				     enum pipe pipe)
{
	display_pipe_crc_irq_handler(dev_priv, pipe,
				     I915_READ(PIPE_CRC_RES_1_IVB(pipe)),
				     I915_READ(PIPE_CRC_RES_2_IVB(pipe)),
				     I915_READ(PIPE_CRC_RES_3_IVB(pipe)),
				     I915_READ(PIPE_CRC_RES_4_IVB(pipe)),
				     I915_READ(PIPE_CRC_RES_5_IVB(pipe)));
}

static void i9xx_pipe_crc_irq_handler(struct drm_i915_private *dev_priv,
				      enum pipe pipe)
{
	u32 res1, res2;

	if (INTEL_GEN(dev_priv) >= 3)
		res1 = I915_READ(PIPE_CRC_RES_RES1_I915(pipe));
	else
		res1 = 0;

	if (INTEL_GEN(dev_priv) >= 5 || IS_G4X(dev_priv))
		res2 = I915_READ(PIPE_CRC_RES_RES2_G4X(pipe));
	else
		res2 = 0;

	display_pipe_crc_irq_handler(dev_priv, pipe,
				     I915_READ(PIPE_CRC_RES_RED(pipe)),
				     I915_READ(PIPE_CRC_RES_GREEN(pipe)),
				     I915_READ(PIPE_CRC_RES_BLUE(pipe)),
				     res1, res2);
}

/* The RPS events need forcewake, so we add them to a work queue and mask their
 * IMR bits until the work is done. Other interrupts can be processed without
 * the work queue. */
static void gen11_rps_irq_handler(struct drm_i915_private *i915, u32 pm_iir)
{
	struct intel_rps *rps = &i915->gt_pm.rps;
	const u32 events = i915->pm_rps_events & pm_iir;

	lockdep_assert_held(&i915->irq_lock);

	if (unlikely(!events))
		return;

	gen6_mask_pm_irq(i915, events);

	if (!rps->interrupts_enabled)
		return;

	rps->pm_iir |= events;
	schedule_work(&rps->work);
}

static void gen6_rps_irq_handler(struct drm_i915_private *dev_priv, u32 pm_iir)
{
	struct intel_rps *rps = &dev_priv->gt_pm.rps;

	if (pm_iir & dev_priv->pm_rps_events) {
		spin_lock(&dev_priv->irq_lock);
		gen6_mask_pm_irq(dev_priv, pm_iir & dev_priv->pm_rps_events);
		if (rps->interrupts_enabled) {
			rps->pm_iir |= pm_iir & dev_priv->pm_rps_events;
			schedule_work(&rps->work);
		}
		spin_unlock(&dev_priv->irq_lock);
	}

	if (INTEL_GEN(dev_priv) >= 8)
		return;

<<<<<<< HEAD
	if (HAS_VEBOX(dev_priv)) {
		if (pm_iir & PM_VEBOX_USER_INTERRUPT)
			intel_engine_breadcrumbs_irq(dev_priv->engine[VECS]);
=======
	if (pm_iir & PM_VEBOX_USER_INTERRUPT)
		intel_engine_breadcrumbs_irq(dev_priv->engine[VECS0]);
>>>>>>> 0ecfebd2

	if (pm_iir & PM_VEBOX_CS_ERROR_INTERRUPT)
		DRM_DEBUG("Command parser error, pm_iir 0x%08x\n", pm_iir);
}

static void gen9_guc_irq_handler(struct drm_i915_private *dev_priv, u32 gt_iir)
{
	if (gt_iir & GEN9_GUC_TO_HOST_INT_EVENT)
		intel_guc_to_host_event_handler(&dev_priv->guc);
}

static void i9xx_pipestat_irq_reset(struct drm_i915_private *dev_priv)
{
	enum pipe pipe;

	for_each_pipe(dev_priv, pipe) {
		I915_WRITE(PIPESTAT(pipe),
			   PIPESTAT_INT_STATUS_MASK |
			   PIPE_FIFO_UNDERRUN_STATUS);

		dev_priv->pipestat_irq_mask[pipe] = 0;
	}
}

static void i9xx_pipestat_irq_ack(struct drm_i915_private *dev_priv,
				  u32 iir, u32 pipe_stats[I915_MAX_PIPES])
{
	int pipe;

	spin_lock(&dev_priv->irq_lock);

	if (!dev_priv->display_irqs_enabled) {
		spin_unlock(&dev_priv->irq_lock);
		return;
	}

	for_each_pipe(dev_priv, pipe) {
		i915_reg_t reg;
		u32 status_mask, enable_mask, iir_bit = 0;

		/*
		 * PIPESTAT bits get signalled even when the interrupt is
		 * disabled with the mask bits, and some of the status bits do
		 * not generate interrupts at all (like the underrun bit). Hence
		 * we need to be careful that we only handle what we want to
		 * handle.
		 */

		/* fifo underruns are filterered in the underrun handler. */
		status_mask = PIPE_FIFO_UNDERRUN_STATUS;

		switch (pipe) {
		case PIPE_A:
			iir_bit = I915_DISPLAY_PIPE_A_EVENT_INTERRUPT;
			break;
		case PIPE_B:
			iir_bit = I915_DISPLAY_PIPE_B_EVENT_INTERRUPT;
			break;
		case PIPE_C:
			iir_bit = I915_DISPLAY_PIPE_C_EVENT_INTERRUPT;
			break;
		}
		if (iir & iir_bit)
			status_mask |= dev_priv->pipestat_irq_mask[pipe];

		if (!status_mask)
			continue;

		reg = PIPESTAT(pipe);
		pipe_stats[pipe] = I915_READ(reg) & status_mask;
		enable_mask = i915_pipestat_enable_mask(dev_priv, pipe);

		/*
		 * Clear the PIPE*STAT regs before the IIR
		 *
		 * Toggle the enable bits to make sure we get an
		 * edge in the ISR pipe event bit if we don't clear
		 * all the enabled status bits. Otherwise the edge
		 * triggered IIR on i965/g4x wouldn't notice that
		 * an interrupt is still pending.
		 */
		if (pipe_stats[pipe]) {
			I915_WRITE(reg, pipe_stats[pipe]);
			I915_WRITE(reg, enable_mask);
		}
	}
	spin_unlock(&dev_priv->irq_lock);
}

static void i8xx_pipestat_irq_handler(struct drm_i915_private *dev_priv,
				      u16 iir, u32 pipe_stats[I915_MAX_PIPES])
{
	enum pipe pipe;

	for_each_pipe(dev_priv, pipe) {
		if (pipe_stats[pipe] & PIPE_VBLANK_INTERRUPT_STATUS)
			drm_handle_vblank(&dev_priv->drm, pipe);

		if (pipe_stats[pipe] & PIPE_CRC_DONE_INTERRUPT_STATUS)
			i9xx_pipe_crc_irq_handler(dev_priv, pipe);

		if (pipe_stats[pipe] & PIPE_FIFO_UNDERRUN_STATUS)
			intel_cpu_fifo_underrun_irq_handler(dev_priv, pipe);
	}
}

static void i915_pipestat_irq_handler(struct drm_i915_private *dev_priv,
				      u32 iir, u32 pipe_stats[I915_MAX_PIPES])
{
	bool blc_event = false;
	enum pipe pipe;

	for_each_pipe(dev_priv, pipe) {
		if (pipe_stats[pipe] & PIPE_VBLANK_INTERRUPT_STATUS)
			drm_handle_vblank(&dev_priv->drm, pipe);

		if (pipe_stats[pipe] & PIPE_LEGACY_BLC_EVENT_STATUS)
			blc_event = true;

		if (pipe_stats[pipe] & PIPE_CRC_DONE_INTERRUPT_STATUS)
			i9xx_pipe_crc_irq_handler(dev_priv, pipe);

		if (pipe_stats[pipe] & PIPE_FIFO_UNDERRUN_STATUS)
			intel_cpu_fifo_underrun_irq_handler(dev_priv, pipe);
	}

	if (blc_event || (iir & I915_ASLE_INTERRUPT))
		intel_opregion_asle_intr(dev_priv);
}

static void i965_pipestat_irq_handler(struct drm_i915_private *dev_priv,
				      u32 iir, u32 pipe_stats[I915_MAX_PIPES])
{
	bool blc_event = false;
	enum pipe pipe;

	for_each_pipe(dev_priv, pipe) {
		if (pipe_stats[pipe] & PIPE_START_VBLANK_INTERRUPT_STATUS)
			drm_handle_vblank(&dev_priv->drm, pipe);

		if (pipe_stats[pipe] & PIPE_LEGACY_BLC_EVENT_STATUS)
			blc_event = true;

		if (pipe_stats[pipe] & PIPE_CRC_DONE_INTERRUPT_STATUS)
			i9xx_pipe_crc_irq_handler(dev_priv, pipe);

		if (pipe_stats[pipe] & PIPE_FIFO_UNDERRUN_STATUS)
			intel_cpu_fifo_underrun_irq_handler(dev_priv, pipe);
	}

	if (blc_event || (iir & I915_ASLE_INTERRUPT))
		intel_opregion_asle_intr(dev_priv);

	if (pipe_stats[0] & PIPE_GMBUS_INTERRUPT_STATUS)
		gmbus_irq_handler(dev_priv);
}

static void valleyview_pipestat_irq_handler(struct drm_i915_private *dev_priv,
					    u32 pipe_stats[I915_MAX_PIPES])
{
	enum pipe pipe;

	for_each_pipe(dev_priv, pipe) {
		if (pipe_stats[pipe] & PIPE_START_VBLANK_INTERRUPT_STATUS)
			drm_handle_vblank(&dev_priv->drm, pipe);

		if (pipe_stats[pipe] & PIPE_CRC_DONE_INTERRUPT_STATUS)
			i9xx_pipe_crc_irq_handler(dev_priv, pipe);

		if (pipe_stats[pipe] & PIPE_FIFO_UNDERRUN_STATUS)
			intel_cpu_fifo_underrun_irq_handler(dev_priv, pipe);
	}

	if (pipe_stats[0] & PIPE_GMBUS_INTERRUPT_STATUS)
		gmbus_irq_handler(dev_priv);
}

static u32 i9xx_hpd_irq_ack(struct drm_i915_private *dev_priv)
{
	u32 hotplug_status = 0, hotplug_status_mask;
	int i;

	if (IS_G4X(dev_priv) ||
	    IS_VALLEYVIEW(dev_priv) || IS_CHERRYVIEW(dev_priv))
		hotplug_status_mask = HOTPLUG_INT_STATUS_G4X |
			DP_AUX_CHANNEL_MASK_INT_STATUS_G4X;
	else
		hotplug_status_mask = HOTPLUG_INT_STATUS_I915;

	/*
	 * We absolutely have to clear all the pending interrupt
	 * bits in PORT_HOTPLUG_STAT. Otherwise the ISR port
	 * interrupt bit won't have an edge, and the i965/g4x
	 * edge triggered IIR will not notice that an interrupt
	 * is still pending. We can't use PORT_HOTPLUG_EN to
	 * guarantee the edge as the act of toggling the enable
	 * bits can itself generate a new hotplug interrupt :(
	 */
	for (i = 0; i < 10; i++) {
		u32 tmp = I915_READ(PORT_HOTPLUG_STAT) & hotplug_status_mask;

		if (tmp == 0)
			return hotplug_status;

		hotplug_status |= tmp;
		I915_WRITE(PORT_HOTPLUG_STAT, hotplug_status);
	}

	WARN_ONCE(1,
		  "PORT_HOTPLUG_STAT did not clear (0x%08x)\n",
		  I915_READ(PORT_HOTPLUG_STAT));

	return hotplug_status;
}

static void i9xx_hpd_irq_handler(struct drm_i915_private *dev_priv,
				 u32 hotplug_status)
{
	u32 pin_mask = 0, long_mask = 0;

	if (IS_G4X(dev_priv) || IS_VALLEYVIEW(dev_priv) ||
	    IS_CHERRYVIEW(dev_priv)) {
		u32 hotplug_trigger = hotplug_status & HOTPLUG_INT_STATUS_G4X;

		if (hotplug_trigger) {
			intel_get_hpd_pins(dev_priv, &pin_mask, &long_mask,
					   hotplug_trigger, hotplug_trigger,
					   hpd_status_g4x,
					   i9xx_port_hotplug_long_detect);

			intel_hpd_irq_handler(dev_priv, pin_mask, long_mask);
		}

		if (hotplug_status & DP_AUX_CHANNEL_MASK_INT_STATUS_G4X)
			dp_aux_irq_handler(dev_priv);
	} else {
		u32 hotplug_trigger = hotplug_status & HOTPLUG_INT_STATUS_I915;

		if (hotplug_trigger) {
			intel_get_hpd_pins(dev_priv, &pin_mask, &long_mask,
					   hotplug_trigger, hotplug_trigger,
					   hpd_status_i915,
					   i9xx_port_hotplug_long_detect);
			intel_hpd_irq_handler(dev_priv, pin_mask, long_mask);
		}
	}
}

static irqreturn_t valleyview_irq_handler(int irq, void *arg)
{
	struct drm_device *dev = arg;
	struct drm_i915_private *dev_priv = to_i915(dev);
	irqreturn_t ret = IRQ_NONE;

	if (!intel_irqs_enabled(dev_priv))
		return IRQ_NONE;

	/* IRQs are synced during runtime_suspend, we don't require a wakeref */
	disable_rpm_wakeref_asserts(dev_priv);

	do {
		u32 iir, gt_iir, pm_iir;
		u32 pipe_stats[I915_MAX_PIPES] = {};
		u32 hotplug_status = 0;
		u32 ier = 0;

		gt_iir = I915_READ(GTIIR);
		pm_iir = I915_READ(GEN6_PMIIR);
		iir = I915_READ(VLV_IIR);

		if (gt_iir == 0 && pm_iir == 0 && iir == 0)
			break;

		ret = IRQ_HANDLED;

		/*
		 * Theory on interrupt generation, based on empirical evidence:
		 *
		 * x = ((VLV_IIR & VLV_IER) ||
		 *      (((GT_IIR & GT_IER) || (GEN6_PMIIR & GEN6_PMIER)) &&
		 *       (VLV_MASTER_IER & MASTER_INTERRUPT_ENABLE)));
		 *
		 * A CPU interrupt will only be raised when 'x' has a 0->1 edge.
		 * Hence we clear MASTER_INTERRUPT_ENABLE and VLV_IER to
		 * guarantee the CPU interrupt will be raised again even if we
		 * don't end up clearing all the VLV_IIR, GT_IIR, GEN6_PMIIR
		 * bits this time around.
		 */
		I915_WRITE(VLV_MASTER_IER, 0);
		ier = I915_READ(VLV_IER);
		I915_WRITE(VLV_IER, 0);

		if (gt_iir)
			I915_WRITE(GTIIR, gt_iir);
		if (pm_iir)
			I915_WRITE(GEN6_PMIIR, pm_iir);

		if (iir & I915_DISPLAY_PORT_INTERRUPT)
			hotplug_status = i9xx_hpd_irq_ack(dev_priv);

		/* Call regardless, as some status bits might not be
		 * signalled in iir */
		i9xx_pipestat_irq_ack(dev_priv, iir, pipe_stats);

		if (iir & (I915_LPE_PIPE_A_INTERRUPT |
			   I915_LPE_PIPE_B_INTERRUPT))
			intel_lpe_audio_irq_handler(dev_priv);

		/*
		 * VLV_IIR is single buffered, and reflects the level
		 * from PIPESTAT/PORT_HOTPLUG_STAT, hence clear it last.
		 */
		if (iir)
			I915_WRITE(VLV_IIR, iir);

		I915_WRITE(VLV_IER, ier);
		I915_WRITE(VLV_MASTER_IER, MASTER_INTERRUPT_ENABLE);

		if (gt_iir)
			snb_gt_irq_handler(dev_priv, gt_iir);
		if (pm_iir)
			gen6_rps_irq_handler(dev_priv, pm_iir);

		if (hotplug_status)
			i9xx_hpd_irq_handler(dev_priv, hotplug_status);

		valleyview_pipestat_irq_handler(dev_priv, pipe_stats);
	} while (0);

	enable_rpm_wakeref_asserts(dev_priv);

	return ret;
}

static irqreturn_t cherryview_irq_handler(int irq, void *arg)
{
	struct drm_device *dev = arg;
	struct drm_i915_private *dev_priv = to_i915(dev);
	irqreturn_t ret = IRQ_NONE;

	if (!intel_irqs_enabled(dev_priv))
		return IRQ_NONE;

	/* IRQs are synced during runtime_suspend, we don't require a wakeref */
	disable_rpm_wakeref_asserts(dev_priv);

	do {
		u32 master_ctl, iir;
		u32 pipe_stats[I915_MAX_PIPES] = {};
		u32 hotplug_status = 0;
		u32 gt_iir[4];
		u32 ier = 0;

		master_ctl = I915_READ(GEN8_MASTER_IRQ) & ~GEN8_MASTER_IRQ_CONTROL;
		iir = I915_READ(VLV_IIR);

		if (master_ctl == 0 && iir == 0)
			break;

		ret = IRQ_HANDLED;

		/*
		 * Theory on interrupt generation, based on empirical evidence:
		 *
		 * x = ((VLV_IIR & VLV_IER) ||
		 *      ((GEN8_MASTER_IRQ & ~GEN8_MASTER_IRQ_CONTROL) &&
		 *       (GEN8_MASTER_IRQ & GEN8_MASTER_IRQ_CONTROL)));
		 *
		 * A CPU interrupt will only be raised when 'x' has a 0->1 edge.
		 * Hence we clear GEN8_MASTER_IRQ_CONTROL and VLV_IER to
		 * guarantee the CPU interrupt will be raised again even if we
		 * don't end up clearing all the VLV_IIR and GEN8_MASTER_IRQ_CONTROL
		 * bits this time around.
		 */
		I915_WRITE(GEN8_MASTER_IRQ, 0);
		ier = I915_READ(VLV_IER);
		I915_WRITE(VLV_IER, 0);

		gen8_gt_irq_ack(dev_priv, master_ctl, gt_iir);

		if (iir & I915_DISPLAY_PORT_INTERRUPT)
			hotplug_status = i9xx_hpd_irq_ack(dev_priv);

		/* Call regardless, as some status bits might not be
		 * signalled in iir */
		i9xx_pipestat_irq_ack(dev_priv, iir, pipe_stats);

		if (iir & (I915_LPE_PIPE_A_INTERRUPT |
			   I915_LPE_PIPE_B_INTERRUPT |
			   I915_LPE_PIPE_C_INTERRUPT))
			intel_lpe_audio_irq_handler(dev_priv);

		/*
		 * VLV_IIR is single buffered, and reflects the level
		 * from PIPESTAT/PORT_HOTPLUG_STAT, hence clear it last.
		 */
		if (iir)
			I915_WRITE(VLV_IIR, iir);

		I915_WRITE(VLV_IER, ier);
		I915_WRITE(GEN8_MASTER_IRQ, GEN8_MASTER_IRQ_CONTROL);

		gen8_gt_irq_handler(dev_priv, master_ctl, gt_iir);

		if (hotplug_status)
			i9xx_hpd_irq_handler(dev_priv, hotplug_status);

		valleyview_pipestat_irq_handler(dev_priv, pipe_stats);
	} while (0);

	enable_rpm_wakeref_asserts(dev_priv);

	return ret;
}

static void ibx_hpd_irq_handler(struct drm_i915_private *dev_priv,
				u32 hotplug_trigger,
				const u32 hpd[HPD_NUM_PINS])
{
	u32 dig_hotplug_reg, pin_mask = 0, long_mask = 0;

	/*
	 * Somehow the PCH doesn't seem to really ack the interrupt to the CPU
	 * unless we touch the hotplug register, even if hotplug_trigger is
	 * zero. Not acking leads to "The master control interrupt lied (SDE)!"
	 * errors.
	 */
	dig_hotplug_reg = I915_READ(PCH_PORT_HOTPLUG);
	if (!hotplug_trigger) {
		u32 mask = PORTA_HOTPLUG_STATUS_MASK |
			PORTD_HOTPLUG_STATUS_MASK |
			PORTC_HOTPLUG_STATUS_MASK |
			PORTB_HOTPLUG_STATUS_MASK;
		dig_hotplug_reg &= ~mask;
	}

	I915_WRITE(PCH_PORT_HOTPLUG, dig_hotplug_reg);
	if (!hotplug_trigger)
		return;

	intel_get_hpd_pins(dev_priv, &pin_mask, &long_mask, hotplug_trigger,
			   dig_hotplug_reg, hpd,
			   pch_port_hotplug_long_detect);

	intel_hpd_irq_handler(dev_priv, pin_mask, long_mask);
}

static void ibx_irq_handler(struct drm_i915_private *dev_priv, u32 pch_iir)
{
	int pipe;
	u32 hotplug_trigger = pch_iir & SDE_HOTPLUG_MASK;

	ibx_hpd_irq_handler(dev_priv, hotplug_trigger, hpd_ibx);

	if (pch_iir & SDE_AUDIO_POWER_MASK) {
		int port = ffs((pch_iir & SDE_AUDIO_POWER_MASK) >>
			       SDE_AUDIO_POWER_SHIFT);
		DRM_DEBUG_DRIVER("PCH audio power change on port %d\n",
				 port_name(port));
	}

	if (pch_iir & SDE_AUX_MASK)
		dp_aux_irq_handler(dev_priv);

	if (pch_iir & SDE_GMBUS)
		gmbus_irq_handler(dev_priv);

	if (pch_iir & SDE_AUDIO_HDCP_MASK)
		DRM_DEBUG_DRIVER("PCH HDCP audio interrupt\n");

	if (pch_iir & SDE_AUDIO_TRANS_MASK)
		DRM_DEBUG_DRIVER("PCH transcoder audio interrupt\n");

	if (pch_iir & SDE_POISON)
		DRM_ERROR("PCH poison interrupt\n");

	if (pch_iir & SDE_FDI_MASK)
		for_each_pipe(dev_priv, pipe)
			DRM_DEBUG_DRIVER("  pipe %c FDI IIR: 0x%08x\n",
					 pipe_name(pipe),
					 I915_READ(FDI_RX_IIR(pipe)));

	if (pch_iir & (SDE_TRANSB_CRC_DONE | SDE_TRANSA_CRC_DONE))
		DRM_DEBUG_DRIVER("PCH transcoder CRC done interrupt\n");

	if (pch_iir & (SDE_TRANSB_CRC_ERR | SDE_TRANSA_CRC_ERR))
		DRM_DEBUG_DRIVER("PCH transcoder CRC error interrupt\n");

	if (pch_iir & SDE_TRANSA_FIFO_UNDER)
		intel_pch_fifo_underrun_irq_handler(dev_priv, PIPE_A);

	if (pch_iir & SDE_TRANSB_FIFO_UNDER)
		intel_pch_fifo_underrun_irq_handler(dev_priv, PIPE_B);
}

static void ivb_err_int_handler(struct drm_i915_private *dev_priv)
{
	u32 err_int = I915_READ(GEN7_ERR_INT);
	enum pipe pipe;

	if (err_int & ERR_INT_POISON)
		DRM_ERROR("Poison interrupt\n");

	for_each_pipe(dev_priv, pipe) {
		if (err_int & ERR_INT_FIFO_UNDERRUN(pipe))
			intel_cpu_fifo_underrun_irq_handler(dev_priv, pipe);

		if (err_int & ERR_INT_PIPE_CRC_DONE(pipe)) {
			if (IS_IVYBRIDGE(dev_priv))
				ivb_pipe_crc_irq_handler(dev_priv, pipe);
			else
				hsw_pipe_crc_irq_handler(dev_priv, pipe);
		}
	}

	I915_WRITE(GEN7_ERR_INT, err_int);
}

static void cpt_serr_int_handler(struct drm_i915_private *dev_priv)
{
	u32 serr_int = I915_READ(SERR_INT);
	enum pipe pipe;

	if (serr_int & SERR_INT_POISON)
		DRM_ERROR("PCH poison interrupt\n");

	for_each_pipe(dev_priv, pipe)
		if (serr_int & SERR_INT_TRANS_FIFO_UNDERRUN(pipe))
			intel_pch_fifo_underrun_irq_handler(dev_priv, pipe);

	I915_WRITE(SERR_INT, serr_int);
}

static void cpt_irq_handler(struct drm_i915_private *dev_priv, u32 pch_iir)
{
	int pipe;
	u32 hotplug_trigger = pch_iir & SDE_HOTPLUG_MASK_CPT;

	ibx_hpd_irq_handler(dev_priv, hotplug_trigger, hpd_cpt);

	if (pch_iir & SDE_AUDIO_POWER_MASK_CPT) {
		int port = ffs((pch_iir & SDE_AUDIO_POWER_MASK_CPT) >>
			       SDE_AUDIO_POWER_SHIFT_CPT);
		DRM_DEBUG_DRIVER("PCH audio power change on port %c\n",
				 port_name(port));
	}

	if (pch_iir & SDE_AUX_MASK_CPT)
		dp_aux_irq_handler(dev_priv);

	if (pch_iir & SDE_GMBUS_CPT)
		gmbus_irq_handler(dev_priv);

	if (pch_iir & SDE_AUDIO_CP_REQ_CPT)
		DRM_DEBUG_DRIVER("Audio CP request interrupt\n");

	if (pch_iir & SDE_AUDIO_CP_CHG_CPT)
		DRM_DEBUG_DRIVER("Audio CP change interrupt\n");

	if (pch_iir & SDE_FDI_MASK_CPT)
		for_each_pipe(dev_priv, pipe)
			DRM_DEBUG_DRIVER("  pipe %c FDI IIR: 0x%08x\n",
					 pipe_name(pipe),
					 I915_READ(FDI_RX_IIR(pipe)));

	if (pch_iir & SDE_ERROR_CPT)
		cpt_serr_int_handler(dev_priv);
}

static void icp_irq_handler(struct drm_i915_private *dev_priv, u32 pch_iir)
{
	u32 ddi_hotplug_trigger = pch_iir & SDE_DDI_MASK_ICP;
	u32 tc_hotplug_trigger = pch_iir & SDE_TC_MASK_ICP;
	u32 pin_mask = 0, long_mask = 0;

	if (ddi_hotplug_trigger) {
		u32 dig_hotplug_reg;

		dig_hotplug_reg = I915_READ(SHOTPLUG_CTL_DDI);
		I915_WRITE(SHOTPLUG_CTL_DDI, dig_hotplug_reg);

		intel_get_hpd_pins(dev_priv, &pin_mask, &long_mask,
				   ddi_hotplug_trigger,
				   dig_hotplug_reg, hpd_icp,
				   icp_ddi_port_hotplug_long_detect);
	}

	if (tc_hotplug_trigger) {
		u32 dig_hotplug_reg;

		dig_hotplug_reg = I915_READ(SHOTPLUG_CTL_TC);
		I915_WRITE(SHOTPLUG_CTL_TC, dig_hotplug_reg);

		intel_get_hpd_pins(dev_priv, &pin_mask, &long_mask,
				   tc_hotplug_trigger,
				   dig_hotplug_reg, hpd_icp,
				   icp_tc_port_hotplug_long_detect);
	}

	if (pin_mask)
		intel_hpd_irq_handler(dev_priv, pin_mask, long_mask);

	if (pch_iir & SDE_GMBUS_ICP)
		gmbus_irq_handler(dev_priv);
}

static void spt_irq_handler(struct drm_i915_private *dev_priv, u32 pch_iir)
{
	u32 hotplug_trigger = pch_iir & SDE_HOTPLUG_MASK_SPT &
		~SDE_PORTE_HOTPLUG_SPT;
	u32 hotplug2_trigger = pch_iir & SDE_PORTE_HOTPLUG_SPT;
	u32 pin_mask = 0, long_mask = 0;

	if (hotplug_trigger) {
		u32 dig_hotplug_reg;

		dig_hotplug_reg = I915_READ(PCH_PORT_HOTPLUG);
		I915_WRITE(PCH_PORT_HOTPLUG, dig_hotplug_reg);

		intel_get_hpd_pins(dev_priv, &pin_mask, &long_mask,
				   hotplug_trigger, dig_hotplug_reg, hpd_spt,
				   spt_port_hotplug_long_detect);
	}

	if (hotplug2_trigger) {
		u32 dig_hotplug_reg;

		dig_hotplug_reg = I915_READ(PCH_PORT_HOTPLUG2);
		I915_WRITE(PCH_PORT_HOTPLUG2, dig_hotplug_reg);

		intel_get_hpd_pins(dev_priv, &pin_mask, &long_mask,
				   hotplug2_trigger, dig_hotplug_reg, hpd_spt,
				   spt_port_hotplug2_long_detect);
	}

	if (pin_mask)
		intel_hpd_irq_handler(dev_priv, pin_mask, long_mask);

	if (pch_iir & SDE_GMBUS_CPT)
		gmbus_irq_handler(dev_priv);
}

static void ilk_hpd_irq_handler(struct drm_i915_private *dev_priv,
				u32 hotplug_trigger,
				const u32 hpd[HPD_NUM_PINS])
{
	u32 dig_hotplug_reg, pin_mask = 0, long_mask = 0;

	dig_hotplug_reg = I915_READ(DIGITAL_PORT_HOTPLUG_CNTRL);
	I915_WRITE(DIGITAL_PORT_HOTPLUG_CNTRL, dig_hotplug_reg);

	intel_get_hpd_pins(dev_priv, &pin_mask, &long_mask, hotplug_trigger,
			   dig_hotplug_reg, hpd,
			   ilk_port_hotplug_long_detect);

	intel_hpd_irq_handler(dev_priv, pin_mask, long_mask);
}

static void ilk_display_irq_handler(struct drm_i915_private *dev_priv,
				    u32 de_iir)
{
	enum pipe pipe;
	u32 hotplug_trigger = de_iir & DE_DP_A_HOTPLUG;

	if (hotplug_trigger)
		ilk_hpd_irq_handler(dev_priv, hotplug_trigger, hpd_ilk);

	if (de_iir & DE_AUX_CHANNEL_A)
		dp_aux_irq_handler(dev_priv);

	if (de_iir & DE_GSE)
		intel_opregion_asle_intr(dev_priv);

	if (de_iir & DE_POISON)
		DRM_ERROR("Poison interrupt\n");

	for_each_pipe(dev_priv, pipe) {
		if (de_iir & DE_PIPE_VBLANK(pipe))
			drm_handle_vblank(&dev_priv->drm, pipe);

		if (de_iir & DE_PIPE_FIFO_UNDERRUN(pipe))
			intel_cpu_fifo_underrun_irq_handler(dev_priv, pipe);

		if (de_iir & DE_PIPE_CRC_DONE(pipe))
			i9xx_pipe_crc_irq_handler(dev_priv, pipe);
	}

	/* check event from PCH */
	if (de_iir & DE_PCH_EVENT) {
		u32 pch_iir = I915_READ(SDEIIR);

		if (HAS_PCH_CPT(dev_priv))
			cpt_irq_handler(dev_priv, pch_iir);
		else
			ibx_irq_handler(dev_priv, pch_iir);

		/* should clear PCH hotplug event before clear CPU irq */
		I915_WRITE(SDEIIR, pch_iir);
	}

	if (IS_GEN(dev_priv, 5) && de_iir & DE_PCU_EVENT)
		ironlake_rps_change_irq_handler(dev_priv);
}

static void ivb_display_irq_handler(struct drm_i915_private *dev_priv,
				    u32 de_iir)
{
	enum pipe pipe;
	u32 hotplug_trigger = de_iir & DE_DP_A_HOTPLUG_IVB;

	if (hotplug_trigger)
		ilk_hpd_irq_handler(dev_priv, hotplug_trigger, hpd_ivb);

	if (de_iir & DE_ERR_INT_IVB)
		ivb_err_int_handler(dev_priv);

	if (de_iir & DE_EDP_PSR_INT_HSW) {
		u32 psr_iir = I915_READ(EDP_PSR_IIR);

		intel_psr_irq_handler(dev_priv, psr_iir);
		I915_WRITE(EDP_PSR_IIR, psr_iir);
	}

	if (de_iir & DE_AUX_CHANNEL_A_IVB)
		dp_aux_irq_handler(dev_priv);

	if (de_iir & DE_GSE_IVB)
		intel_opregion_asle_intr(dev_priv);

	for_each_pipe(dev_priv, pipe) {
		if (de_iir & (DE_PIPE_VBLANK_IVB(pipe)))
			drm_handle_vblank(&dev_priv->drm, pipe);
	}

	/* check event from PCH */
	if (!HAS_PCH_NOP(dev_priv) && (de_iir & DE_PCH_EVENT_IVB)) {
		u32 pch_iir = I915_READ(SDEIIR);

		cpt_irq_handler(dev_priv, pch_iir);

		/* clear PCH hotplug event before clear CPU irq */
		I915_WRITE(SDEIIR, pch_iir);
	}
}

/*
 * To handle irqs with the minimum potential races with fresh interrupts, we:
 * 1 - Disable Master Interrupt Control.
 * 2 - Find the source(s) of the interrupt.
 * 3 - Clear the Interrupt Identity bits (IIR).
 * 4 - Process the interrupt(s) that had bits set in the IIRs.
 * 5 - Re-enable Master Interrupt Control.
 */
static irqreturn_t ironlake_irq_handler(int irq, void *arg)
{
	struct drm_device *dev = arg;
	struct drm_i915_private *dev_priv = to_i915(dev);
	u32 de_iir, gt_iir, de_ier, sde_ier = 0;
	irqreturn_t ret = IRQ_NONE;

	if (!intel_irqs_enabled(dev_priv))
		return IRQ_NONE;

	/* IRQs are synced during runtime_suspend, we don't require a wakeref */
	disable_rpm_wakeref_asserts(dev_priv);

	/* disable master interrupt before clearing iir  */
	de_ier = I915_READ(DEIER);
	I915_WRITE(DEIER, de_ier & ~DE_MASTER_IRQ_CONTROL);

	/* Disable south interrupts. We'll only write to SDEIIR once, so further
	 * interrupts will will be stored on its back queue, and then we'll be
	 * able to process them after we restore SDEIER (as soon as we restore
	 * it, we'll get an interrupt if SDEIIR still has something to process
	 * due to its back queue). */
	if (!HAS_PCH_NOP(dev_priv)) {
		sde_ier = I915_READ(SDEIER);
		I915_WRITE(SDEIER, 0);
	}

	/* Find, clear, then process each source of interrupt */

	gt_iir = I915_READ(GTIIR);
	if (gt_iir) {
		I915_WRITE(GTIIR, gt_iir);
		ret = IRQ_HANDLED;
		if (INTEL_GEN(dev_priv) >= 6)
			snb_gt_irq_handler(dev_priv, gt_iir);
		else
			ilk_gt_irq_handler(dev_priv, gt_iir);
	}

	de_iir = I915_READ(DEIIR);
	if (de_iir) {
		I915_WRITE(DEIIR, de_iir);
		ret = IRQ_HANDLED;
		if (INTEL_GEN(dev_priv) >= 7)
			ivb_display_irq_handler(dev_priv, de_iir);
		else
			ilk_display_irq_handler(dev_priv, de_iir);
	}

	if (INTEL_GEN(dev_priv) >= 6) {
		u32 pm_iir = I915_READ(GEN6_PMIIR);
		if (pm_iir) {
			I915_WRITE(GEN6_PMIIR, pm_iir);
			ret = IRQ_HANDLED;
			gen6_rps_irq_handler(dev_priv, pm_iir);
		}
	}

	I915_WRITE(DEIER, de_ier);
	if (!HAS_PCH_NOP(dev_priv))
		I915_WRITE(SDEIER, sde_ier);

	/* IRQs are synced during runtime_suspend, we don't require a wakeref */
	enable_rpm_wakeref_asserts(dev_priv);

	return ret;
}

static void bxt_hpd_irq_handler(struct drm_i915_private *dev_priv,
				u32 hotplug_trigger,
				const u32 hpd[HPD_NUM_PINS])
{
	u32 dig_hotplug_reg, pin_mask = 0, long_mask = 0;

	dig_hotplug_reg = I915_READ(PCH_PORT_HOTPLUG);
	I915_WRITE(PCH_PORT_HOTPLUG, dig_hotplug_reg);

	intel_get_hpd_pins(dev_priv, &pin_mask, &long_mask, hotplug_trigger,
			   dig_hotplug_reg, hpd,
			   bxt_port_hotplug_long_detect);

	intel_hpd_irq_handler(dev_priv, pin_mask, long_mask);
}

static void gen11_hpd_irq_handler(struct drm_i915_private *dev_priv, u32 iir)
{
	u32 pin_mask = 0, long_mask = 0;
	u32 trigger_tc = iir & GEN11_DE_TC_HOTPLUG_MASK;
	u32 trigger_tbt = iir & GEN11_DE_TBT_HOTPLUG_MASK;

	if (trigger_tc) {
		u32 dig_hotplug_reg;

		dig_hotplug_reg = I915_READ(GEN11_TC_HOTPLUG_CTL);
		I915_WRITE(GEN11_TC_HOTPLUG_CTL, dig_hotplug_reg);

		intel_get_hpd_pins(dev_priv, &pin_mask, &long_mask, trigger_tc,
				   dig_hotplug_reg, hpd_gen11,
				   gen11_port_hotplug_long_detect);
	}

	if (trigger_tbt) {
		u32 dig_hotplug_reg;

		dig_hotplug_reg = I915_READ(GEN11_TBT_HOTPLUG_CTL);
		I915_WRITE(GEN11_TBT_HOTPLUG_CTL, dig_hotplug_reg);

		intel_get_hpd_pins(dev_priv, &pin_mask, &long_mask, trigger_tbt,
				   dig_hotplug_reg, hpd_gen11,
				   gen11_port_hotplug_long_detect);
	}

	if (pin_mask)
		intel_hpd_irq_handler(dev_priv, pin_mask, long_mask);
	else
		DRM_ERROR("Unexpected DE HPD interrupt 0x%08x\n", iir);
}

static u32 gen8_de_port_aux_mask(struct drm_i915_private *dev_priv)
{
	u32 mask = GEN8_AUX_CHANNEL_A;

	if (INTEL_GEN(dev_priv) >= 9)
		mask |= GEN9_AUX_CHANNEL_B |
			GEN9_AUX_CHANNEL_C |
			GEN9_AUX_CHANNEL_D;

	if (IS_CNL_WITH_PORT_F(dev_priv))
		mask |= CNL_AUX_CHANNEL_F;

	if (INTEL_GEN(dev_priv) >= 11)
		mask |= ICL_AUX_CHANNEL_E |
			CNL_AUX_CHANNEL_F;

	return mask;
}

static irqreturn_t
gen8_de_irq_handler(struct drm_i915_private *dev_priv, u32 master_ctl)
{
	irqreturn_t ret = IRQ_NONE;
	u32 iir;
	enum pipe pipe;

	if (master_ctl & GEN8_DE_MISC_IRQ) {
		iir = I915_READ(GEN8_DE_MISC_IIR);
		if (iir) {
			bool found = false;

			I915_WRITE(GEN8_DE_MISC_IIR, iir);
			ret = IRQ_HANDLED;

			if (iir & GEN8_DE_MISC_GSE) {
				intel_opregion_asle_intr(dev_priv);
				found = true;
			}

			if (iir & GEN8_DE_EDP_PSR) {
				u32 psr_iir = I915_READ(EDP_PSR_IIR);

				intel_psr_irq_handler(dev_priv, psr_iir);
				I915_WRITE(EDP_PSR_IIR, psr_iir);
				found = true;
			}

			if (!found)
				DRM_ERROR("Unexpected DE Misc interrupt\n");
		}
		else
			DRM_ERROR("The master control interrupt lied (DE MISC)!\n");
	}

	if (INTEL_GEN(dev_priv) >= 11 && (master_ctl & GEN11_DE_HPD_IRQ)) {
		iir = I915_READ(GEN11_DE_HPD_IIR);
		if (iir) {
			I915_WRITE(GEN11_DE_HPD_IIR, iir);
			ret = IRQ_HANDLED;
			gen11_hpd_irq_handler(dev_priv, iir);
		} else {
			DRM_ERROR("The master control interrupt lied, (DE HPD)!\n");
		}
	}

	if (master_ctl & GEN8_DE_PORT_IRQ) {
		iir = I915_READ(GEN8_DE_PORT_IIR);
		if (iir) {
			u32 tmp_mask;
			bool found = false;

			I915_WRITE(GEN8_DE_PORT_IIR, iir);
			ret = IRQ_HANDLED;

			if (iir & gen8_de_port_aux_mask(dev_priv)) {
				dp_aux_irq_handler(dev_priv);
				found = true;
			}

			if (IS_GEN9_LP(dev_priv)) {
				tmp_mask = iir & BXT_DE_PORT_HOTPLUG_MASK;
				if (tmp_mask) {
					bxt_hpd_irq_handler(dev_priv, tmp_mask,
							    hpd_bxt);
					found = true;
				}
			} else if (IS_BROADWELL(dev_priv)) {
				tmp_mask = iir & GEN8_PORT_DP_A_HOTPLUG;
				if (tmp_mask) {
					ilk_hpd_irq_handler(dev_priv,
							    tmp_mask, hpd_bdw);
					found = true;
				}
			}

			if (IS_GEN9_LP(dev_priv) && (iir & BXT_DE_PORT_GMBUS)) {
				gmbus_irq_handler(dev_priv);
				found = true;
			}

			if (!found)
				DRM_ERROR("Unexpected DE Port interrupt\n");
		}
		else
			DRM_ERROR("The master control interrupt lied (DE PORT)!\n");
	}

	for_each_pipe(dev_priv, pipe) {
		u32 fault_errors;

		if (!(master_ctl & GEN8_DE_PIPE_IRQ(pipe)))
			continue;

		iir = I915_READ(GEN8_DE_PIPE_IIR(pipe));
		if (!iir) {
			DRM_ERROR("The master control interrupt lied (DE PIPE)!\n");
			continue;
		}

		ret = IRQ_HANDLED;
		I915_WRITE(GEN8_DE_PIPE_IIR(pipe), iir);

		if (iir & GEN8_PIPE_VBLANK)
			drm_handle_vblank(&dev_priv->drm, pipe);

		if (iir & GEN8_PIPE_CDCLK_CRC_DONE)
			hsw_pipe_crc_irq_handler(dev_priv, pipe);

		if (iir & GEN8_PIPE_FIFO_UNDERRUN)
			intel_cpu_fifo_underrun_irq_handler(dev_priv, pipe);

		fault_errors = iir;
		if (INTEL_GEN(dev_priv) >= 9)
			fault_errors &= GEN9_DE_PIPE_IRQ_FAULT_ERRORS;
		else
			fault_errors &= GEN8_DE_PIPE_IRQ_FAULT_ERRORS;

		if (fault_errors)
			DRM_ERROR("Fault errors on pipe %c: 0x%08x\n",
				  pipe_name(pipe),
				  fault_errors);
	}

	if (HAS_PCH_SPLIT(dev_priv) && !HAS_PCH_NOP(dev_priv) &&
	    master_ctl & GEN8_DE_PCH_IRQ) {
		/*
		 * FIXME(BDW): Assume for now that the new interrupt handling
		 * scheme also closed the SDE interrupt handling race we've seen
		 * on older pch-split platforms. But this needs testing.
		 */
		iir = I915_READ(SDEIIR);
		if (iir) {
			I915_WRITE(SDEIIR, iir);
			ret = IRQ_HANDLED;

			if (INTEL_PCH_TYPE(dev_priv) >= PCH_ICP)
				icp_irq_handler(dev_priv, iir);
			else if (INTEL_PCH_TYPE(dev_priv) >= PCH_SPT)
				spt_irq_handler(dev_priv, iir);
			else
				cpt_irq_handler(dev_priv, iir);
		} else {
			/*
			 * Like on previous PCH there seems to be something
			 * fishy going on with forwarding PCH interrupts.
			 */
			DRM_DEBUG_DRIVER("The master control interrupt lied (SDE)!\n");
		}
	}

	return ret;
}

static inline u32 gen8_master_intr_disable(void __iomem * const regs)
{
	raw_reg_write(regs, GEN8_MASTER_IRQ, 0);

	/*
	 * Now with master disabled, get a sample of level indications
	 * for this interrupt. Indications will be cleared on related acks.
	 * New indications can and will light up during processing,
	 * and will generate new interrupt after enabling master.
	 */
	return raw_reg_read(regs, GEN8_MASTER_IRQ);
}

static inline void gen8_master_intr_enable(void __iomem * const regs)
{
	raw_reg_write(regs, GEN8_MASTER_IRQ, GEN8_MASTER_IRQ_CONTROL);
}

static irqreturn_t gen8_irq_handler(int irq, void *arg)
{
	struct drm_i915_private *dev_priv = to_i915(arg);
<<<<<<< HEAD
	void __iomem * const regs = dev_priv->regs;
=======
	void __iomem * const regs = dev_priv->uncore.regs;
>>>>>>> 0ecfebd2
	u32 master_ctl;
	u32 gt_iir[4];

	if (!intel_irqs_enabled(dev_priv))
		return IRQ_NONE;

	master_ctl = gen8_master_intr_disable(regs);
	if (!master_ctl) {
		gen8_master_intr_enable(regs);
		return IRQ_NONE;
	}

	/* Find, clear, then process each source of interrupt */
	gen8_gt_irq_ack(dev_priv, master_ctl, gt_iir);

	/* IRQs are synced during runtime_suspend, we don't require a wakeref */
	if (master_ctl & ~GEN8_GT_IRQS) {
		disable_rpm_wakeref_asserts(dev_priv);
		gen8_de_irq_handler(dev_priv, master_ctl);
		enable_rpm_wakeref_asserts(dev_priv);
	}

	gen8_master_intr_enable(regs);

	gen8_gt_irq_handler(dev_priv, master_ctl, gt_iir);

	return IRQ_HANDLED;
}

static u32
gen11_gt_engine_identity(struct drm_i915_private * const i915,
			 const unsigned int bank, const unsigned int bit)
{
	void __iomem * const regs = i915->uncore.regs;
	u32 timeout_ts;
	u32 ident;

	lockdep_assert_held(&i915->irq_lock);

	raw_reg_write(regs, GEN11_IIR_REG_SELECTOR(bank), BIT(bit));

	/*
	 * NB: Specs do not specify how long to spin wait,
	 * so we do ~100us as an educated guess.
	 */
	timeout_ts = (local_clock() >> 10) + 100;
	do {
		ident = raw_reg_read(regs, GEN11_INTR_IDENTITY_REG(bank));
	} while (!(ident & GEN11_INTR_DATA_VALID) &&
		 !time_after32(local_clock() >> 10, timeout_ts));

	if (unlikely(!(ident & GEN11_INTR_DATA_VALID))) {
		DRM_ERROR("INTR_IDENTITY_REG%u:%u 0x%08x not valid!\n",
			  bank, bit, ident);
		return 0;
	}

	raw_reg_write(regs, GEN11_INTR_IDENTITY_REG(bank),
		      GEN11_INTR_DATA_VALID);

	return ident;
}

static void
gen11_other_irq_handler(struct drm_i915_private * const i915,
			const u8 instance, const u16 iir)
{
	if (instance == OTHER_GTPM_INSTANCE)
		return gen11_rps_irq_handler(i915, iir);

	WARN_ONCE(1, "unhandled other interrupt instance=0x%x, iir=0x%x\n",
		  instance, iir);
}

static void
gen11_engine_irq_handler(struct drm_i915_private * const i915,
			 const u8 class, const u8 instance, const u16 iir)
{
	struct intel_engine_cs *engine;

	if (instance <= MAX_ENGINE_INSTANCE)
		engine = i915->engine_class[class][instance];
	else
		engine = NULL;

	if (likely(engine))
		return gen8_cs_irq_handler(engine, iir);

	WARN_ONCE(1, "unhandled engine interrupt class=0x%x, instance=0x%x\n",
		  class, instance);
}

static void
gen11_gt_identity_handler(struct drm_i915_private * const i915,
			  const u32 identity)
{
	const u8 class = GEN11_INTR_ENGINE_CLASS(identity);
	const u8 instance = GEN11_INTR_ENGINE_INSTANCE(identity);
	const u16 intr = GEN11_INTR_ENGINE_INTR(identity);

	if (unlikely(!intr))
		return;

	if (class <= COPY_ENGINE_CLASS)
		return gen11_engine_irq_handler(i915, class, instance, intr);

	if (class == OTHER_CLASS)
		return gen11_other_irq_handler(i915, instance, intr);

	WARN_ONCE(1, "unknown interrupt class=0x%x, instance=0x%x, intr=0x%x\n",
		  class, instance, intr);
}

static void
gen11_gt_bank_handler(struct drm_i915_private * const i915,
		      const unsigned int bank)
{
	void __iomem * const regs = i915->uncore.regs;
	unsigned long intr_dw;
	unsigned int bit;

	lockdep_assert_held(&i915->irq_lock);

	intr_dw = raw_reg_read(regs, GEN11_GT_INTR_DW(bank));

	for_each_set_bit(bit, &intr_dw, 32) {
		const u32 ident = gen11_gt_engine_identity(i915, bank, bit);

		gen11_gt_identity_handler(i915, ident);
	}

	/* Clear must be after shared has been served for engine */
	raw_reg_write(regs, GEN11_GT_INTR_DW(bank), intr_dw);
}

static void
gen11_gt_irq_handler(struct drm_i915_private * const i915,
		     const u32 master_ctl)
{
	unsigned int bank;

	spin_lock(&i915->irq_lock);

	for (bank = 0; bank < 2; bank++) {
		if (master_ctl & GEN11_GT_DW_IRQ(bank))
			gen11_gt_bank_handler(i915, bank);
	}

	spin_unlock(&i915->irq_lock);
}

static u32
gen11_gu_misc_irq_ack(struct drm_i915_private *dev_priv, const u32 master_ctl)
{
	void __iomem * const regs = dev_priv->uncore.regs;
	u32 iir;

	if (!(master_ctl & GEN11_GU_MISC_IRQ))
		return 0;

	iir = raw_reg_read(regs, GEN11_GU_MISC_IIR);
	if (likely(iir))
		raw_reg_write(regs, GEN11_GU_MISC_IIR, iir);

	return iir;
}

static void
gen11_gu_misc_irq_handler(struct drm_i915_private *dev_priv, const u32 iir)
{
	if (iir & GEN11_GU_MISC_GSE)
		intel_opregion_asle_intr(dev_priv);
}

static inline u32 gen11_master_intr_disable(void __iomem * const regs)
{
	raw_reg_write(regs, GEN11_GFX_MSTR_IRQ, 0);

	/*
	 * Now with master disabled, get a sample of level indications
	 * for this interrupt. Indications will be cleared on related acks.
	 * New indications can and will light up during processing,
	 * and will generate new interrupt after enabling master.
	 */
	return raw_reg_read(regs, GEN11_GFX_MSTR_IRQ);
}

static inline void gen11_master_intr_enable(void __iomem * const regs)
{
	raw_reg_write(regs, GEN11_GFX_MSTR_IRQ, GEN11_MASTER_IRQ);
}

static irqreturn_t gen11_irq_handler(int irq, void *arg)
{
	struct drm_i915_private * const i915 = to_i915(arg);
	void __iomem * const regs = i915->uncore.regs;
	u32 master_ctl;
	u32 gu_misc_iir;

	if (!intel_irqs_enabled(i915))
		return IRQ_NONE;

	master_ctl = gen11_master_intr_disable(regs);
	if (!master_ctl) {
		gen11_master_intr_enable(regs);
		return IRQ_NONE;
	}

	/* Find, clear, then process each source of interrupt. */
	gen11_gt_irq_handler(i915, master_ctl);

	/* IRQs are synced during runtime_suspend, we don't require a wakeref */
	if (master_ctl & GEN11_DISPLAY_IRQ) {
		const u32 disp_ctl = raw_reg_read(regs, GEN11_DISPLAY_INT_CTL);

		disable_rpm_wakeref_asserts(i915);
		/*
		 * GEN11_DISPLAY_INT_CTL has same format as GEN8_MASTER_IRQ
		 * for the display related bits.
		 */
		gen8_de_irq_handler(i915, disp_ctl);
		enable_rpm_wakeref_asserts(i915);
	}

	gu_misc_iir = gen11_gu_misc_irq_ack(i915, master_ctl);

	gen11_master_intr_enable(regs);

	gen11_gu_misc_irq_handler(i915, gu_misc_iir);

	return IRQ_HANDLED;
}

/* Called from drm generic code, passed 'crtc' which
 * we use as a pipe index
 */
static int i8xx_enable_vblank(struct drm_device *dev, unsigned int pipe)
{
	struct drm_i915_private *dev_priv = to_i915(dev);
	unsigned long irqflags;

	spin_lock_irqsave(&dev_priv->irq_lock, irqflags);
	i915_enable_pipestat(dev_priv, pipe, PIPE_VBLANK_INTERRUPT_STATUS);
	spin_unlock_irqrestore(&dev_priv->irq_lock, irqflags);

	return 0;
}

static int i945gm_enable_vblank(struct drm_device *dev, unsigned int pipe)
{
	struct drm_i915_private *dev_priv = to_i915(dev);

	if (dev_priv->i945gm_vblank.enabled++ == 0)
		schedule_work(&dev_priv->i945gm_vblank.work);

	return i8xx_enable_vblank(dev, pipe);
}

static int i965_enable_vblank(struct drm_device *dev, unsigned int pipe)
{
	struct drm_i915_private *dev_priv = to_i915(dev);
	unsigned long irqflags;

	spin_lock_irqsave(&dev_priv->irq_lock, irqflags);
	i915_enable_pipestat(dev_priv, pipe,
			     PIPE_START_VBLANK_INTERRUPT_STATUS);
	spin_unlock_irqrestore(&dev_priv->irq_lock, irqflags);

	return 0;
}

static int ironlake_enable_vblank(struct drm_device *dev, unsigned int pipe)
{
	struct drm_i915_private *dev_priv = to_i915(dev);
	unsigned long irqflags;
	u32 bit = INTEL_GEN(dev_priv) >= 7 ?
		DE_PIPE_VBLANK_IVB(pipe) : DE_PIPE_VBLANK(pipe);

	spin_lock_irqsave(&dev_priv->irq_lock, irqflags);
	ilk_enable_display_irq(dev_priv, bit);
	spin_unlock_irqrestore(&dev_priv->irq_lock, irqflags);

	/* Even though there is no DMC, frame counter can get stuck when
	 * PSR is active as no frames are generated.
	 */
	if (HAS_PSR(dev_priv))
		drm_vblank_restore(dev, pipe);

	return 0;
}

static int gen8_enable_vblank(struct drm_device *dev, unsigned int pipe)
{
	struct drm_i915_private *dev_priv = to_i915(dev);
	unsigned long irqflags;

	spin_lock_irqsave(&dev_priv->irq_lock, irqflags);
	bdw_enable_pipe_irq(dev_priv, pipe, GEN8_PIPE_VBLANK);
	spin_unlock_irqrestore(&dev_priv->irq_lock, irqflags);

	/* Even if there is no DMC, frame counter can get stuck when
	 * PSR is active as no frames are generated, so check only for PSR.
	 */
	if (HAS_PSR(dev_priv))
		drm_vblank_restore(dev, pipe);

	return 0;
}

/* Called from drm generic code, passed 'crtc' which
 * we use as a pipe index
 */
static void i8xx_disable_vblank(struct drm_device *dev, unsigned int pipe)
{
	struct drm_i915_private *dev_priv = to_i915(dev);
	unsigned long irqflags;

	spin_lock_irqsave(&dev_priv->irq_lock, irqflags);
	i915_disable_pipestat(dev_priv, pipe, PIPE_VBLANK_INTERRUPT_STATUS);
	spin_unlock_irqrestore(&dev_priv->irq_lock, irqflags);
}

static void i945gm_disable_vblank(struct drm_device *dev, unsigned int pipe)
{
	struct drm_i915_private *dev_priv = to_i915(dev);

	i8xx_disable_vblank(dev, pipe);

	if (--dev_priv->i945gm_vblank.enabled == 0)
		schedule_work(&dev_priv->i945gm_vblank.work);
}

static void i965_disable_vblank(struct drm_device *dev, unsigned int pipe)
{
	struct drm_i915_private *dev_priv = to_i915(dev);
	unsigned long irqflags;

	spin_lock_irqsave(&dev_priv->irq_lock, irqflags);
	i915_disable_pipestat(dev_priv, pipe,
			      PIPE_START_VBLANK_INTERRUPT_STATUS);
	spin_unlock_irqrestore(&dev_priv->irq_lock, irqflags);
}

static void ironlake_disable_vblank(struct drm_device *dev, unsigned int pipe)
{
	struct drm_i915_private *dev_priv = to_i915(dev);
	unsigned long irqflags;
	u32 bit = INTEL_GEN(dev_priv) >= 7 ?
		DE_PIPE_VBLANK_IVB(pipe) : DE_PIPE_VBLANK(pipe);

	spin_lock_irqsave(&dev_priv->irq_lock, irqflags);
	ilk_disable_display_irq(dev_priv, bit);
	spin_unlock_irqrestore(&dev_priv->irq_lock, irqflags);
}

static void gen8_disable_vblank(struct drm_device *dev, unsigned int pipe)
{
	struct drm_i915_private *dev_priv = to_i915(dev);
	unsigned long irqflags;

	spin_lock_irqsave(&dev_priv->irq_lock, irqflags);
	bdw_disable_pipe_irq(dev_priv, pipe, GEN8_PIPE_VBLANK);
	spin_unlock_irqrestore(&dev_priv->irq_lock, irqflags);
}

static void i945gm_vblank_work_func(struct work_struct *work)
{
	struct drm_i915_private *dev_priv =
		container_of(work, struct drm_i915_private, i945gm_vblank.work);

	/*
	 * Vblank interrupts fail to wake up the device from C3,
	 * hence we want to prevent C3 usage while vblank interrupts
	 * are enabled.
	 */
	pm_qos_update_request(&dev_priv->i945gm_vblank.pm_qos,
			      READ_ONCE(dev_priv->i945gm_vblank.enabled) ?
			      dev_priv->i945gm_vblank.c3_disable_latency :
			      PM_QOS_DEFAULT_VALUE);
}

static int cstate_disable_latency(const char *name)
{
	const struct cpuidle_driver *drv;
	int i;

	drv = cpuidle_get_driver();
	if (!drv)
		return 0;

	for (i = 0; i < drv->state_count; i++) {
		const struct cpuidle_state *state = &drv->states[i];

		if (!strcmp(state->name, name))
			return state->exit_latency ?
				state->exit_latency - 1 : 0;
	}

	return 0;
}

static void i945gm_vblank_work_init(struct drm_i915_private *dev_priv)
{
	INIT_WORK(&dev_priv->i945gm_vblank.work,
		  i945gm_vblank_work_func);

	dev_priv->i945gm_vblank.c3_disable_latency =
		cstate_disable_latency("C3");
	pm_qos_add_request(&dev_priv->i945gm_vblank.pm_qos,
			   PM_QOS_CPU_DMA_LATENCY,
			   PM_QOS_DEFAULT_VALUE);
}

static void i945gm_vblank_work_fini(struct drm_i915_private *dev_priv)
{
	cancel_work_sync(&dev_priv->i945gm_vblank.work);
	pm_qos_remove_request(&dev_priv->i945gm_vblank.pm_qos);
}

static void ibx_irq_reset(struct drm_i915_private *dev_priv)
{
	struct intel_uncore *uncore = &dev_priv->uncore;

	if (HAS_PCH_NOP(dev_priv))
		return;

	GEN3_IRQ_RESET(uncore, SDE);

	if (HAS_PCH_CPT(dev_priv) || HAS_PCH_LPT(dev_priv))
		I915_WRITE(SERR_INT, 0xffffffff);
}

/*
 * SDEIER is also touched by the interrupt handler to work around missed PCH
 * interrupts. Hence we can't update it after the interrupt handler is enabled -
 * instead we unconditionally enable all PCH interrupt sources here, but then
 * only unmask them as needed with SDEIMR.
 *
 * This function needs to be called before interrupts are enabled.
 */
static void ibx_irq_pre_postinstall(struct drm_device *dev)
{
	struct drm_i915_private *dev_priv = to_i915(dev);

	if (HAS_PCH_NOP(dev_priv))
		return;

	WARN_ON(I915_READ(SDEIER) != 0);
	I915_WRITE(SDEIER, 0xffffffff);
	POSTING_READ(SDEIER);
}

static void gen5_gt_irq_reset(struct drm_i915_private *dev_priv)
{
	struct intel_uncore *uncore = &dev_priv->uncore;

	GEN3_IRQ_RESET(uncore, GT);
	if (INTEL_GEN(dev_priv) >= 6)
		GEN3_IRQ_RESET(uncore, GEN6_PM);
}

static void vlv_display_irq_reset(struct drm_i915_private *dev_priv)
{
	struct intel_uncore *uncore = &dev_priv->uncore;

	if (IS_CHERRYVIEW(dev_priv))
		I915_WRITE(DPINVGTT, DPINVGTT_STATUS_MASK_CHV);
	else
		I915_WRITE(DPINVGTT, DPINVGTT_STATUS_MASK);

	i915_hotplug_interrupt_update_locked(dev_priv, 0xffffffff, 0);
	I915_WRITE(PORT_HOTPLUG_STAT, I915_READ(PORT_HOTPLUG_STAT));

	i9xx_pipestat_irq_reset(dev_priv);

	GEN3_IRQ_RESET(uncore, VLV_);
	dev_priv->irq_mask = ~0u;
}

static void vlv_display_irq_postinstall(struct drm_i915_private *dev_priv)
{
	struct intel_uncore *uncore = &dev_priv->uncore;

	u32 pipestat_mask;
	u32 enable_mask;
	enum pipe pipe;

	pipestat_mask = PIPE_CRC_DONE_INTERRUPT_STATUS;

	i915_enable_pipestat(dev_priv, PIPE_A, PIPE_GMBUS_INTERRUPT_STATUS);
	for_each_pipe(dev_priv, pipe)
		i915_enable_pipestat(dev_priv, pipe, pipestat_mask);

	enable_mask = I915_DISPLAY_PORT_INTERRUPT |
		I915_DISPLAY_PIPE_A_EVENT_INTERRUPT |
		I915_DISPLAY_PIPE_B_EVENT_INTERRUPT |
		I915_LPE_PIPE_A_INTERRUPT |
		I915_LPE_PIPE_B_INTERRUPT;

	if (IS_CHERRYVIEW(dev_priv))
		enable_mask |= I915_DISPLAY_PIPE_C_EVENT_INTERRUPT |
			I915_LPE_PIPE_C_INTERRUPT;

	WARN_ON(dev_priv->irq_mask != ~0u);

	dev_priv->irq_mask = ~enable_mask;

	GEN3_IRQ_INIT(uncore, VLV_, dev_priv->irq_mask, enable_mask);
}

/* drm_dma.h hooks
*/
static void ironlake_irq_reset(struct drm_device *dev)
{
	struct drm_i915_private *dev_priv = to_i915(dev);
	struct intel_uncore *uncore = &dev_priv->uncore;

<<<<<<< HEAD
	GEN3_IRQ_RESET(DE);
=======
	GEN3_IRQ_RESET(uncore, DE);
>>>>>>> 0ecfebd2
	if (IS_GEN(dev_priv, 7))
		I915_WRITE(GEN7_ERR_INT, 0xffffffff);

	if (IS_HASWELL(dev_priv)) {
		I915_WRITE(EDP_PSR_IMR, 0xffffffff);
		I915_WRITE(EDP_PSR_IIR, 0xffffffff);
	}

	gen5_gt_irq_reset(dev_priv);

	ibx_irq_reset(dev_priv);
}

static void valleyview_irq_reset(struct drm_device *dev)
{
	struct drm_i915_private *dev_priv = to_i915(dev);

	I915_WRITE(VLV_MASTER_IER, 0);
	POSTING_READ(VLV_MASTER_IER);

	gen5_gt_irq_reset(dev_priv);

	spin_lock_irq(&dev_priv->irq_lock);
	if (dev_priv->display_irqs_enabled)
		vlv_display_irq_reset(dev_priv);
	spin_unlock_irq(&dev_priv->irq_lock);
}

static void gen8_gt_irq_reset(struct drm_i915_private *dev_priv)
{
	struct intel_uncore *uncore = &dev_priv->uncore;

	GEN8_IRQ_RESET_NDX(uncore, GT, 0);
	GEN8_IRQ_RESET_NDX(uncore, GT, 1);
	GEN8_IRQ_RESET_NDX(uncore, GT, 2);
	GEN8_IRQ_RESET_NDX(uncore, GT, 3);
}

static void gen8_irq_reset(struct drm_device *dev)
{
	struct drm_i915_private *dev_priv = to_i915(dev);
	struct intel_uncore *uncore = &dev_priv->uncore;
	int pipe;

<<<<<<< HEAD
	gen8_master_intr_disable(dev_priv->regs);
=======
	gen8_master_intr_disable(dev_priv->uncore.regs);
>>>>>>> 0ecfebd2

	gen8_gt_irq_reset(dev_priv);

	I915_WRITE(EDP_PSR_IMR, 0xffffffff);
	I915_WRITE(EDP_PSR_IIR, 0xffffffff);

	for_each_pipe(dev_priv, pipe)
		if (intel_display_power_is_enabled(dev_priv,
						   POWER_DOMAIN_PIPE(pipe)))
			GEN8_IRQ_RESET_NDX(uncore, DE_PIPE, pipe);

	GEN3_IRQ_RESET(uncore, GEN8_DE_PORT_);
	GEN3_IRQ_RESET(uncore, GEN8_DE_MISC_);
	GEN3_IRQ_RESET(uncore, GEN8_PCU_);

	if (HAS_PCH_SPLIT(dev_priv))
		ibx_irq_reset(dev_priv);
}

static void gen11_gt_irq_reset(struct drm_i915_private *dev_priv)
{
	/* Disable RCS, BCS, VCS and VECS class engines. */
	I915_WRITE(GEN11_RENDER_COPY_INTR_ENABLE, 0);
	I915_WRITE(GEN11_VCS_VECS_INTR_ENABLE,	  0);

	/* Restore masks irqs on RCS, BCS, VCS and VECS engines. */
	I915_WRITE(GEN11_RCS0_RSVD_INTR_MASK,	~0);
	I915_WRITE(GEN11_BCS_RSVD_INTR_MASK,	~0);
	I915_WRITE(GEN11_VCS0_VCS1_INTR_MASK,	~0);
	I915_WRITE(GEN11_VCS2_VCS3_INTR_MASK,	~0);
	I915_WRITE(GEN11_VECS0_VECS1_INTR_MASK,	~0);

	I915_WRITE(GEN11_GPM_WGBOXPERF_INTR_ENABLE, 0);
	I915_WRITE(GEN11_GPM_WGBOXPERF_INTR_MASK,  ~0);
}

static void gen11_irq_reset(struct drm_device *dev)
{
	struct drm_i915_private *dev_priv = dev->dev_private;
	struct intel_uncore *uncore = &dev_priv->uncore;
	int pipe;

<<<<<<< HEAD
	gen11_master_intr_disable(dev_priv->regs);
=======
	gen11_master_intr_disable(dev_priv->uncore.regs);
>>>>>>> 0ecfebd2

	gen11_gt_irq_reset(dev_priv);

	I915_WRITE(GEN11_DISPLAY_INT_CTL, 0);

	I915_WRITE(EDP_PSR_IMR, 0xffffffff);
	I915_WRITE(EDP_PSR_IIR, 0xffffffff);

	for_each_pipe(dev_priv, pipe)
		if (intel_display_power_is_enabled(dev_priv,
						   POWER_DOMAIN_PIPE(pipe)))
			GEN8_IRQ_RESET_NDX(uncore, DE_PIPE, pipe);

	GEN3_IRQ_RESET(uncore, GEN8_DE_PORT_);
	GEN3_IRQ_RESET(uncore, GEN8_DE_MISC_);
	GEN3_IRQ_RESET(uncore, GEN11_DE_HPD_);
	GEN3_IRQ_RESET(uncore, GEN11_GU_MISC_);
	GEN3_IRQ_RESET(uncore, GEN8_PCU_);

	if (INTEL_PCH_TYPE(dev_priv) >= PCH_ICP)
		GEN3_IRQ_RESET(uncore, SDE);
}

void gen8_irq_power_well_post_enable(struct drm_i915_private *dev_priv,
				     u8 pipe_mask)
{
<<<<<<< HEAD
=======
	struct intel_uncore *uncore = &dev_priv->uncore;

>>>>>>> 0ecfebd2
	u32 extra_ier = GEN8_PIPE_VBLANK | GEN8_PIPE_FIFO_UNDERRUN;
	enum pipe pipe;

	spin_lock_irq(&dev_priv->irq_lock);

	if (!intel_irqs_enabled(dev_priv)) {
		spin_unlock_irq(&dev_priv->irq_lock);
		return;
	}

	for_each_pipe_masked(dev_priv, pipe, pipe_mask)
		GEN8_IRQ_INIT_NDX(uncore, DE_PIPE, pipe,
				  dev_priv->de_irq_mask[pipe],
				  ~dev_priv->de_irq_mask[pipe] | extra_ier);

	spin_unlock_irq(&dev_priv->irq_lock);
}

void gen8_irq_power_well_pre_disable(struct drm_i915_private *dev_priv,
				     u8 pipe_mask)
{
	struct intel_uncore *uncore = &dev_priv->uncore;
	enum pipe pipe;

	spin_lock_irq(&dev_priv->irq_lock);

	if (!intel_irqs_enabled(dev_priv)) {
		spin_unlock_irq(&dev_priv->irq_lock);
		return;
	}

	for_each_pipe_masked(dev_priv, pipe, pipe_mask)
		GEN8_IRQ_RESET_NDX(uncore, DE_PIPE, pipe);

	spin_unlock_irq(&dev_priv->irq_lock);

	/* make sure we're done processing display irqs */
	synchronize_irq(dev_priv->drm.irq);
}

static void cherryview_irq_reset(struct drm_device *dev)
{
	struct drm_i915_private *dev_priv = to_i915(dev);
	struct intel_uncore *uncore = &dev_priv->uncore;

	I915_WRITE(GEN8_MASTER_IRQ, 0);
	POSTING_READ(GEN8_MASTER_IRQ);

	gen8_gt_irq_reset(dev_priv);

	GEN3_IRQ_RESET(uncore, GEN8_PCU_);

	spin_lock_irq(&dev_priv->irq_lock);
	if (dev_priv->display_irqs_enabled)
		vlv_display_irq_reset(dev_priv);
	spin_unlock_irq(&dev_priv->irq_lock);
}

static u32 intel_hpd_enabled_irqs(struct drm_i915_private *dev_priv,
				  const u32 hpd[HPD_NUM_PINS])
{
	struct intel_encoder *encoder;
	u32 enabled_irqs = 0;

	for_each_intel_encoder(&dev_priv->drm, encoder)
		if (dev_priv->hotplug.stats[encoder->hpd_pin].state == HPD_ENABLED)
			enabled_irqs |= hpd[encoder->hpd_pin];

	return enabled_irqs;
}

static void ibx_hpd_detection_setup(struct drm_i915_private *dev_priv)
{
	u32 hotplug;

	/*
	 * Enable digital hotplug on the PCH, and configure the DP short pulse
	 * duration to 2ms (which is the minimum in the Display Port spec).
	 * The pulse duration bits are reserved on LPT+.
	 */
	hotplug = I915_READ(PCH_PORT_HOTPLUG);
	hotplug &= ~(PORTB_PULSE_DURATION_MASK |
		     PORTC_PULSE_DURATION_MASK |
		     PORTD_PULSE_DURATION_MASK);
	hotplug |= PORTB_HOTPLUG_ENABLE | PORTB_PULSE_DURATION_2ms;
	hotplug |= PORTC_HOTPLUG_ENABLE | PORTC_PULSE_DURATION_2ms;
	hotplug |= PORTD_HOTPLUG_ENABLE | PORTD_PULSE_DURATION_2ms;
	/*
	 * When CPU and PCH are on the same package, port A
	 * HPD must be enabled in both north and south.
	 */
	if (HAS_PCH_LPT_LP(dev_priv))
		hotplug |= PORTA_HOTPLUG_ENABLE;
	I915_WRITE(PCH_PORT_HOTPLUG, hotplug);
}

static void ibx_hpd_irq_setup(struct drm_i915_private *dev_priv)
{
	u32 hotplug_irqs, enabled_irqs;

	if (HAS_PCH_IBX(dev_priv)) {
		hotplug_irqs = SDE_HOTPLUG_MASK;
		enabled_irqs = intel_hpd_enabled_irqs(dev_priv, hpd_ibx);
	} else {
		hotplug_irqs = SDE_HOTPLUG_MASK_CPT;
		enabled_irqs = intel_hpd_enabled_irqs(dev_priv, hpd_cpt);
	}

	ibx_display_interrupt_update(dev_priv, hotplug_irqs, enabled_irqs);

	ibx_hpd_detection_setup(dev_priv);
}

static void icp_hpd_detection_setup(struct drm_i915_private *dev_priv)
{
	u32 hotplug;

	hotplug = I915_READ(SHOTPLUG_CTL_DDI);
	hotplug |= ICP_DDIA_HPD_ENABLE |
		   ICP_DDIB_HPD_ENABLE;
	I915_WRITE(SHOTPLUG_CTL_DDI, hotplug);

	hotplug = I915_READ(SHOTPLUG_CTL_TC);
	hotplug |= ICP_TC_HPD_ENABLE(PORT_TC1) |
		   ICP_TC_HPD_ENABLE(PORT_TC2) |
		   ICP_TC_HPD_ENABLE(PORT_TC3) |
		   ICP_TC_HPD_ENABLE(PORT_TC4);
	I915_WRITE(SHOTPLUG_CTL_TC, hotplug);
}

static void icp_hpd_irq_setup(struct drm_i915_private *dev_priv)
{
	u32 hotplug_irqs, enabled_irqs;

	hotplug_irqs = SDE_DDI_MASK_ICP | SDE_TC_MASK_ICP;
	enabled_irqs = intel_hpd_enabled_irqs(dev_priv, hpd_icp);

	ibx_display_interrupt_update(dev_priv, hotplug_irqs, enabled_irqs);

	icp_hpd_detection_setup(dev_priv);
}

static void gen11_hpd_detection_setup(struct drm_i915_private *dev_priv)
{
	u32 hotplug;

	hotplug = I915_READ(GEN11_TC_HOTPLUG_CTL);
	hotplug |= GEN11_HOTPLUG_CTL_ENABLE(PORT_TC1) |
		   GEN11_HOTPLUG_CTL_ENABLE(PORT_TC2) |
		   GEN11_HOTPLUG_CTL_ENABLE(PORT_TC3) |
		   GEN11_HOTPLUG_CTL_ENABLE(PORT_TC4);
	I915_WRITE(GEN11_TC_HOTPLUG_CTL, hotplug);

	hotplug = I915_READ(GEN11_TBT_HOTPLUG_CTL);
	hotplug |= GEN11_HOTPLUG_CTL_ENABLE(PORT_TC1) |
		   GEN11_HOTPLUG_CTL_ENABLE(PORT_TC2) |
		   GEN11_HOTPLUG_CTL_ENABLE(PORT_TC3) |
		   GEN11_HOTPLUG_CTL_ENABLE(PORT_TC4);
	I915_WRITE(GEN11_TBT_HOTPLUG_CTL, hotplug);
}

static void gen11_hpd_irq_setup(struct drm_i915_private *dev_priv)
{
	u32 hotplug_irqs, enabled_irqs;
	u32 val;

	enabled_irqs = intel_hpd_enabled_irqs(dev_priv, hpd_gen11);
	hotplug_irqs = GEN11_DE_TC_HOTPLUG_MASK | GEN11_DE_TBT_HOTPLUG_MASK;

	val = I915_READ(GEN11_DE_HPD_IMR);
	val &= ~hotplug_irqs;
	I915_WRITE(GEN11_DE_HPD_IMR, val);
	POSTING_READ(GEN11_DE_HPD_IMR);

	gen11_hpd_detection_setup(dev_priv);

	if (INTEL_PCH_TYPE(dev_priv) >= PCH_ICP)
		icp_hpd_irq_setup(dev_priv);
}

static void spt_hpd_detection_setup(struct drm_i915_private *dev_priv)
{
	u32 val, hotplug;

	/* Display WA #1179 WaHardHangonHotPlug: cnp */
	if (HAS_PCH_CNP(dev_priv)) {
		val = I915_READ(SOUTH_CHICKEN1);
		val &= ~CHASSIS_CLK_REQ_DURATION_MASK;
		val |= CHASSIS_CLK_REQ_DURATION(0xf);
		I915_WRITE(SOUTH_CHICKEN1, val);
	}

	/* Enable digital hotplug on the PCH */
	hotplug = I915_READ(PCH_PORT_HOTPLUG);
	hotplug |= PORTA_HOTPLUG_ENABLE |
		   PORTB_HOTPLUG_ENABLE |
		   PORTC_HOTPLUG_ENABLE |
		   PORTD_HOTPLUG_ENABLE;
	I915_WRITE(PCH_PORT_HOTPLUG, hotplug);

	hotplug = I915_READ(PCH_PORT_HOTPLUG2);
	hotplug |= PORTE_HOTPLUG_ENABLE;
	I915_WRITE(PCH_PORT_HOTPLUG2, hotplug);
}

static void spt_hpd_irq_setup(struct drm_i915_private *dev_priv)
{
	u32 hotplug_irqs, enabled_irqs;

	hotplug_irqs = SDE_HOTPLUG_MASK_SPT;
	enabled_irqs = intel_hpd_enabled_irqs(dev_priv, hpd_spt);

	ibx_display_interrupt_update(dev_priv, hotplug_irqs, enabled_irqs);

	spt_hpd_detection_setup(dev_priv);
}

static void ilk_hpd_detection_setup(struct drm_i915_private *dev_priv)
{
	u32 hotplug;

	/*
	 * Enable digital hotplug on the CPU, and configure the DP short pulse
	 * duration to 2ms (which is the minimum in the Display Port spec)
	 * The pulse duration bits are reserved on HSW+.
	 */
	hotplug = I915_READ(DIGITAL_PORT_HOTPLUG_CNTRL);
	hotplug &= ~DIGITAL_PORTA_PULSE_DURATION_MASK;
	hotplug |= DIGITAL_PORTA_HOTPLUG_ENABLE |
		   DIGITAL_PORTA_PULSE_DURATION_2ms;
	I915_WRITE(DIGITAL_PORT_HOTPLUG_CNTRL, hotplug);
}

static void ilk_hpd_irq_setup(struct drm_i915_private *dev_priv)
{
	u32 hotplug_irqs, enabled_irqs;

	if (INTEL_GEN(dev_priv) >= 8) {
		hotplug_irqs = GEN8_PORT_DP_A_HOTPLUG;
		enabled_irqs = intel_hpd_enabled_irqs(dev_priv, hpd_bdw);

		bdw_update_port_irq(dev_priv, hotplug_irqs, enabled_irqs);
	} else if (INTEL_GEN(dev_priv) >= 7) {
		hotplug_irqs = DE_DP_A_HOTPLUG_IVB;
		enabled_irqs = intel_hpd_enabled_irqs(dev_priv, hpd_ivb);

		ilk_update_display_irq(dev_priv, hotplug_irqs, enabled_irqs);
	} else {
		hotplug_irqs = DE_DP_A_HOTPLUG;
		enabled_irqs = intel_hpd_enabled_irqs(dev_priv, hpd_ilk);

		ilk_update_display_irq(dev_priv, hotplug_irqs, enabled_irqs);
	}

	ilk_hpd_detection_setup(dev_priv);

	ibx_hpd_irq_setup(dev_priv);
}

static void __bxt_hpd_detection_setup(struct drm_i915_private *dev_priv,
				      u32 enabled_irqs)
{
	u32 hotplug;

	hotplug = I915_READ(PCH_PORT_HOTPLUG);
	hotplug |= PORTA_HOTPLUG_ENABLE |
		   PORTB_HOTPLUG_ENABLE |
		   PORTC_HOTPLUG_ENABLE;

	DRM_DEBUG_KMS("Invert bit setting: hp_ctl:%x hp_port:%x\n",
		      hotplug, enabled_irqs);
	hotplug &= ~BXT_DDI_HPD_INVERT_MASK;

	/*
	 * For BXT invert bit has to be set based on AOB design
	 * for HPD detection logic, update it based on VBT fields.
	 */
	if ((enabled_irqs & BXT_DE_PORT_HP_DDIA) &&
	    intel_bios_is_port_hpd_inverted(dev_priv, PORT_A))
		hotplug |= BXT_DDIA_HPD_INVERT;
	if ((enabled_irqs & BXT_DE_PORT_HP_DDIB) &&
	    intel_bios_is_port_hpd_inverted(dev_priv, PORT_B))
		hotplug |= BXT_DDIB_HPD_INVERT;
	if ((enabled_irqs & BXT_DE_PORT_HP_DDIC) &&
	    intel_bios_is_port_hpd_inverted(dev_priv, PORT_C))
		hotplug |= BXT_DDIC_HPD_INVERT;

	I915_WRITE(PCH_PORT_HOTPLUG, hotplug);
}

static void bxt_hpd_detection_setup(struct drm_i915_private *dev_priv)
{
	__bxt_hpd_detection_setup(dev_priv, BXT_DE_PORT_HOTPLUG_MASK);
}

static void bxt_hpd_irq_setup(struct drm_i915_private *dev_priv)
{
	u32 hotplug_irqs, enabled_irqs;

	enabled_irqs = intel_hpd_enabled_irqs(dev_priv, hpd_bxt);
	hotplug_irqs = BXT_DE_PORT_HOTPLUG_MASK;

	bdw_update_port_irq(dev_priv, hotplug_irqs, enabled_irqs);

	__bxt_hpd_detection_setup(dev_priv, enabled_irqs);
}

static void ibx_irq_postinstall(struct drm_device *dev)
{
	struct drm_i915_private *dev_priv = to_i915(dev);
	u32 mask;

	if (HAS_PCH_NOP(dev_priv))
		return;

	if (HAS_PCH_IBX(dev_priv))
		mask = SDE_GMBUS | SDE_AUX_MASK | SDE_POISON;
	else if (HAS_PCH_CPT(dev_priv) || HAS_PCH_LPT(dev_priv))
		mask = SDE_GMBUS_CPT | SDE_AUX_MASK_CPT;
	else
		mask = SDE_GMBUS_CPT;

	gen3_assert_iir_is_zero(&dev_priv->uncore, SDEIIR);
	I915_WRITE(SDEIMR, ~mask);

	if (HAS_PCH_IBX(dev_priv) || HAS_PCH_CPT(dev_priv) ||
	    HAS_PCH_LPT(dev_priv))
		ibx_hpd_detection_setup(dev_priv);
	else
		spt_hpd_detection_setup(dev_priv);
}

static void gen5_gt_irq_postinstall(struct drm_device *dev)
{
	struct drm_i915_private *dev_priv = to_i915(dev);
	struct intel_uncore *uncore = &dev_priv->uncore;
	u32 pm_irqs, gt_irqs;

	pm_irqs = gt_irqs = 0;

	dev_priv->gt_irq_mask = ~0;
	if (HAS_L3_DPF(dev_priv)) {
		/* L3 parity interrupt is always unmasked. */
		dev_priv->gt_irq_mask = ~GT_PARITY_ERROR(dev_priv);
		gt_irqs |= GT_PARITY_ERROR(dev_priv);
	}

	gt_irqs |= GT_RENDER_USER_INTERRUPT;
	if (IS_GEN(dev_priv, 5)) {
		gt_irqs |= ILK_BSD_USER_INTERRUPT;
	} else {
		gt_irqs |= GT_BLT_USER_INTERRUPT | GT_BSD_USER_INTERRUPT;
	}

	GEN3_IRQ_INIT(uncore, GT, dev_priv->gt_irq_mask, gt_irqs);

	if (INTEL_GEN(dev_priv) >= 6) {
		/*
		 * RPS interrupts will get enabled/disabled on demand when RPS
		 * itself is enabled/disabled.
		 */
		if (HAS_ENGINE(dev_priv, VECS0)) {
			pm_irqs |= PM_VEBOX_USER_INTERRUPT;
			dev_priv->pm_ier |= PM_VEBOX_USER_INTERRUPT;
		}

		dev_priv->pm_imr = 0xffffffff;
		GEN3_IRQ_INIT(uncore, GEN6_PM, dev_priv->pm_imr, pm_irqs);
	}
}

static int ironlake_irq_postinstall(struct drm_device *dev)
{
	struct drm_i915_private *dev_priv = to_i915(dev);
	struct intel_uncore *uncore = &dev_priv->uncore;
	u32 display_mask, extra_mask;

	if (INTEL_GEN(dev_priv) >= 7) {
		display_mask = (DE_MASTER_IRQ_CONTROL | DE_GSE_IVB |
				DE_PCH_EVENT_IVB | DE_AUX_CHANNEL_A_IVB);
		extra_mask = (DE_PIPEC_VBLANK_IVB | DE_PIPEB_VBLANK_IVB |
			      DE_PIPEA_VBLANK_IVB | DE_ERR_INT_IVB |
			      DE_DP_A_HOTPLUG_IVB);
	} else {
		display_mask = (DE_MASTER_IRQ_CONTROL | DE_GSE | DE_PCH_EVENT |
				DE_AUX_CHANNEL_A | DE_PIPEB_CRC_DONE |
				DE_PIPEA_CRC_DONE | DE_POISON);
		extra_mask = (DE_PIPEA_VBLANK | DE_PIPEB_VBLANK | DE_PCU_EVENT |
			      DE_PIPEB_FIFO_UNDERRUN | DE_PIPEA_FIFO_UNDERRUN |
			      DE_DP_A_HOTPLUG);
	}

	if (IS_HASWELL(dev_priv)) {
		gen3_assert_iir_is_zero(uncore, EDP_PSR_IIR);
		intel_psr_irq_control(dev_priv, dev_priv->psr.debug);
		display_mask |= DE_EDP_PSR_INT_HSW;
	}

	dev_priv->irq_mask = ~display_mask;

	ibx_irq_pre_postinstall(dev);

	GEN3_IRQ_INIT(uncore, DE, dev_priv->irq_mask,
		      display_mask | extra_mask);

	gen5_gt_irq_postinstall(dev);

	ilk_hpd_detection_setup(dev_priv);

	ibx_irq_postinstall(dev);

	if (IS_IRONLAKE_M(dev_priv)) {
		/* Enable PCU event interrupts
		 *
		 * spinlocking not required here for correctness since interrupt
		 * setup is guaranteed to run in single-threaded context. But we
		 * need it to make the assert_spin_locked happy. */
		spin_lock_irq(&dev_priv->irq_lock);
		ilk_enable_display_irq(dev_priv, DE_PCU_EVENT);
		spin_unlock_irq(&dev_priv->irq_lock);
	}

	return 0;
}

void valleyview_enable_display_irqs(struct drm_i915_private *dev_priv)
{
	lockdep_assert_held(&dev_priv->irq_lock);

	if (dev_priv->display_irqs_enabled)
		return;

	dev_priv->display_irqs_enabled = true;

	if (intel_irqs_enabled(dev_priv)) {
		vlv_display_irq_reset(dev_priv);
		vlv_display_irq_postinstall(dev_priv);
	}
}

void valleyview_disable_display_irqs(struct drm_i915_private *dev_priv)
{
	lockdep_assert_held(&dev_priv->irq_lock);

	if (!dev_priv->display_irqs_enabled)
		return;

	dev_priv->display_irqs_enabled = false;

	if (intel_irqs_enabled(dev_priv))
		vlv_display_irq_reset(dev_priv);
}


static int valleyview_irq_postinstall(struct drm_device *dev)
{
	struct drm_i915_private *dev_priv = to_i915(dev);

	gen5_gt_irq_postinstall(dev);

	spin_lock_irq(&dev_priv->irq_lock);
	if (dev_priv->display_irqs_enabled)
		vlv_display_irq_postinstall(dev_priv);
	spin_unlock_irq(&dev_priv->irq_lock);

	I915_WRITE(VLV_MASTER_IER, MASTER_INTERRUPT_ENABLE);
	POSTING_READ(VLV_MASTER_IER);

	return 0;
}

static void gen8_gt_irq_postinstall(struct drm_i915_private *dev_priv)
{
	struct intel_uncore *uncore = &dev_priv->uncore;

	/* These are interrupts we'll toggle with the ring mask register */
	u32 gt_interrupts[] = {
<<<<<<< HEAD
		GT_RENDER_USER_INTERRUPT << GEN8_RCS_IRQ_SHIFT |
			GT_CONTEXT_SWITCH_INTERRUPT << GEN8_RCS_IRQ_SHIFT |
			GT_RENDER_USER_INTERRUPT << GEN8_BCS_IRQ_SHIFT |
			GT_CONTEXT_SWITCH_INTERRUPT << GEN8_BCS_IRQ_SHIFT,
		GT_RENDER_USER_INTERRUPT << GEN8_VCS1_IRQ_SHIFT |
			GT_CONTEXT_SWITCH_INTERRUPT << GEN8_VCS1_IRQ_SHIFT |
			GT_RENDER_USER_INTERRUPT << GEN8_VCS2_IRQ_SHIFT |
			GT_CONTEXT_SWITCH_INTERRUPT << GEN8_VCS2_IRQ_SHIFT,
=======
		(GT_RENDER_USER_INTERRUPT << GEN8_RCS_IRQ_SHIFT |
		 GT_CONTEXT_SWITCH_INTERRUPT << GEN8_RCS_IRQ_SHIFT |
		 GT_RENDER_USER_INTERRUPT << GEN8_BCS_IRQ_SHIFT |
		 GT_CONTEXT_SWITCH_INTERRUPT << GEN8_BCS_IRQ_SHIFT),

		(GT_RENDER_USER_INTERRUPT << GEN8_VCS0_IRQ_SHIFT |
		 GT_CONTEXT_SWITCH_INTERRUPT << GEN8_VCS0_IRQ_SHIFT |
		 GT_RENDER_USER_INTERRUPT << GEN8_VCS1_IRQ_SHIFT |
		 GT_CONTEXT_SWITCH_INTERRUPT << GEN8_VCS1_IRQ_SHIFT),

>>>>>>> 0ecfebd2
		0,

<<<<<<< HEAD
=======
		(GT_RENDER_USER_INTERRUPT << GEN8_VECS_IRQ_SHIFT |
		 GT_CONTEXT_SWITCH_INTERRUPT << GEN8_VECS_IRQ_SHIFT)
	};

>>>>>>> 0ecfebd2
	dev_priv->pm_ier = 0x0;
	dev_priv->pm_imr = ~dev_priv->pm_ier;
	GEN8_IRQ_INIT_NDX(uncore, GT, 0, ~gt_interrupts[0], gt_interrupts[0]);
	GEN8_IRQ_INIT_NDX(uncore, GT, 1, ~gt_interrupts[1], gt_interrupts[1]);
	/*
	 * RPS interrupts will get enabled/disabled on demand when RPS itself
	 * is enabled/disabled. Same wil be the case for GuC interrupts.
	 */
	GEN8_IRQ_INIT_NDX(uncore, GT, 2, dev_priv->pm_imr, dev_priv->pm_ier);
	GEN8_IRQ_INIT_NDX(uncore, GT, 3, ~gt_interrupts[3], gt_interrupts[3]);
}

static void gen8_de_irq_postinstall(struct drm_i915_private *dev_priv)
{
<<<<<<< HEAD
=======
	struct intel_uncore *uncore = &dev_priv->uncore;

>>>>>>> 0ecfebd2
	u32 de_pipe_masked = GEN8_PIPE_CDCLK_CRC_DONE;
	u32 de_pipe_enables;
	u32 de_port_masked = GEN8_AUX_CHANNEL_A;
	u32 de_port_enables;
	u32 de_misc_masked = GEN8_DE_EDP_PSR;
	enum pipe pipe;

	if (INTEL_GEN(dev_priv) <= 10)
		de_misc_masked |= GEN8_DE_MISC_GSE;

	if (INTEL_GEN(dev_priv) >= 9) {
		de_pipe_masked |= GEN9_DE_PIPE_IRQ_FAULT_ERRORS;
		de_port_masked |= GEN9_AUX_CHANNEL_B | GEN9_AUX_CHANNEL_C |
				  GEN9_AUX_CHANNEL_D;
		if (IS_GEN9_LP(dev_priv))
			de_port_masked |= BXT_DE_PORT_GMBUS;
	} else {
		de_pipe_masked |= GEN8_DE_PIPE_IRQ_FAULT_ERRORS;
	}

	if (INTEL_GEN(dev_priv) >= 11)
		de_port_masked |= ICL_AUX_CHANNEL_E;

	if (IS_CNL_WITH_PORT_F(dev_priv) || INTEL_GEN(dev_priv) >= 11)
		de_port_masked |= CNL_AUX_CHANNEL_F;

	de_pipe_enables = de_pipe_masked | GEN8_PIPE_VBLANK |
					   GEN8_PIPE_FIFO_UNDERRUN;

	de_port_enables = de_port_masked;
	if (IS_GEN9_LP(dev_priv))
		de_port_enables |= BXT_DE_PORT_HOTPLUG_MASK;
	else if (IS_BROADWELL(dev_priv))
		de_port_enables |= GEN8_PORT_DP_A_HOTPLUG;

	gen3_assert_iir_is_zero(uncore, EDP_PSR_IIR);
	intel_psr_irq_control(dev_priv, dev_priv->psr.debug);

	for_each_pipe(dev_priv, pipe) {
		dev_priv->de_irq_mask[pipe] = ~de_pipe_masked;

		if (intel_display_power_is_enabled(dev_priv,
				POWER_DOMAIN_PIPE(pipe)))
			GEN8_IRQ_INIT_NDX(uncore, DE_PIPE, pipe,
					  dev_priv->de_irq_mask[pipe],
					  de_pipe_enables);
	}

	GEN3_IRQ_INIT(uncore, GEN8_DE_PORT_, ~de_port_masked, de_port_enables);
	GEN3_IRQ_INIT(uncore, GEN8_DE_MISC_, ~de_misc_masked, de_misc_masked);

	if (INTEL_GEN(dev_priv) >= 11) {
		u32 de_hpd_masked = 0;
		u32 de_hpd_enables = GEN11_DE_TC_HOTPLUG_MASK |
				     GEN11_DE_TBT_HOTPLUG_MASK;

		GEN3_IRQ_INIT(uncore, GEN11_DE_HPD_, ~de_hpd_masked,
			      de_hpd_enables);
		gen11_hpd_detection_setup(dev_priv);
	} else if (IS_GEN9_LP(dev_priv)) {
		bxt_hpd_detection_setup(dev_priv);
	} else if (IS_BROADWELL(dev_priv)) {
		ilk_hpd_detection_setup(dev_priv);
	}
}

static int gen8_irq_postinstall(struct drm_device *dev)
{
	struct drm_i915_private *dev_priv = to_i915(dev);

	if (HAS_PCH_SPLIT(dev_priv))
		ibx_irq_pre_postinstall(dev);

	gen8_gt_irq_postinstall(dev_priv);
	gen8_de_irq_postinstall(dev_priv);

	if (HAS_PCH_SPLIT(dev_priv))
		ibx_irq_postinstall(dev);

<<<<<<< HEAD
	gen8_master_intr_enable(dev_priv->regs);
=======
	gen8_master_intr_enable(dev_priv->uncore.regs);
>>>>>>> 0ecfebd2

	return 0;
}

static void gen11_gt_irq_postinstall(struct drm_i915_private *dev_priv)
{
	const u32 irqs = GT_RENDER_USER_INTERRUPT | GT_CONTEXT_SWITCH_INTERRUPT;

	BUILD_BUG_ON(irqs & 0xffff0000);

	/* Enable RCS, BCS, VCS and VECS class interrupts. */
	I915_WRITE(GEN11_RENDER_COPY_INTR_ENABLE, irqs << 16 | irqs);
	I915_WRITE(GEN11_VCS_VECS_INTR_ENABLE,	  irqs << 16 | irqs);

	/* Unmask irqs on RCS, BCS, VCS and VECS engines. */
	I915_WRITE(GEN11_RCS0_RSVD_INTR_MASK,	~(irqs << 16));
	I915_WRITE(GEN11_BCS_RSVD_INTR_MASK,	~(irqs << 16));
	I915_WRITE(GEN11_VCS0_VCS1_INTR_MASK,	~(irqs | irqs << 16));
	I915_WRITE(GEN11_VCS2_VCS3_INTR_MASK,	~(irqs | irqs << 16));
	I915_WRITE(GEN11_VECS0_VECS1_INTR_MASK,	~(irqs | irqs << 16));

	/*
	 * RPS interrupts will get enabled/disabled on demand when RPS itself
	 * is enabled/disabled.
	 */
	dev_priv->pm_ier = 0x0;
	dev_priv->pm_imr = ~dev_priv->pm_ier;
	I915_WRITE(GEN11_GPM_WGBOXPERF_INTR_ENABLE, 0);
	I915_WRITE(GEN11_GPM_WGBOXPERF_INTR_MASK,  ~0);
}

static void icp_irq_postinstall(struct drm_device *dev)
{
	struct drm_i915_private *dev_priv = to_i915(dev);
	u32 mask = SDE_GMBUS_ICP;

	WARN_ON(I915_READ(SDEIER) != 0);
	I915_WRITE(SDEIER, 0xffffffff);
	POSTING_READ(SDEIER);

	gen3_assert_iir_is_zero(&dev_priv->uncore, SDEIIR);
	I915_WRITE(SDEIMR, ~mask);

	icp_hpd_detection_setup(dev_priv);
}

static int gen11_irq_postinstall(struct drm_device *dev)
{
	struct drm_i915_private *dev_priv = dev->dev_private;
	struct intel_uncore *uncore = &dev_priv->uncore;
	u32 gu_misc_masked = GEN11_GU_MISC_GSE;

	if (INTEL_PCH_TYPE(dev_priv) >= PCH_ICP)
		icp_irq_postinstall(dev);

	gen11_gt_irq_postinstall(dev_priv);
	gen8_de_irq_postinstall(dev_priv);

	GEN3_IRQ_INIT(uncore, GEN11_GU_MISC_, ~gu_misc_masked, gu_misc_masked);

	I915_WRITE(GEN11_DISPLAY_INT_CTL, GEN11_DISPLAY_IRQ_ENABLE);

<<<<<<< HEAD
	gen11_master_intr_enable(dev_priv->regs);
=======
	gen11_master_intr_enable(dev_priv->uncore.regs);
>>>>>>> 0ecfebd2
	POSTING_READ(GEN11_GFX_MSTR_IRQ);

	return 0;
}

static int cherryview_irq_postinstall(struct drm_device *dev)
{
	struct drm_i915_private *dev_priv = to_i915(dev);

	gen8_gt_irq_postinstall(dev_priv);

	spin_lock_irq(&dev_priv->irq_lock);
	if (dev_priv->display_irqs_enabled)
		vlv_display_irq_postinstall(dev_priv);
	spin_unlock_irq(&dev_priv->irq_lock);

	I915_WRITE(GEN8_MASTER_IRQ, GEN8_MASTER_IRQ_CONTROL);
	POSTING_READ(GEN8_MASTER_IRQ);

	return 0;
}

static void i8xx_irq_reset(struct drm_device *dev)
{
	struct drm_i915_private *dev_priv = to_i915(dev);
	struct intel_uncore *uncore = &dev_priv->uncore;

	i9xx_pipestat_irq_reset(dev_priv);

<<<<<<< HEAD
	GEN2_IRQ_RESET();
=======
	GEN2_IRQ_RESET(uncore);
>>>>>>> 0ecfebd2
}

static int i8xx_irq_postinstall(struct drm_device *dev)
{
	struct drm_i915_private *dev_priv = to_i915(dev);
	struct intel_uncore *uncore = &dev_priv->uncore;
	u16 enable_mask;

	I915_WRITE16(EMR, ~(I915_ERROR_PAGE_TABLE |
			    I915_ERROR_MEMORY_REFRESH));

	/* Unmask the interrupts that we always want on. */
	dev_priv->irq_mask =
		~(I915_DISPLAY_PIPE_A_EVENT_INTERRUPT |
		  I915_DISPLAY_PIPE_B_EVENT_INTERRUPT |
		  I915_MASTER_ERROR_INTERRUPT);

	enable_mask =
		I915_DISPLAY_PIPE_A_EVENT_INTERRUPT |
		I915_DISPLAY_PIPE_B_EVENT_INTERRUPT |
		I915_MASTER_ERROR_INTERRUPT |
		I915_USER_INTERRUPT;

	GEN2_IRQ_INIT(uncore, dev_priv->irq_mask, enable_mask);

	/* Interrupt setup is already guaranteed to be single-threaded, this is
	 * just to make the assert_spin_locked check happy. */
	spin_lock_irq(&dev_priv->irq_lock);
	i915_enable_pipestat(dev_priv, PIPE_A, PIPE_CRC_DONE_INTERRUPT_STATUS);
	i915_enable_pipestat(dev_priv, PIPE_B, PIPE_CRC_DONE_INTERRUPT_STATUS);
	spin_unlock_irq(&dev_priv->irq_lock);

	return 0;
}

static void i8xx_error_irq_ack(struct drm_i915_private *dev_priv,
			       u16 *eir, u16 *eir_stuck)
{
	u16 emr;

	*eir = I915_READ16(EIR);

	if (*eir)
		I915_WRITE16(EIR, *eir);

	*eir_stuck = I915_READ16(EIR);
	if (*eir_stuck == 0)
		return;

	/*
	 * Toggle all EMR bits to make sure we get an edge
	 * in the ISR master error bit if we don't clear
	 * all the EIR bits. Otherwise the edge triggered
	 * IIR on i965/g4x wouldn't notice that an interrupt
	 * is still pending. Also some EIR bits can't be
	 * cleared except by handling the underlying error
	 * (or by a GPU reset) so we mask any bit that
	 * remains set.
	 */
	emr = I915_READ16(EMR);
	I915_WRITE16(EMR, 0xffff);
	I915_WRITE16(EMR, emr | *eir_stuck);
}

static void i8xx_error_irq_handler(struct drm_i915_private *dev_priv,
				   u16 eir, u16 eir_stuck)
{
	DRM_DEBUG("Master Error: EIR 0x%04x\n", eir);

	if (eir_stuck)
		DRM_DEBUG_DRIVER("EIR stuck: 0x%04x, masked\n", eir_stuck);
}

static void i9xx_error_irq_ack(struct drm_i915_private *dev_priv,
			       u32 *eir, u32 *eir_stuck)
{
	u32 emr;

	*eir = I915_READ(EIR);

	I915_WRITE(EIR, *eir);

	*eir_stuck = I915_READ(EIR);
	if (*eir_stuck == 0)
		return;

	/*
	 * Toggle all EMR bits to make sure we get an edge
	 * in the ISR master error bit if we don't clear
	 * all the EIR bits. Otherwise the edge triggered
	 * IIR on i965/g4x wouldn't notice that an interrupt
	 * is still pending. Also some EIR bits can't be
	 * cleared except by handling the underlying error
	 * (or by a GPU reset) so we mask any bit that
	 * remains set.
	 */
	emr = I915_READ(EMR);
	I915_WRITE(EMR, 0xffffffff);
	I915_WRITE(EMR, emr | *eir_stuck);
}

static void i9xx_error_irq_handler(struct drm_i915_private *dev_priv,
				   u32 eir, u32 eir_stuck)
{
	DRM_DEBUG("Master Error, EIR 0x%08x\n", eir);

	if (eir_stuck)
		DRM_DEBUG_DRIVER("EIR stuck: 0x%08x, masked\n", eir_stuck);
}

static irqreturn_t i8xx_irq_handler(int irq, void *arg)
{
	struct drm_device *dev = arg;
	struct drm_i915_private *dev_priv = to_i915(dev);
	irqreturn_t ret = IRQ_NONE;

	if (!intel_irqs_enabled(dev_priv))
		return IRQ_NONE;

	/* IRQs are synced during runtime_suspend, we don't require a wakeref */
	disable_rpm_wakeref_asserts(dev_priv);

	do {
		u32 pipe_stats[I915_MAX_PIPES] = {};
		u16 eir = 0, eir_stuck = 0;
		u16 iir;

		iir = I915_READ16(GEN2_IIR);
		if (iir == 0)
			break;

		ret = IRQ_HANDLED;

		/* Call regardless, as some status bits might not be
		 * signalled in iir */
		i9xx_pipestat_irq_ack(dev_priv, iir, pipe_stats);

		if (iir & I915_MASTER_ERROR_INTERRUPT)
			i8xx_error_irq_ack(dev_priv, &eir, &eir_stuck);

		I915_WRITE16(GEN2_IIR, iir);

		if (iir & I915_USER_INTERRUPT)
<<<<<<< HEAD
			intel_engine_breadcrumbs_irq(dev_priv->engine[RCS]);
=======
			intel_engine_breadcrumbs_irq(dev_priv->engine[RCS0]);
>>>>>>> 0ecfebd2

		if (iir & I915_MASTER_ERROR_INTERRUPT)
			i8xx_error_irq_handler(dev_priv, eir, eir_stuck);

		i8xx_pipestat_irq_handler(dev_priv, iir, pipe_stats);
	} while (0);

	enable_rpm_wakeref_asserts(dev_priv);

	return ret;
}

static void i915_irq_reset(struct drm_device *dev)
{
	struct drm_i915_private *dev_priv = to_i915(dev);
	struct intel_uncore *uncore = &dev_priv->uncore;

	if (I915_HAS_HOTPLUG(dev_priv)) {
		i915_hotplug_interrupt_update(dev_priv, 0xffffffff, 0);
		I915_WRITE(PORT_HOTPLUG_STAT, I915_READ(PORT_HOTPLUG_STAT));
	}

	i9xx_pipestat_irq_reset(dev_priv);

<<<<<<< HEAD
	GEN3_IRQ_RESET();
=======
	GEN3_IRQ_RESET(uncore, GEN2_);
>>>>>>> 0ecfebd2
}

static int i915_irq_postinstall(struct drm_device *dev)
{
	struct drm_i915_private *dev_priv = to_i915(dev);
	struct intel_uncore *uncore = &dev_priv->uncore;
	u32 enable_mask;

	I915_WRITE(EMR, ~(I915_ERROR_PAGE_TABLE |
			  I915_ERROR_MEMORY_REFRESH));

	/* Unmask the interrupts that we always want on. */
	dev_priv->irq_mask =
		~(I915_ASLE_INTERRUPT |
		  I915_DISPLAY_PIPE_A_EVENT_INTERRUPT |
		  I915_DISPLAY_PIPE_B_EVENT_INTERRUPT |
		  I915_MASTER_ERROR_INTERRUPT);

	enable_mask =
		I915_ASLE_INTERRUPT |
		I915_DISPLAY_PIPE_A_EVENT_INTERRUPT |
		I915_DISPLAY_PIPE_B_EVENT_INTERRUPT |
		I915_MASTER_ERROR_INTERRUPT |
		I915_USER_INTERRUPT;

	if (I915_HAS_HOTPLUG(dev_priv)) {
		/* Enable in IER... */
		enable_mask |= I915_DISPLAY_PORT_INTERRUPT;
		/* and unmask in IMR */
		dev_priv->irq_mask &= ~I915_DISPLAY_PORT_INTERRUPT;
	}

	GEN3_IRQ_INIT(uncore, GEN2_, dev_priv->irq_mask, enable_mask);

	/* Interrupt setup is already guaranteed to be single-threaded, this is
	 * just to make the assert_spin_locked check happy. */
	spin_lock_irq(&dev_priv->irq_lock);
	i915_enable_pipestat(dev_priv, PIPE_A, PIPE_CRC_DONE_INTERRUPT_STATUS);
	i915_enable_pipestat(dev_priv, PIPE_B, PIPE_CRC_DONE_INTERRUPT_STATUS);
	spin_unlock_irq(&dev_priv->irq_lock);

	i915_enable_asle_pipestat(dev_priv);

	return 0;
}

static irqreturn_t i915_irq_handler(int irq, void *arg)
{
	struct drm_device *dev = arg;
	struct drm_i915_private *dev_priv = to_i915(dev);
	irqreturn_t ret = IRQ_NONE;

	if (!intel_irqs_enabled(dev_priv))
		return IRQ_NONE;

	/* IRQs are synced during runtime_suspend, we don't require a wakeref */
	disable_rpm_wakeref_asserts(dev_priv);

	do {
		u32 pipe_stats[I915_MAX_PIPES] = {};
		u32 eir = 0, eir_stuck = 0;
		u32 hotplug_status = 0;
		u32 iir;

		iir = I915_READ(GEN2_IIR);
		if (iir == 0)
			break;

		ret = IRQ_HANDLED;

		if (I915_HAS_HOTPLUG(dev_priv) &&
		    iir & I915_DISPLAY_PORT_INTERRUPT)
			hotplug_status = i9xx_hpd_irq_ack(dev_priv);

		/* Call regardless, as some status bits might not be
		 * signalled in iir */
		i9xx_pipestat_irq_ack(dev_priv, iir, pipe_stats);

		if (iir & I915_MASTER_ERROR_INTERRUPT)
			i9xx_error_irq_ack(dev_priv, &eir, &eir_stuck);

		I915_WRITE(GEN2_IIR, iir);

		if (iir & I915_USER_INTERRUPT)
<<<<<<< HEAD
			intel_engine_breadcrumbs_irq(dev_priv->engine[RCS]);
=======
			intel_engine_breadcrumbs_irq(dev_priv->engine[RCS0]);
>>>>>>> 0ecfebd2

		if (iir & I915_MASTER_ERROR_INTERRUPT)
			i9xx_error_irq_handler(dev_priv, eir, eir_stuck);

		if (hotplug_status)
			i9xx_hpd_irq_handler(dev_priv, hotplug_status);

		i915_pipestat_irq_handler(dev_priv, iir, pipe_stats);
	} while (0);

	enable_rpm_wakeref_asserts(dev_priv);

	return ret;
}

static void i965_irq_reset(struct drm_device *dev)
{
	struct drm_i915_private *dev_priv = to_i915(dev);
	struct intel_uncore *uncore = &dev_priv->uncore;

	i915_hotplug_interrupt_update(dev_priv, 0xffffffff, 0);
	I915_WRITE(PORT_HOTPLUG_STAT, I915_READ(PORT_HOTPLUG_STAT));

	i9xx_pipestat_irq_reset(dev_priv);

<<<<<<< HEAD
	GEN3_IRQ_RESET();
=======
	GEN3_IRQ_RESET(uncore, GEN2_);
>>>>>>> 0ecfebd2
}

static int i965_irq_postinstall(struct drm_device *dev)
{
	struct drm_i915_private *dev_priv = to_i915(dev);
	struct intel_uncore *uncore = &dev_priv->uncore;
	u32 enable_mask;
	u32 error_mask;

	/*
	 * Enable some error detection, note the instruction error mask
	 * bit is reserved, so we leave it masked.
	 */
	if (IS_G4X(dev_priv)) {
		error_mask = ~(GM45_ERROR_PAGE_TABLE |
			       GM45_ERROR_MEM_PRIV |
			       GM45_ERROR_CP_PRIV |
			       I915_ERROR_MEMORY_REFRESH);
	} else {
		error_mask = ~(I915_ERROR_PAGE_TABLE |
			       I915_ERROR_MEMORY_REFRESH);
	}
	I915_WRITE(EMR, error_mask);

	/* Unmask the interrupts that we always want on. */
	dev_priv->irq_mask =
		~(I915_ASLE_INTERRUPT |
		  I915_DISPLAY_PORT_INTERRUPT |
		  I915_DISPLAY_PIPE_A_EVENT_INTERRUPT |
		  I915_DISPLAY_PIPE_B_EVENT_INTERRUPT |
		  I915_MASTER_ERROR_INTERRUPT);

	enable_mask =
		I915_ASLE_INTERRUPT |
		I915_DISPLAY_PORT_INTERRUPT |
		I915_DISPLAY_PIPE_A_EVENT_INTERRUPT |
		I915_DISPLAY_PIPE_B_EVENT_INTERRUPT |
		I915_MASTER_ERROR_INTERRUPT |
		I915_USER_INTERRUPT;

	if (IS_G4X(dev_priv))
		enable_mask |= I915_BSD_USER_INTERRUPT;

	GEN3_IRQ_INIT(uncore, GEN2_, dev_priv->irq_mask, enable_mask);

	/* Interrupt setup is already guaranteed to be single-threaded, this is
	 * just to make the assert_spin_locked check happy. */
	spin_lock_irq(&dev_priv->irq_lock);
	i915_enable_pipestat(dev_priv, PIPE_A, PIPE_GMBUS_INTERRUPT_STATUS);
	i915_enable_pipestat(dev_priv, PIPE_A, PIPE_CRC_DONE_INTERRUPT_STATUS);
	i915_enable_pipestat(dev_priv, PIPE_B, PIPE_CRC_DONE_INTERRUPT_STATUS);
	spin_unlock_irq(&dev_priv->irq_lock);

	i915_enable_asle_pipestat(dev_priv);

	return 0;
}

static void i915_hpd_irq_setup(struct drm_i915_private *dev_priv)
{
	u32 hotplug_en;

	lockdep_assert_held(&dev_priv->irq_lock);

	/* Note HDMI and DP share hotplug bits */
	/* enable bits are the same for all generations */
	hotplug_en = intel_hpd_enabled_irqs(dev_priv, hpd_mask_i915);
	/* Programming the CRT detection parameters tends
	   to generate a spurious hotplug event about three
	   seconds later.  So just do it once.
	*/
	if (IS_G4X(dev_priv))
		hotplug_en |= CRT_HOTPLUG_ACTIVATION_PERIOD_64;
	hotplug_en |= CRT_HOTPLUG_VOLTAGE_COMPARE_50;

	/* Ignore TV since it's buggy */
	i915_hotplug_interrupt_update_locked(dev_priv,
					     HOTPLUG_INT_EN_MASK |
					     CRT_HOTPLUG_VOLTAGE_COMPARE_MASK |
					     CRT_HOTPLUG_ACTIVATION_PERIOD_64,
					     hotplug_en);
}

static irqreturn_t i965_irq_handler(int irq, void *arg)
{
	struct drm_device *dev = arg;
	struct drm_i915_private *dev_priv = to_i915(dev);
	irqreturn_t ret = IRQ_NONE;

	if (!intel_irqs_enabled(dev_priv))
		return IRQ_NONE;

	/* IRQs are synced during runtime_suspend, we don't require a wakeref */
	disable_rpm_wakeref_asserts(dev_priv);

	do {
		u32 pipe_stats[I915_MAX_PIPES] = {};
		u32 eir = 0, eir_stuck = 0;
		u32 hotplug_status = 0;
		u32 iir;

		iir = I915_READ(GEN2_IIR);
		if (iir == 0)
			break;

		ret = IRQ_HANDLED;

		if (iir & I915_DISPLAY_PORT_INTERRUPT)
			hotplug_status = i9xx_hpd_irq_ack(dev_priv);

		/* Call regardless, as some status bits might not be
		 * signalled in iir */
		i9xx_pipestat_irq_ack(dev_priv, iir, pipe_stats);

		if (iir & I915_MASTER_ERROR_INTERRUPT)
			i9xx_error_irq_ack(dev_priv, &eir, &eir_stuck);

		I915_WRITE(GEN2_IIR, iir);

		if (iir & I915_USER_INTERRUPT)
<<<<<<< HEAD
			intel_engine_breadcrumbs_irq(dev_priv->engine[RCS]);

		if (iir & I915_BSD_USER_INTERRUPT)
			intel_engine_breadcrumbs_irq(dev_priv->engine[VCS]);
=======
			intel_engine_breadcrumbs_irq(dev_priv->engine[RCS0]);

		if (iir & I915_BSD_USER_INTERRUPT)
			intel_engine_breadcrumbs_irq(dev_priv->engine[VCS0]);
>>>>>>> 0ecfebd2

		if (iir & I915_MASTER_ERROR_INTERRUPT)
			i9xx_error_irq_handler(dev_priv, eir, eir_stuck);

		if (hotplug_status)
			i9xx_hpd_irq_handler(dev_priv, hotplug_status);

		i965_pipestat_irq_handler(dev_priv, iir, pipe_stats);
	} while (0);

	enable_rpm_wakeref_asserts(dev_priv);

	return ret;
}

/**
 * intel_irq_init - initializes irq support
 * @dev_priv: i915 device instance
 *
 * This function initializes all the irq support including work items, timers
 * and all the vtables. It does not setup the interrupt itself though.
 */
void intel_irq_init(struct drm_i915_private *dev_priv)
{
	struct drm_device *dev = &dev_priv->drm;
	struct intel_rps *rps = &dev_priv->gt_pm.rps;
	int i;

	if (IS_I945GM(dev_priv))
		i945gm_vblank_work_init(dev_priv);

	intel_hpd_init_work(dev_priv);

	INIT_WORK(&rps->work, gen6_pm_rps_work);

	INIT_WORK(&dev_priv->l3_parity.error_work, ivybridge_parity_work);
	for (i = 0; i < MAX_L3_SLICES; ++i)
		dev_priv->l3_parity.remap_info[i] = NULL;

	if (HAS_GUC_SCHED(dev_priv))
		dev_priv->pm_guc_events = GEN9_GUC_TO_HOST_INT_EVENT;

	/* Let's track the enabled rps events */
	if (IS_VALLEYVIEW(dev_priv))
		/* WaGsvRC0ResidencyMethod:vlv */
		dev_priv->pm_rps_events = GEN6_PM_RP_UP_EI_EXPIRED;
	else
		dev_priv->pm_rps_events = (GEN6_PM_RP_UP_THRESHOLD |
					   GEN6_PM_RP_DOWN_THRESHOLD |
					   GEN6_PM_RP_DOWN_TIMEOUT);

	/* We share the register with other engine */
	if (INTEL_GEN(dev_priv) > 9)
		GEM_WARN_ON(dev_priv->pm_rps_events & 0xffff0000);

	rps->pm_intrmsk_mbz = 0;

	/*
	 * SNB,IVB,HSW can while VLV,CHV may hard hang on looping batchbuffer
	 * if GEN6_PM_UP_EI_EXPIRED is masked.
	 *
	 * TODO: verify if this can be reproduced on VLV,CHV.
	 */
	if (INTEL_GEN(dev_priv) <= 7)
		rps->pm_intrmsk_mbz |= GEN6_PM_RP_UP_EI_EXPIRED;

	if (INTEL_GEN(dev_priv) >= 8)
		rps->pm_intrmsk_mbz |= GEN8_PMINTR_DISABLE_REDIRECT_TO_GUC;

	if (INTEL_GEN(dev_priv) >= 5 || IS_G4X(dev_priv))
		dev->driver->get_vblank_counter = g4x_get_vblank_counter;
	else if (INTEL_GEN(dev_priv) >= 3)
		dev->driver->get_vblank_counter = i915_get_vblank_counter;

<<<<<<< HEAD
	/*
	 * Opt out of the vblank disable timer on everything except gen2.
	 * Gen2 doesn't have a hardware frame counter and so depends on
	 * vblank interrupts to produce sane vblank seuquence numbers.
	 */
	if (!IS_GEN(dev_priv, 2))
		dev->vblank_disable_immediate = true;
=======
	dev->vblank_disable_immediate = true;
>>>>>>> 0ecfebd2

	/* Most platforms treat the display irq block as an always-on
	 * power domain. vlv/chv can disable it at runtime and need
	 * special care to avoid writing any of the display block registers
	 * outside of the power domain. We defer setting up the display irqs
	 * in this case to the runtime pm.
	 */
	dev_priv->display_irqs_enabled = true;
	if (IS_VALLEYVIEW(dev_priv) || IS_CHERRYVIEW(dev_priv))
		dev_priv->display_irqs_enabled = false;

	dev_priv->hotplug.hpd_storm_threshold = HPD_STORM_DEFAULT_THRESHOLD;
	/* If we have MST support, we want to avoid doing short HPD IRQ storm
	 * detection, as short HPD storms will occur as a natural part of
	 * sideband messaging with MST.
	 * On older platforms however, IRQ storms can occur with both long and
	 * short pulses, as seen on some G4x systems.
	 */
	dev_priv->hotplug.hpd_short_storm_enabled = !HAS_DP_MST(dev_priv);

	dev->driver->get_vblank_timestamp = drm_calc_vbltimestamp_from_scanoutpos;
	dev->driver->get_scanout_position = i915_get_crtc_scanoutpos;

	if (IS_CHERRYVIEW(dev_priv)) {
		dev->driver->irq_handler = cherryview_irq_handler;
		dev->driver->irq_preinstall = cherryview_irq_reset;
		dev->driver->irq_postinstall = cherryview_irq_postinstall;
		dev->driver->irq_uninstall = cherryview_irq_reset;
		dev->driver->enable_vblank = i965_enable_vblank;
		dev->driver->disable_vblank = i965_disable_vblank;
		dev_priv->display.hpd_irq_setup = i915_hpd_irq_setup;
	} else if (IS_VALLEYVIEW(dev_priv)) {
		dev->driver->irq_handler = valleyview_irq_handler;
		dev->driver->irq_preinstall = valleyview_irq_reset;
		dev->driver->irq_postinstall = valleyview_irq_postinstall;
		dev->driver->irq_uninstall = valleyview_irq_reset;
		dev->driver->enable_vblank = i965_enable_vblank;
		dev->driver->disable_vblank = i965_disable_vblank;
		dev_priv->display.hpd_irq_setup = i915_hpd_irq_setup;
	} else if (INTEL_GEN(dev_priv) >= 11) {
		dev->driver->irq_handler = gen11_irq_handler;
		dev->driver->irq_preinstall = gen11_irq_reset;
		dev->driver->irq_postinstall = gen11_irq_postinstall;
		dev->driver->irq_uninstall = gen11_irq_reset;
		dev->driver->enable_vblank = gen8_enable_vblank;
		dev->driver->disable_vblank = gen8_disable_vblank;
		dev_priv->display.hpd_irq_setup = gen11_hpd_irq_setup;
	} else if (INTEL_GEN(dev_priv) >= 8) {
		dev->driver->irq_handler = gen8_irq_handler;
		dev->driver->irq_preinstall = gen8_irq_reset;
		dev->driver->irq_postinstall = gen8_irq_postinstall;
		dev->driver->irq_uninstall = gen8_irq_reset;
		dev->driver->enable_vblank = gen8_enable_vblank;
		dev->driver->disable_vblank = gen8_disable_vblank;
		if (IS_GEN9_LP(dev_priv))
			dev_priv->display.hpd_irq_setup = bxt_hpd_irq_setup;
		else if (INTEL_PCH_TYPE(dev_priv) >= PCH_SPT)
			dev_priv->display.hpd_irq_setup = spt_hpd_irq_setup;
		else
			dev_priv->display.hpd_irq_setup = ilk_hpd_irq_setup;
	} else if (HAS_PCH_SPLIT(dev_priv)) {
		dev->driver->irq_handler = ironlake_irq_handler;
		dev->driver->irq_preinstall = ironlake_irq_reset;
		dev->driver->irq_postinstall = ironlake_irq_postinstall;
		dev->driver->irq_uninstall = ironlake_irq_reset;
		dev->driver->enable_vblank = ironlake_enable_vblank;
		dev->driver->disable_vblank = ironlake_disable_vblank;
		dev_priv->display.hpd_irq_setup = ilk_hpd_irq_setup;
	} else {
		if (IS_GEN(dev_priv, 2)) {
			dev->driver->irq_preinstall = i8xx_irq_reset;
			dev->driver->irq_postinstall = i8xx_irq_postinstall;
			dev->driver->irq_handler = i8xx_irq_handler;
			dev->driver->irq_uninstall = i8xx_irq_reset;
			dev->driver->enable_vblank = i8xx_enable_vblank;
			dev->driver->disable_vblank = i8xx_disable_vblank;
<<<<<<< HEAD
=======
		} else if (IS_I945GM(dev_priv)) {
			dev->driver->irq_preinstall = i915_irq_reset;
			dev->driver->irq_postinstall = i915_irq_postinstall;
			dev->driver->irq_uninstall = i915_irq_reset;
			dev->driver->irq_handler = i915_irq_handler;
			dev->driver->enable_vblank = i945gm_enable_vblank;
			dev->driver->disable_vblank = i945gm_disable_vblank;
>>>>>>> 0ecfebd2
		} else if (IS_GEN(dev_priv, 3)) {
			dev->driver->irq_preinstall = i915_irq_reset;
			dev->driver->irq_postinstall = i915_irq_postinstall;
			dev->driver->irq_uninstall = i915_irq_reset;
			dev->driver->irq_handler = i915_irq_handler;
			dev->driver->enable_vblank = i8xx_enable_vblank;
			dev->driver->disable_vblank = i8xx_disable_vblank;
		} else {
			dev->driver->irq_preinstall = i965_irq_reset;
			dev->driver->irq_postinstall = i965_irq_postinstall;
			dev->driver->irq_uninstall = i965_irq_reset;
			dev->driver->irq_handler = i965_irq_handler;
			dev->driver->enable_vblank = i965_enable_vblank;
			dev->driver->disable_vblank = i965_disable_vblank;
		}
		if (I915_HAS_HOTPLUG(dev_priv))
			dev_priv->display.hpd_irq_setup = i915_hpd_irq_setup;
	}
}

/**
 * intel_irq_fini - deinitializes IRQ support
 * @i915: i915 device instance
 *
 * This function deinitializes all the IRQ support.
 */
void intel_irq_fini(struct drm_i915_private *i915)
{
	int i;

	if (IS_I945GM(i915))
		i945gm_vblank_work_fini(i915);

	for (i = 0; i < MAX_L3_SLICES; ++i)
		kfree(i915->l3_parity.remap_info[i]);
}

/**
 * intel_irq_install - enables the hardware interrupt
 * @dev_priv: i915 device instance
 *
 * This function enables the hardware interrupt handling, but leaves the hotplug
 * handling still disabled. It is called after intel_irq_init().
 *
 * In the driver load and resume code we need working interrupts in a few places
 * but don't want to deal with the hassle of concurrent probe and hotplug
 * workers. Hence the split into this two-stage approach.
 */
int intel_irq_install(struct drm_i915_private *dev_priv)
{
	/*
	 * We enable some interrupt sources in our postinstall hooks, so mark
	 * interrupts as enabled _before_ actually enabling them to avoid
	 * special cases in our ordering checks.
	 */
	dev_priv->runtime_pm.irqs_enabled = true;

	return drm_irq_install(&dev_priv->drm, dev_priv->drm.pdev->irq);
}

/**
 * intel_irq_uninstall - finilizes all irq handling
 * @dev_priv: i915 device instance
 *
 * This stops interrupt and hotplug handling and unregisters and frees all
 * resources acquired in the init functions.
 */
void intel_irq_uninstall(struct drm_i915_private *dev_priv)
{
	drm_irq_uninstall(&dev_priv->drm);
	intel_hpd_cancel_work(dev_priv);
	dev_priv->runtime_pm.irqs_enabled = false;
}

/**
 * intel_runtime_pm_disable_interrupts - runtime interrupt disabling
 * @dev_priv: i915 device instance
 *
 * This function is used to disable interrupts at runtime, both in the runtime
 * pm and the system suspend/resume code.
 */
void intel_runtime_pm_disable_interrupts(struct drm_i915_private *dev_priv)
{
	dev_priv->drm.driver->irq_uninstall(&dev_priv->drm);
	dev_priv->runtime_pm.irqs_enabled = false;
	synchronize_irq(dev_priv->drm.irq);
}

/**
 * intel_runtime_pm_enable_interrupts - runtime interrupt enabling
 * @dev_priv: i915 device instance
 *
 * This function is used to enable interrupts at runtime, both in the runtime
 * pm and the system suspend/resume code.
 */
void intel_runtime_pm_enable_interrupts(struct drm_i915_private *dev_priv)
{
	dev_priv->runtime_pm.irqs_enabled = true;
	dev_priv->drm.driver->irq_preinstall(&dev_priv->drm);
	dev_priv->drm.driver->irq_postinstall(&dev_priv->drm);
}<|MERGE_RESOLUTION|>--- conflicted
+++ resolved
@@ -29,17 +29,12 @@
 #define pr_fmt(fmt) KBUILD_MODNAME ": " fmt
 
 #include <linux/circ_buf.h>
-<<<<<<< HEAD
-#include <drm/drm_irq.h>
-#include <drm/drm_drv.h>
-=======
 #include <linux/cpuidle.h>
 #include <linux/slab.h>
 #include <linux/sysrq.h>
 
 #include <drm/drm_drv.h>
 #include <drm/drm_irq.h>
->>>>>>> 0ecfebd2
 #include <drm/i915_drm.h>
 
 #include "i915_drv.h"
@@ -1488,34 +1483,20 @@
 			       u32 gt_iir)
 {
 	if (gt_iir & GT_RENDER_USER_INTERRUPT)
-<<<<<<< HEAD
-		intel_engine_breadcrumbs_irq(dev_priv->engine[RCS]);
-	if (gt_iir & ILK_BSD_USER_INTERRUPT)
-		intel_engine_breadcrumbs_irq(dev_priv->engine[VCS]);
-=======
 		intel_engine_breadcrumbs_irq(dev_priv->engine[RCS0]);
 	if (gt_iir & ILK_BSD_USER_INTERRUPT)
 		intel_engine_breadcrumbs_irq(dev_priv->engine[VCS0]);
->>>>>>> 0ecfebd2
 }
 
 static void snb_gt_irq_handler(struct drm_i915_private *dev_priv,
 			       u32 gt_iir)
 {
 	if (gt_iir & GT_RENDER_USER_INTERRUPT)
-<<<<<<< HEAD
-		intel_engine_breadcrumbs_irq(dev_priv->engine[RCS]);
-	if (gt_iir & GT_BSD_USER_INTERRUPT)
-		intel_engine_breadcrumbs_irq(dev_priv->engine[VCS]);
-	if (gt_iir & GT_BLT_USER_INTERRUPT)
-		intel_engine_breadcrumbs_irq(dev_priv->engine[BCS]);
-=======
 		intel_engine_breadcrumbs_irq(dev_priv->engine[RCS0]);
 	if (gt_iir & GT_BSD_USER_INTERRUPT)
 		intel_engine_breadcrumbs_irq(dev_priv->engine[VCS0]);
 	if (gt_iir & GT_BLT_USER_INTERRUPT)
 		intel_engine_breadcrumbs_irq(dev_priv->engine[BCS0]);
->>>>>>> 0ecfebd2
 
 	if (gt_iir & (GT_BLT_CS_ERROR_INTERRUPT |
 		      GT_BSD_CS_ERROR_INTERRUPT |
@@ -1536,11 +1517,7 @@
 
 	if (iir & GT_RENDER_USER_INTERRUPT) {
 		intel_engine_breadcrumbs_irq(engine);
-<<<<<<< HEAD
-		tasklet |= USES_GUC_SUBMISSION(engine->i915);
-=======
 		tasklet |= intel_engine_needs_breadcrumb_tasklet(engine);
->>>>>>> 0ecfebd2
 	}
 
 	if (tasklet)
@@ -1784,13 +1761,9 @@
 {
 	struct intel_pipe_crc *pipe_crc = &dev_priv->pipe_crc[pipe];
 	struct intel_crtc *crtc = intel_get_crtc_for_pipe(dev_priv, pipe);
-<<<<<<< HEAD
-	u32 crcs[5];
-=======
 	u32 crcs[5] = { crc0, crc1, crc2, crc3, crc4 };
 
 	trace_intel_pipe_crc(crtc, crcs);
->>>>>>> 0ecfebd2
 
 	spin_lock(&pipe_crc->lock);
 	/*
@@ -1903,14 +1876,8 @@
 	if (INTEL_GEN(dev_priv) >= 8)
 		return;
 
-<<<<<<< HEAD
-	if (HAS_VEBOX(dev_priv)) {
-		if (pm_iir & PM_VEBOX_USER_INTERRUPT)
-			intel_engine_breadcrumbs_irq(dev_priv->engine[VECS]);
-=======
 	if (pm_iir & PM_VEBOX_USER_INTERRUPT)
 		intel_engine_breadcrumbs_irq(dev_priv->engine[VECS0]);
->>>>>>> 0ecfebd2
 
 	if (pm_iir & PM_VEBOX_CS_ERROR_INTERRUPT)
 		DRM_DEBUG("Command parser error, pm_iir 0x%08x\n", pm_iir);
@@ -2976,11 +2943,7 @@
 static irqreturn_t gen8_irq_handler(int irq, void *arg)
 {
 	struct drm_i915_private *dev_priv = to_i915(arg);
-<<<<<<< HEAD
-	void __iomem * const regs = dev_priv->regs;
-=======
 	void __iomem * const regs = dev_priv->uncore.regs;
->>>>>>> 0ecfebd2
 	u32 master_ctl;
 	u32 gt_iir[4];
 
@@ -3498,11 +3461,7 @@
 	struct drm_i915_private *dev_priv = to_i915(dev);
 	struct intel_uncore *uncore = &dev_priv->uncore;
 
-<<<<<<< HEAD
-	GEN3_IRQ_RESET(DE);
-=======
 	GEN3_IRQ_RESET(uncore, DE);
->>>>>>> 0ecfebd2
 	if (IS_GEN(dev_priv, 7))
 		I915_WRITE(GEN7_ERR_INT, 0xffffffff);
 
@@ -3547,11 +3506,7 @@
 	struct intel_uncore *uncore = &dev_priv->uncore;
 	int pipe;
 
-<<<<<<< HEAD
-	gen8_master_intr_disable(dev_priv->regs);
-=======
 	gen8_master_intr_disable(dev_priv->uncore.regs);
->>>>>>> 0ecfebd2
 
 	gen8_gt_irq_reset(dev_priv);
 
@@ -3594,11 +3549,7 @@
 	struct intel_uncore *uncore = &dev_priv->uncore;
 	int pipe;
 
-<<<<<<< HEAD
-	gen11_master_intr_disable(dev_priv->regs);
-=======
 	gen11_master_intr_disable(dev_priv->uncore.regs);
->>>>>>> 0ecfebd2
 
 	gen11_gt_irq_reset(dev_priv);
 
@@ -3625,11 +3576,8 @@
 void gen8_irq_power_well_post_enable(struct drm_i915_private *dev_priv,
 				     u8 pipe_mask)
 {
-<<<<<<< HEAD
-=======
 	struct intel_uncore *uncore = &dev_priv->uncore;
 
->>>>>>> 0ecfebd2
 	u32 extra_ier = GEN8_PIPE_VBLANK | GEN8_PIPE_FIFO_UNDERRUN;
 	enum pipe pipe;
 
@@ -4107,16 +4055,6 @@
 
 	/* These are interrupts we'll toggle with the ring mask register */
 	u32 gt_interrupts[] = {
-<<<<<<< HEAD
-		GT_RENDER_USER_INTERRUPT << GEN8_RCS_IRQ_SHIFT |
-			GT_CONTEXT_SWITCH_INTERRUPT << GEN8_RCS_IRQ_SHIFT |
-			GT_RENDER_USER_INTERRUPT << GEN8_BCS_IRQ_SHIFT |
-			GT_CONTEXT_SWITCH_INTERRUPT << GEN8_BCS_IRQ_SHIFT,
-		GT_RENDER_USER_INTERRUPT << GEN8_VCS1_IRQ_SHIFT |
-			GT_CONTEXT_SWITCH_INTERRUPT << GEN8_VCS1_IRQ_SHIFT |
-			GT_RENDER_USER_INTERRUPT << GEN8_VCS2_IRQ_SHIFT |
-			GT_CONTEXT_SWITCH_INTERRUPT << GEN8_VCS2_IRQ_SHIFT,
-=======
 		(GT_RENDER_USER_INTERRUPT << GEN8_RCS_IRQ_SHIFT |
 		 GT_CONTEXT_SWITCH_INTERRUPT << GEN8_RCS_IRQ_SHIFT |
 		 GT_RENDER_USER_INTERRUPT << GEN8_BCS_IRQ_SHIFT |
@@ -4127,16 +4065,12 @@
 		 GT_RENDER_USER_INTERRUPT << GEN8_VCS1_IRQ_SHIFT |
 		 GT_CONTEXT_SWITCH_INTERRUPT << GEN8_VCS1_IRQ_SHIFT),
 
->>>>>>> 0ecfebd2
 		0,
 
-<<<<<<< HEAD
-=======
 		(GT_RENDER_USER_INTERRUPT << GEN8_VECS_IRQ_SHIFT |
 		 GT_CONTEXT_SWITCH_INTERRUPT << GEN8_VECS_IRQ_SHIFT)
 	};
 
->>>>>>> 0ecfebd2
 	dev_priv->pm_ier = 0x0;
 	dev_priv->pm_imr = ~dev_priv->pm_ier;
 	GEN8_IRQ_INIT_NDX(uncore, GT, 0, ~gt_interrupts[0], gt_interrupts[0]);
@@ -4151,11 +4085,8 @@
 
 static void gen8_de_irq_postinstall(struct drm_i915_private *dev_priv)
 {
-<<<<<<< HEAD
-=======
 	struct intel_uncore *uncore = &dev_priv->uncore;
 
->>>>>>> 0ecfebd2
 	u32 de_pipe_masked = GEN8_PIPE_CDCLK_CRC_DONE;
 	u32 de_pipe_enables;
 	u32 de_port_masked = GEN8_AUX_CHANNEL_A;
@@ -4235,11 +4166,7 @@
 	if (HAS_PCH_SPLIT(dev_priv))
 		ibx_irq_postinstall(dev);
 
-<<<<<<< HEAD
-	gen8_master_intr_enable(dev_priv->regs);
-=======
 	gen8_master_intr_enable(dev_priv->uncore.regs);
->>>>>>> 0ecfebd2
 
 	return 0;
 }
@@ -4302,11 +4229,7 @@
 
 	I915_WRITE(GEN11_DISPLAY_INT_CTL, GEN11_DISPLAY_IRQ_ENABLE);
 
-<<<<<<< HEAD
-	gen11_master_intr_enable(dev_priv->regs);
-=======
 	gen11_master_intr_enable(dev_priv->uncore.regs);
->>>>>>> 0ecfebd2
 	POSTING_READ(GEN11_GFX_MSTR_IRQ);
 
 	return 0;
@@ -4336,11 +4259,7 @@
 
 	i9xx_pipestat_irq_reset(dev_priv);
 
-<<<<<<< HEAD
-	GEN2_IRQ_RESET();
-=======
 	GEN2_IRQ_RESET(uncore);
->>>>>>> 0ecfebd2
 }
 
 static int i8xx_irq_postinstall(struct drm_device *dev)
@@ -4484,11 +4403,7 @@
 		I915_WRITE16(GEN2_IIR, iir);
 
 		if (iir & I915_USER_INTERRUPT)
-<<<<<<< HEAD
-			intel_engine_breadcrumbs_irq(dev_priv->engine[RCS]);
-=======
 			intel_engine_breadcrumbs_irq(dev_priv->engine[RCS0]);
->>>>>>> 0ecfebd2
 
 		if (iir & I915_MASTER_ERROR_INTERRUPT)
 			i8xx_error_irq_handler(dev_priv, eir, eir_stuck);
@@ -4513,11 +4428,7 @@
 
 	i9xx_pipestat_irq_reset(dev_priv);
 
-<<<<<<< HEAD
-	GEN3_IRQ_RESET();
-=======
 	GEN3_IRQ_RESET(uncore, GEN2_);
->>>>>>> 0ecfebd2
 }
 
 static int i915_irq_postinstall(struct drm_device *dev)
@@ -4602,11 +4513,7 @@
 		I915_WRITE(GEN2_IIR, iir);
 
 		if (iir & I915_USER_INTERRUPT)
-<<<<<<< HEAD
-			intel_engine_breadcrumbs_irq(dev_priv->engine[RCS]);
-=======
 			intel_engine_breadcrumbs_irq(dev_priv->engine[RCS0]);
->>>>>>> 0ecfebd2
 
 		if (iir & I915_MASTER_ERROR_INTERRUPT)
 			i9xx_error_irq_handler(dev_priv, eir, eir_stuck);
@@ -4632,11 +4539,7 @@
 
 	i9xx_pipestat_irq_reset(dev_priv);
 
-<<<<<<< HEAD
-	GEN3_IRQ_RESET();
-=======
 	GEN3_IRQ_RESET(uncore, GEN2_);
->>>>>>> 0ecfebd2
 }
 
 static int i965_irq_postinstall(struct drm_device *dev)
@@ -4757,17 +4660,10 @@
 		I915_WRITE(GEN2_IIR, iir);
 
 		if (iir & I915_USER_INTERRUPT)
-<<<<<<< HEAD
-			intel_engine_breadcrumbs_irq(dev_priv->engine[RCS]);
-
-		if (iir & I915_BSD_USER_INTERRUPT)
-			intel_engine_breadcrumbs_irq(dev_priv->engine[VCS]);
-=======
 			intel_engine_breadcrumbs_irq(dev_priv->engine[RCS0]);
 
 		if (iir & I915_BSD_USER_INTERRUPT)
 			intel_engine_breadcrumbs_irq(dev_priv->engine[VCS0]);
->>>>>>> 0ecfebd2
 
 		if (iir & I915_MASTER_ERROR_INTERRUPT)
 			i9xx_error_irq_handler(dev_priv, eir, eir_stuck);
@@ -4842,17 +4738,7 @@
 	else if (INTEL_GEN(dev_priv) >= 3)
 		dev->driver->get_vblank_counter = i915_get_vblank_counter;
 
-<<<<<<< HEAD
-	/*
-	 * Opt out of the vblank disable timer on everything except gen2.
-	 * Gen2 doesn't have a hardware frame counter and so depends on
-	 * vblank interrupts to produce sane vblank seuquence numbers.
-	 */
-	if (!IS_GEN(dev_priv, 2))
-		dev->vblank_disable_immediate = true;
-=======
 	dev->vblank_disable_immediate = true;
->>>>>>> 0ecfebd2
 
 	/* Most platforms treat the display irq block as an always-on
 	 * power domain. vlv/chv can disable it at runtime and need
@@ -4929,8 +4815,6 @@
 			dev->driver->irq_uninstall = i8xx_irq_reset;
 			dev->driver->enable_vblank = i8xx_enable_vblank;
 			dev->driver->disable_vblank = i8xx_disable_vblank;
-<<<<<<< HEAD
-=======
 		} else if (IS_I945GM(dev_priv)) {
 			dev->driver->irq_preinstall = i915_irq_reset;
 			dev->driver->irq_postinstall = i915_irq_postinstall;
@@ -4938,7 +4822,6 @@
 			dev->driver->irq_handler = i915_irq_handler;
 			dev->driver->enable_vblank = i945gm_enable_vblank;
 			dev->driver->disable_vblank = i945gm_disable_vblank;
->>>>>>> 0ecfebd2
 		} else if (IS_GEN(dev_priv, 3)) {
 			dev->driver->irq_preinstall = i915_irq_reset;
 			dev->driver->irq_postinstall = i915_irq_postinstall;
