--- conflicted
+++ resolved
@@ -270,7 +270,21 @@
 	}
 }
 
-<<<<<<< HEAD
+static void broadwell_set_fifo_underrun_reporting(struct drm_device *dev,
+						  enum pipe pipe, bool enable)
+{
+	struct drm_i915_private *dev_priv = dev->dev_private;
+
+	assert_spin_locked(&dev_priv->irq_lock);
+
+	if (enable)
+		dev_priv->de_irq_mask[pipe] &= ~GEN8_PIPE_FIFO_UNDERRUN;
+	else
+		dev_priv->de_irq_mask[pipe] |= GEN8_PIPE_FIFO_UNDERRUN;
+	I915_WRITE(GEN8_DE_PIPE_IMR(pipe), dev_priv->de_irq_mask[pipe]);
+	POSTING_READ(GEN8_DE_PIPE_IMR(pipe));
+}
+
 /**
  * ibx_display_interrupt_update - update SDEIMR
  * @dev_priv: driver private
@@ -298,68 +312,6 @@
 
 	I915_WRITE(SDEIMR, sdeimr);
 	POSTING_READ(SDEIMR);
-}
-#define ibx_enable_display_interrupt(dev_priv, bits) \
-	ibx_display_interrupt_update((dev_priv), (bits), (bits))
-#define ibx_disable_display_interrupt(dev_priv, bits) \
-	ibx_display_interrupt_update((dev_priv), (bits), 0)
-
-static void ibx_set_fifo_underrun_reporting(struct drm_device *dev,
-					    enum transcoder pch_transcoder,
-					    bool enable)
-{
-	struct drm_i915_private *dev_priv = dev->dev_private;
-	uint32_t bit = (pch_transcoder == TRANSCODER_A) ?
-		       SDE_TRANSA_FIFO_UNDER : SDE_TRANSB_FIFO_UNDER;
-
-	if (enable)
-		ibx_enable_display_interrupt(dev_priv, bit);
-	else
-		ibx_disable_display_interrupt(dev_priv, bit);
-=======
-static void broadwell_set_fifo_underrun_reporting(struct drm_device *dev,
-						  enum pipe pipe, bool enable)
-{
-	struct drm_i915_private *dev_priv = dev->dev_private;
-
-	assert_spin_locked(&dev_priv->irq_lock);
-
-	if (enable)
-		dev_priv->de_irq_mask[pipe] &= ~GEN8_PIPE_FIFO_UNDERRUN;
-	else
-		dev_priv->de_irq_mask[pipe] |= GEN8_PIPE_FIFO_UNDERRUN;
-	I915_WRITE(GEN8_DE_PIPE_IMR(pipe), dev_priv->de_irq_mask[pipe]);
-	POSTING_READ(GEN8_DE_PIPE_IMR(pipe));
-}
-
-/**
- * ibx_display_interrupt_update - update SDEIMR
- * @dev_priv: driver private
- * @interrupt_mask: mask of interrupt bits to update
- * @enabled_irq_mask: mask of interrupt bits to enable
- */
-static void ibx_display_interrupt_update(struct drm_i915_private *dev_priv,
-					 uint32_t interrupt_mask,
-					 uint32_t enabled_irq_mask)
-{
-	uint32_t sdeimr = I915_READ(SDEIMR);
-	sdeimr &= ~interrupt_mask;
-	sdeimr |= (~enabled_irq_mask & interrupt_mask);
-
-	assert_spin_locked(&dev_priv->irq_lock);
-
-	if (dev_priv->pc8.irqs_disabled &&
-	    (interrupt_mask & SDE_HOTPLUG_MASK_CPT)) {
-		WARN(1, "IRQs disabled\n");
-		dev_priv->pc8.regsave.sdeimr &= ~interrupt_mask;
-		dev_priv->pc8.regsave.sdeimr |= (~enabled_irq_mask &
-						 interrupt_mask);
-		return;
-	}
-
-	I915_WRITE(SDEIMR, sdeimr);
-	POSTING_READ(SDEIMR);
->>>>>>> d8ec26d7
 }
 #define ibx_enable_display_interrupt(dev_priv, bits) \
 	ibx_display_interrupt_update((dev_priv), (bits), (bits))
@@ -445,11 +397,8 @@
 		ironlake_set_fifo_underrun_reporting(dev, pipe, enable);
 	else if (IS_GEN7(dev))
 		ivybridge_set_fifo_underrun_reporting(dev, pipe, enable);
-<<<<<<< HEAD
-=======
 	else if (IS_GEN8(dev))
 		broadwell_set_fifo_underrun_reporting(dev, pipe, enable);
->>>>>>> d8ec26d7
 
 done:
 	spin_unlock_irqrestore(&dev_priv->irq_lock, flags);
@@ -1016,11 +965,7 @@
 	drm_i915_private_t *dev_priv = container_of(work, drm_i915_private_t,
 						    rps.work);
 	u32 pm_iir;
-<<<<<<< HEAD
-	u8 new_delay;
-=======
 	int new_delay, adj;
->>>>>>> d8ec26d7
 
 	spin_lock_irq(&dev_priv->irq_lock);
 	pm_iir = dev_priv->rps.pm_iir;
@@ -1127,13 +1072,7 @@
 
 		dev_priv->l3_parity.which_slice &= ~(1<<slice);
 
-<<<<<<< HEAD
-	spin_lock_irqsave(&dev_priv->irq_lock, flags);
-	ilk_enable_gt_irq(dev_priv, GT_RENDER_L3_PARITY_ERROR_INTERRUPT);
-	spin_unlock_irqrestore(&dev_priv->irq_lock, flags);
-=======
 		reg = GEN7_L3CDERRST1 + (slice * 0x200);
->>>>>>> d8ec26d7
 
 		error_status = I915_READ(reg);
 		row = GEN7_PARITY_ERROR_ROW(error_status);
@@ -1143,13 +1082,6 @@
 		I915_WRITE(reg, GEN7_PARITY_ERROR_VALID | GEN7_L3CDERRST1_ENABLE);
 		POSTING_READ(reg);
 
-<<<<<<< HEAD
-	parity_event[0] = I915_L3_PARITY_UEVENT "=1";
-	parity_event[1] = kasprintf(GFP_KERNEL, "ROW=%d", row);
-	parity_event[2] = kasprintf(GFP_KERNEL, "BANK=%d", bank);
-	parity_event[3] = kasprintf(GFP_KERNEL, "SUBBANK=%d", subbank);
-	parity_event[4] = NULL;
-=======
 		parity_event[0] = I915_L3_PARITY_UEVENT "=1";
 		parity_event[1] = kasprintf(GFP_KERNEL, "ROW=%d", row);
 		parity_event[2] = kasprintf(GFP_KERNEL, "BANK=%d", bank);
@@ -1168,7 +1100,6 @@
 		kfree(parity_event[2]);
 		kfree(parity_event[1]);
 	}
->>>>>>> d8ec26d7
 
 	I915_WRITE(GEN7_MISCCPCTL, misccpctl);
 
@@ -1181,11 +1112,7 @@
 	mutex_unlock(&dev_priv->dev->struct_mutex);
 }
 
-<<<<<<< HEAD
-static void ivybridge_parity_error_irq_handler(struct drm_device *dev)
-=======
 static void ivybridge_parity_error_irq_handler(struct drm_device *dev, u32 iir)
->>>>>>> d8ec26d7
 {
 	drm_i915_private_t *dev_priv = (drm_i915_private_t *) dev->dev_private;
 
@@ -1193,10 +1120,6 @@
 		return;
 
 	spin_lock(&dev_priv->irq_lock);
-<<<<<<< HEAD
-	ilk_disable_gt_irq(dev_priv, GT_RENDER_L3_PARITY_ERROR_INTERRUPT);
-	spin_unlock(&dev_priv->irq_lock);
-=======
 	ilk_disable_gt_irq(dev_priv, GT_PARITY_ERROR(dev));
 	spin_unlock(&dev_priv->irq_lock);
 
@@ -1206,7 +1129,6 @@
 
 	if (iir & GT_RENDER_L3_PARITY_ERROR_INTERRUPT)
 		dev_priv->l3_parity.which_slice |= 1 << 0;
->>>>>>> d8ec26d7
 
 	queue_work(dev_priv->wq, &dev_priv->l3_parity.error_work);
 }
@@ -1242,10 +1164,6 @@
 		i915_handle_error(dev, false);
 	}
 
-<<<<<<< HEAD
-	if (gt_iir & GT_RENDER_L3_PARITY_ERROR_INTERRUPT)
-		ivybridge_parity_error_irq_handler(dev);
-=======
 	if (gt_iir & GT_PARITY_ERROR(dev))
 		ivybridge_parity_error_irq_handler(dev, gt_iir);
 }
@@ -1298,7 +1216,6 @@
 	}
 
 	return ret;
->>>>>>> d8ec26d7
 }
 
 #define HPD_STORM_DETECT_PERIOD 1000
@@ -1372,25 +1289,6 @@
 	wake_up_all(&dev_priv->gmbus_wait_queue);
 }
 
-<<<<<<< HEAD
-/* The RPS events need forcewake, so we add them to a work queue and mask their
- * IMR bits until the work is done. Other interrupts can be processed without
- * the work queue. */
-static void gen6_rps_irq_handler(struct drm_i915_private *dev_priv, u32 pm_iir)
-{
-	if (pm_iir & GEN6_PM_RPS_EVENTS) {
-		spin_lock(&dev_priv->irq_lock);
-		dev_priv->rps.pm_iir |= pm_iir & GEN6_PM_RPS_EVENTS;
-		snb_disable_pm_irq(dev_priv, pm_iir & GEN6_PM_RPS_EVENTS);
-		spin_unlock(&dev_priv->irq_lock);
-
-		queue_work(dev_priv->wq, &dev_priv->rps.work);
-	}
-
-	if (HAS_VEBOX(dev_priv->dev)) {
-		if (pm_iir & PM_VEBOX_USER_INTERRUPT)
-			notify_ring(dev_priv->dev, &dev_priv->ring[VECS]);
-=======
 #if defined(CONFIG_DEBUG_FS)
 static void display_pipe_crc_irq_handler(struct drm_device *dev, enum pipe pipe,
 					 uint32_t crc0, uint32_t crc1,
@@ -1412,7 +1310,6 @@
 
 	head = pipe_crc->head;
 	tail = pipe_crc->tail;
->>>>>>> d8ec26d7
 
 	if (CIRC_SPACE(head, tail, INTEL_PIPE_CRC_ENTRIES_NR) < 1) {
 		spin_unlock(&pipe_crc->lock);
@@ -1741,10 +1638,6 @@
 }
 
 static void ilk_display_irq_handler(struct drm_device *dev, u32 de_iir)
-<<<<<<< HEAD
-{
-	struct drm_i915_private *dev_priv = dev->dev_private;
-=======
 {
 	struct drm_i915_private *dev_priv = dev->dev_private;
 	enum pipe pipe;
@@ -1942,7 +1835,6 @@
 			DRM_ERROR("Unexpected DE Port interrupt\n");
 		else
 			DRM_ERROR("The master control interrupt lied (DE PORT)!\n");
->>>>>>> d8ec26d7
 
 		if (tmp) {
 			I915_WRITE(GEN8_DE_PORT_IIR, tmp);
@@ -2004,128 +1896,8 @@
 		}
 	}
 
-<<<<<<< HEAD
-	if (IS_GEN5(dev) && de_iir & DE_PCU_EVENT)
-		ironlake_rps_change_irq_handler(dev);
-}
-
-static void ivb_display_irq_handler(struct drm_device *dev, u32 de_iir)
-{
-	struct drm_i915_private *dev_priv = dev->dev_private;
-	int i;
-
-	if (de_iir & DE_ERR_INT_IVB)
-		ivb_err_int_handler(dev);
-
-	if (de_iir & DE_AUX_CHANNEL_A_IVB)
-		dp_aux_irq_handler(dev);
-
-	if (de_iir & DE_GSE_IVB)
-		intel_opregion_asle_intr(dev);
-
-	for (i = 0; i < 3; i++) {
-		if (de_iir & (DE_PIPEA_VBLANK_IVB << (5 * i)))
-			drm_handle_vblank(dev, i);
-		if (de_iir & (DE_PLANEA_FLIP_DONE_IVB << (5 * i))) {
-			intel_prepare_page_flip(dev, i);
-			intel_finish_page_flip_plane(dev, i);
-		}
-	}
-
-	/* check event from PCH */
-	if (!HAS_PCH_NOP(dev) && (de_iir & DE_PCH_EVENT_IVB)) {
-		u32 pch_iir = I915_READ(SDEIIR);
-
-		cpt_irq_handler(dev, pch_iir);
-
-		/* clear PCH hotplug event before clear CPU irq */
-		I915_WRITE(SDEIIR, pch_iir);
-	}
-}
-
-static irqreturn_t ironlake_irq_handler(int irq, void *arg)
-{
-	struct drm_device *dev = (struct drm_device *) arg;
-	drm_i915_private_t *dev_priv = (drm_i915_private_t *) dev->dev_private;
-	u32 de_iir, gt_iir, de_ier, sde_ier = 0;
-	irqreturn_t ret = IRQ_NONE;
-	bool err_int_reenable = false;
-
-	atomic_inc(&dev_priv->irq_received);
-
-	/* We get interrupts on unclaimed registers, so check for this before we
-	 * do any I915_{READ,WRITE}. */
-	intel_uncore_check_errors(dev);
-
-	/* disable master interrupt before clearing iir  */
-	de_ier = I915_READ(DEIER);
-	I915_WRITE(DEIER, de_ier & ~DE_MASTER_IRQ_CONTROL);
-	POSTING_READ(DEIER);
-
-	/* Disable south interrupts. We'll only write to SDEIIR once, so further
-	 * interrupts will will be stored on its back queue, and then we'll be
-	 * able to process them after we restore SDEIER (as soon as we restore
-	 * it, we'll get an interrupt if SDEIIR still has something to process
-	 * due to its back queue). */
-	if (!HAS_PCH_NOP(dev)) {
-		sde_ier = I915_READ(SDEIER);
-		I915_WRITE(SDEIER, 0);
-		POSTING_READ(SDEIER);
-	}
-
-	/* On Haswell, also mask ERR_INT because we don't want to risk
-	 * generating "unclaimed register" interrupts from inside the interrupt
-	 * handler. */
-	if (IS_HASWELL(dev)) {
-		spin_lock(&dev_priv->irq_lock);
-		err_int_reenable = ~dev_priv->irq_mask & DE_ERR_INT_IVB;
-		if (err_int_reenable)
-			ironlake_disable_display_irq(dev_priv, DE_ERR_INT_IVB);
-		spin_unlock(&dev_priv->irq_lock);
-	}
-
-	gt_iir = I915_READ(GTIIR);
-	if (gt_iir) {
-		if (INTEL_INFO(dev)->gen >= 6)
-			snb_gt_irq_handler(dev, dev_priv, gt_iir);
-		else
-			ilk_gt_irq_handler(dev, dev_priv, gt_iir);
-		I915_WRITE(GTIIR, gt_iir);
-		ret = IRQ_HANDLED;
-	}
-
-	de_iir = I915_READ(DEIIR);
-	if (de_iir) {
-		if (INTEL_INFO(dev)->gen >= 7)
-			ivb_display_irq_handler(dev, de_iir);
-		else
-			ilk_display_irq_handler(dev, de_iir);
-		I915_WRITE(DEIIR, de_iir);
-		ret = IRQ_HANDLED;
-	}
-
-	if (INTEL_INFO(dev)->gen >= 6) {
-		u32 pm_iir = I915_READ(GEN6_PMIIR);
-		if (pm_iir) {
-			gen6_rps_irq_handler(dev_priv, pm_iir);
-			I915_WRITE(GEN6_PMIIR, pm_iir);
-			ret = IRQ_HANDLED;
-		}
-	}
-
-	if (err_int_reenable) {
-		spin_lock(&dev_priv->irq_lock);
-		if (ivb_can_enable_err_int(dev))
-			ironlake_enable_display_irq(dev_priv, DE_ERR_INT_IVB);
-		spin_unlock(&dev_priv->irq_lock);
-	}
-
-	I915_WRITE(DEIER, de_ier);
-	POSTING_READ(DEIER);
-	if (!HAS_PCH_NOP(dev)) {
-		I915_WRITE(SDEIER, sde_ier);
-		POSTING_READ(SDEIER);
-	}
+	I915_WRITE(GEN8_MASTER_IRQ, GEN8_MASTER_IRQ_CONTROL);
+	POSTING_READ(GEN8_MASTER_IRQ);
 
 	return ret;
 }
@@ -2158,42 +1930,6 @@
 		wake_up_all(&dev_priv->gpu_error.reset_queue);
 }
 
-=======
-	I915_WRITE(GEN8_MASTER_IRQ, GEN8_MASTER_IRQ_CONTROL);
-	POSTING_READ(GEN8_MASTER_IRQ);
-
-	return ret;
-}
-
-static void i915_error_wake_up(struct drm_i915_private *dev_priv,
-			       bool reset_completed)
-{
-	struct intel_ring_buffer *ring;
-	int i;
-
-	/*
-	 * Notify all waiters for GPU completion events that reset state has
-	 * been changed, and that they need to restart their wait after
-	 * checking for potential errors (and bail out to drop locks if there is
-	 * a gpu reset pending so that i915_error_work_func can acquire them).
-	 */
-
-	/* Wake up __wait_seqno, potentially holding dev->struct_mutex. */
-	for_each_ring(ring, dev_priv, i)
-		wake_up_all(&ring->irq_queue);
-
-	/* Wake up intel_crtc_wait_for_pending_flips, holding crtc->mutex. */
-	wake_up_all(&dev_priv->pending_flip_queue);
-
-	/*
-	 * Signal tasks blocked in i915_gem_wait_for_error that the pending
-	 * reset state is cleared.
-	 */
-	if (reset_completed)
-		wake_up_all(&dev_priv->gpu_error.reset_queue);
-}
-
->>>>>>> d8ec26d7
 /**
  * i915_error_work_func - do process context error handling work
  * @work: work struct
@@ -2213,11 +1949,7 @@
 	char *reset_done_event[] = { I915_ERROR_UEVENT "=0", NULL };
 	int ret;
 
-<<<<<<< HEAD
-	kobject_uevent_env(&dev->primary->kdev.kobj, KOBJ_CHANGE, error_event);
-=======
 	kobject_uevent_env(&dev->primary->kdev->kobj, KOBJ_CHANGE, error_event);
->>>>>>> d8ec26d7
 
 	/*
 	 * Note that there's only one work item which does gpu resets, so we
@@ -2231,11 +1963,7 @@
 	 */
 	if (i915_reset_in_progress(error) && !i915_terminally_wedged(error)) {
 		DRM_DEBUG_DRIVER("resetting chip\n");
-<<<<<<< HEAD
-		kobject_uevent_env(&dev->primary->kdev.kobj, KOBJ_CHANGE,
-=======
 		kobject_uevent_env(&dev->primary->kdev->kobj, KOBJ_CHANGE,
->>>>>>> d8ec26d7
 				   reset_event);
 
 		/*
@@ -2262,11 +1990,7 @@
 			smp_mb__before_atomic_inc();
 			atomic_inc(&dev_priv->gpu_error.reset_counter);
 
-<<<<<<< HEAD
-			kobject_uevent_env(&dev->primary->kdev.kobj,
-=======
 			kobject_uevent_env(&dev->primary->kdev->kobj,
->>>>>>> d8ec26d7
 					   KOBJ_CHANGE, reset_done_event);
 		} else {
 			atomic_set(&error->reset_counter, I915_WEDGED);
@@ -2496,11 +2220,7 @@
 	drm_i915_private_t *dev_priv = (drm_i915_private_t *) dev->dev_private;
 	unsigned long irqflags;
 	uint32_t bit = (INTEL_INFO(dev)->gen >= 7) ? DE_PIPE_VBLANK_IVB(pipe) :
-<<<<<<< HEAD
-						     DE_PIPE_VBLANK_ILK(pipe);
-=======
 						     DE_PIPE_VBLANK(pipe);
->>>>>>> d8ec26d7
 
 	if (!i915_pipe_enabled(dev, pipe))
 		return -EINVAL;
@@ -2574,11 +2294,7 @@
 	drm_i915_private_t *dev_priv = (drm_i915_private_t *) dev->dev_private;
 	unsigned long irqflags;
 	uint32_t bit = (INTEL_INFO(dev)->gen >= 7) ? DE_PIPE_VBLANK_IVB(pipe) :
-<<<<<<< HEAD
-						     DE_PIPE_VBLANK_ILK(pipe);
-=======
 						     DE_PIPE_VBLANK(pipe);
->>>>>>> d8ec26d7
 
 	spin_lock_irqsave(&dev_priv->irq_lock, irqflags);
 	ironlake_disable_display_irq(dev_priv, bit);
@@ -2808,10 +2524,7 @@
 								    acthd);
 
 				switch (ring->hangcheck.action) {
-<<<<<<< HEAD
-=======
 				case HANGCHECK_IDLE:
->>>>>>> d8ec26d7
 				case HANGCHECK_WAIT:
 					break;
 				case HANGCHECK_ACTIVE:
@@ -3068,17 +2781,10 @@
 	pm_irqs = gt_irqs = 0;
 
 	dev_priv->gt_irq_mask = ~0;
-<<<<<<< HEAD
-	if (HAS_L3_GPU_CACHE(dev)) {
-		/* L3 parity interrupt is always unmasked. */
-		dev_priv->gt_irq_mask = ~GT_RENDER_L3_PARITY_ERROR_INTERRUPT;
-		gt_irqs |= GT_RENDER_L3_PARITY_ERROR_INTERRUPT;
-=======
 	if (HAS_L3_DPF(dev)) {
 		/* L3 parity interrupt is always unmasked. */
 		dev_priv->gt_irq_mask = ~GT_PARITY_ERROR(dev);
 		gt_irqs |= GT_PARITY_ERROR(dev);
->>>>>>> d8ec26d7
 	}
 
 	gt_irqs |= GT_RENDER_USER_INTERRUPT;
@@ -3127,15 +2833,10 @@
 	} else {
 		display_mask = (DE_MASTER_IRQ_CONTROL | DE_GSE | DE_PCH_EVENT |
 				DE_PLANEA_FLIP_DONE | DE_PLANEB_FLIP_DONE |
-<<<<<<< HEAD
-				DE_AUX_CHANNEL_A | DE_PIPEB_FIFO_UNDERRUN |
-				DE_PIPEA_FIFO_UNDERRUN | DE_POISON);
-=======
 				DE_AUX_CHANNEL_A |
 				DE_PIPEB_FIFO_UNDERRUN | DE_PIPEA_FIFO_UNDERRUN |
 				DE_PIPEB_CRC_DONE | DE_PIPEA_CRC_DONE |
 				DE_POISON);
->>>>>>> d8ec26d7
 		extra_mask = DE_PIPEA_VBLANK | DE_PIPEB_VBLANK | DE_PCU_EVENT;
 	}
 
@@ -3169,12 +2870,8 @@
 {
 	drm_i915_private_t *dev_priv = (drm_i915_private_t *) dev->dev_private;
 	u32 enable_mask;
-<<<<<<< HEAD
-	u32 pipestat_enable = PLANE_FLIP_DONE_INT_EN_VLV;
-=======
 	u32 pipestat_enable = PLANE_FLIP_DONE_INT_EN_VLV |
 		PIPE_CRC_DONE_ENABLE;
->>>>>>> d8ec26d7
 	unsigned long irqflags;
 
 	enable_mask = I915_DISPLAY_PORT_INTERRUPT;
@@ -3204,15 +2901,9 @@
 	/* Interrupt setup is already guaranteed to be single-threaded, this is
 	 * just to make the assert_spin_locked check happy. */
 	spin_lock_irqsave(&dev_priv->irq_lock, irqflags);
-<<<<<<< HEAD
-	i915_enable_pipestat(dev_priv, 0, pipestat_enable);
-	i915_enable_pipestat(dev_priv, 0, PIPE_GMBUS_EVENT_ENABLE);
-	i915_enable_pipestat(dev_priv, 1, pipestat_enable);
-=======
 	i915_enable_pipestat(dev_priv, PIPE_A, pipestat_enable);
 	i915_enable_pipestat(dev_priv, PIPE_A, PIPE_GMBUS_EVENT_ENABLE);
 	i915_enable_pipestat(dev_priv, PIPE_B, pipestat_enable);
->>>>>>> d8ec26d7
 	spin_unlock_irqrestore(&dev_priv->irq_lock, irqflags);
 
 	I915_WRITE(VLV_IIR, 0xffffffff);
@@ -3837,13 +3528,9 @@
 	/* Interrupt setup is already guaranteed to be single-threaded, this is
 	 * just to make the assert_spin_locked check happy. */
 	spin_lock_irqsave(&dev_priv->irq_lock, irqflags);
-<<<<<<< HEAD
-	i915_enable_pipestat(dev_priv, 0, PIPE_GMBUS_EVENT_ENABLE);
-=======
 	i915_enable_pipestat(dev_priv, PIPE_A, PIPE_GMBUS_EVENT_ENABLE);
 	i915_enable_pipestat(dev_priv, PIPE_A, PIPE_CRC_DONE_ENABLE);
 	i915_enable_pipestat(dev_priv, PIPE_B, PIPE_CRC_DONE_ENABLE);
->>>>>>> d8ec26d7
 	spin_unlock_irqrestore(&dev_priv->irq_lock, irqflags);
 
 	/*
@@ -4125,8 +3812,6 @@
 		dev->driver->enable_vblank = valleyview_enable_vblank;
 		dev->driver->disable_vblank = valleyview_disable_vblank;
 		dev_priv->display.hpd_irq_setup = i915_hpd_irq_setup;
-<<<<<<< HEAD
-=======
 	} else if (IS_GEN8(dev)) {
 		dev->driver->irq_handler = gen8_irq_handler;
 		dev->driver->irq_preinstall = gen8_irq_preinstall;
@@ -4135,7 +3820,6 @@
 		dev->driver->enable_vblank = gen8_enable_vblank;
 		dev->driver->disable_vblank = gen8_disable_vblank;
 		dev_priv->display.hpd_irq_setup = ibx_hpd_irq_setup;
->>>>>>> d8ec26d7
 	} else if (HAS_PCH_SPLIT(dev)) {
 		dev->driver->irq_handler = ironlake_irq_handler;
 		dev->driver->irq_preinstall = ironlake_irq_preinstall;
