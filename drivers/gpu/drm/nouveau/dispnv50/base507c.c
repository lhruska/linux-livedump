/*
 * Copyright 2018 Red Hat Inc.
 *
 * Permission is hereby granted, free of charge, to any person obtaining a
 * copy of this software and associated documentation files (the "Software"),
 * to deal in the Software without restriction, including without limitation
 * the rights to use, copy, modify, merge, publish, distribute, sublicense,
 * and/or sell copies of the Software, and to permit persons to whom the
 * Software is furnished to do so, subject to the following conditions:
 *
 * The above copyright notice and this permission notice shall be included in
 * all copies or substantial portions of the Software.
 *
 * THE SOFTWARE IS PROVIDED "AS IS", WITHOUT WARRANTY OF ANY KIND, EXPRESS OR
 * IMPLIED, INCLUDING BUT NOT LIMITED TO THE WARRANTIES OF MERCHANTABILITY,
 * FITNESS FOR A PARTICULAR PURPOSE AND NONINFRINGEMENT.  IN NO EVENT SHALL
 * THE COPYRIGHT HOLDER(S) OR AUTHOR(S) BE LIABLE FOR ANY CLAIM, DAMAGES OR
 * OTHER LIABILITY, WHETHER IN AN ACTION OF CONTRACT, TORT OR OTHERWISE,
 * ARISING FROM, OUT OF OR IN CONNECTION WITH THE SOFTWARE OR THE USE OR
 * OTHER DEALINGS IN THE SOFTWARE.
 */
#include "base.h"

#include <nvif/cl507c.h>
#include <nvif/event.h>
#include <nvif/timer.h>

#include <drm/drm_atomic_helper.h>
#include <drm/drm_fourcc.h>
#include <drm/drm_plane_helper.h>

#include "nouveau_bo.h"

void
base507c_update(struct nv50_wndw *wndw, u32 *interlock)
{
	u32 *push;
	if ((push = evo_wait(&wndw->wndw, 2))) {
		evo_mthd(push, 0x0080, 1);
		evo_data(push, interlock[NV50_DISP_INTERLOCK_CORE]);
		evo_kick(push, &wndw->wndw);
	}
}

void
base507c_image_clr(struct nv50_wndw *wndw)
{
	u32 *push;
	if ((push = evo_wait(&wndw->wndw, 4))) {
		evo_mthd(push, 0x0084, 1);
		evo_data(push, 0x00000000);
		evo_mthd(push, 0x00c0, 1);
		evo_data(push, 0x00000000);
		evo_kick(push, &wndw->wndw);
	}
}

static void
base507c_image_set(struct nv50_wndw *wndw, struct nv50_wndw_atom *asyw)
{
	u32 *push;
	if ((push = evo_wait(&wndw->wndw, 13))) {
		evo_mthd(push, 0x0084, 1);
		evo_data(push, asyw->image.mode << 8 |
			       asyw->image.interval << 4);
		evo_mthd(push, 0x00c0, 1);
		evo_data(push, asyw->image.handle[0]);
		if (asyw->image.format == 0xca) {
			evo_mthd(push, 0x0110, 2);
			evo_data(push, 1);
			evo_data(push, 0x6400);
		} else {
			evo_mthd(push, 0x0110, 2);
			evo_data(push, 0);
			evo_data(push, 0);
		}
		evo_mthd(push, 0x0800, 5);
		evo_data(push, asyw->image.offset[0] >> 8);
		evo_data(push, 0x00000000);
		evo_data(push, asyw->image.h << 16 | asyw->image.w);
		evo_data(push, asyw->image.layout << 20 |
			       (asyw->image.pitch[0] >> 8) << 8 |
			       asyw->image.blocks[0] << 8 |
			       asyw->image.blockh);
		evo_data(push, asyw->image.kind << 16 |
			       asyw->image.format << 8);
		evo_kick(push, &wndw->wndw);
	}
}

void
base507c_xlut_clr(struct nv50_wndw *wndw)
{
	u32 *push;
	if ((push = evo_wait(&wndw->wndw, 2))) {
		evo_mthd(push, 0x00e0, 1);
		evo_data(push, 0x00000000);
		evo_kick(push, &wndw->wndw);
	}
}

void
base507c_xlut_set(struct nv50_wndw *wndw, struct nv50_wndw_atom *asyw)
{
	u32 *push;
	if ((push = evo_wait(&wndw->wndw, 2))) {
		evo_mthd(push, 0x00e0, 1);
		evo_data(push, 0x40000000);
		evo_kick(push, &wndw->wndw);
	}
}

int
base507c_ntfy_wait_begun(struct nouveau_bo *bo, u32 offset,
			 struct nvif_device *device)
{
	s64 time = nvif_msec(device, 2000ULL,
		u32 data = nouveau_bo_rd32(bo, offset / 4);
		if ((data & 0xc0000000) == 0x40000000)
			break;
		usleep_range(1, 2);
	);
	return time < 0 ? time : 0;
}

void
base507c_ntfy_clr(struct nv50_wndw *wndw)
{
	u32 *push;
	if ((push = evo_wait(&wndw->wndw, 2))) {
		evo_mthd(push, 0x00a4, 1);
		evo_data(push, 0x00000000);
		evo_kick(push, &wndw->wndw);
	}
}

void
base507c_ntfy_set(struct nv50_wndw *wndw, struct nv50_wndw_atom *asyw)
{
	u32 *push;
	if ((push = evo_wait(&wndw->wndw, 3))) {
		evo_mthd(push, 0x00a0, 2);
		evo_data(push, asyw->ntfy.awaken << 30 | asyw->ntfy.offset);
		evo_data(push, asyw->ntfy.handle);
		evo_kick(push, &wndw->wndw);
	}
}

void
base507c_ntfy_reset(struct nouveau_bo *bo, u32 offset)
{
	nouveau_bo_wr32(bo, offset / 4, 0x00000000);
}

void
base507c_sema_clr(struct nv50_wndw *wndw)
{
	u32 *push;
	if ((push = evo_wait(&wndw->wndw, 2))) {
		evo_mthd(push, 0x0094, 1);
		evo_data(push, 0x00000000);
		evo_kick(push, &wndw->wndw);
	}
}

void
base507c_sema_set(struct nv50_wndw *wndw, struct nv50_wndw_atom *asyw)
{
	u32 *push;
	if ((push = evo_wait(&wndw->wndw, 5))) {
		evo_mthd(push, 0x0088, 4);
		evo_data(push, asyw->sema.offset);
		evo_data(push, asyw->sema.acquire);
		evo_data(push, asyw->sema.release);
		evo_data(push, asyw->sema.handle);
		evo_kick(push, &wndw->wndw);
	}
}

void
base507c_release(struct nv50_wndw *wndw, struct nv50_wndw_atom *asyw,
		 struct nv50_head_atom *asyh)
{
	asyh->base.cpp = 0;
}

int
base507c_acquire(struct nv50_wndw *wndw, struct nv50_wndw_atom *asyw,
		 struct nv50_head_atom *asyh)
{
	const struct drm_framebuffer *fb = asyw->state.fb;
	int ret;

	ret = drm_atomic_helper_check_plane_state(&asyw->state, &asyh->state,
						  DRM_PLANE_HELPER_NO_SCALING,
						  DRM_PLANE_HELPER_NO_SCALING,
						  false, true);
	if (ret)
		return ret;

	if (!wndw->func->ilut) {
		if ((asyh->base.cpp != 1) ^ (fb->format->cpp[0] != 1))
			asyh->state.color_mgmt_changed = true;
	}

	asyh->base.depth = fb->format->depth;
	asyh->base.cpp = fb->format->cpp[0];
	asyh->base.x = asyw->state.src.x1 >> 16;
	asyh->base.y = asyw->state.src.y1 >> 16;
	asyh->base.w = asyw->state.fb->width;
	asyh->base.h = asyw->state.fb->height;

	/* Some newer formats, esp FP16 ones, don't have a
	 * "depth". There's nothing that really makes sense there
	 * either, so just set it to the implicit bit count.
	 */
	if (!asyh->base.depth)
		asyh->base.depth = asyh->base.cpp * 8;

	return 0;
}

const u32
base507c_format[] = {
	DRM_FORMAT_C8,
	DRM_FORMAT_RGB565,
	DRM_FORMAT_XRGB1555,
	DRM_FORMAT_ARGB1555,
	DRM_FORMAT_XRGB8888,
	DRM_FORMAT_ARGB8888,
	DRM_FORMAT_XBGR2101010,
	DRM_FORMAT_ABGR2101010,
	DRM_FORMAT_XBGR8888,
	DRM_FORMAT_ABGR8888,
	DRM_FORMAT_XBGR16161616F,
	DRM_FORMAT_ABGR16161616F,
	0
};

static const struct nv50_wndw_func
base507c = {
	.acquire = base507c_acquire,
	.release = base507c_release,
	.sema_set = base507c_sema_set,
	.sema_clr = base507c_sema_clr,
	.ntfy_reset = base507c_ntfy_reset,
	.ntfy_set = base507c_ntfy_set,
	.ntfy_clr = base507c_ntfy_clr,
	.ntfy_wait_begun = base507c_ntfy_wait_begun,
	.olut_core = 1,
	.xlut_set = base507c_xlut_set,
	.xlut_clr = base507c_xlut_clr,
	.image_set = base507c_image_set,
	.image_clr = base507c_image_clr,
	.update = base507c_update,
};

int
base507c_new_(const struct nv50_wndw_func *func, const u32 *format,
	      struct nouveau_drm *drm, int head, s32 oclass, u32 interlock_data,
	      struct nv50_wndw **pwndw)
{
	struct nv50_disp_base_channel_dma_v0 args = {
		.head = head,
	};
	struct nouveau_display *disp = nouveau_display(drm->dev);
	struct nv50_disp *disp50 = nv50_disp(drm->dev);
	struct nv50_wndw *wndw;
	int ret;

	ret = nv50_wndw_new_(func, drm->dev, DRM_PLANE_TYPE_PRIMARY,
			     "base", head, format, BIT(head),
			     NV50_DISP_INTERLOCK_BASE, interlock_data, &wndw);
	if (*pwndw = wndw, ret)
		return ret;

	ret = nv50_dmac_create(&drm->client.device, &disp->disp.object,
			       &oclass, head, &args, sizeof(args),
<<<<<<< HEAD
			       disp50->sync->bo.offset, &wndw->wndw);
=======
			       disp50->sync->offset, &wndw->wndw);
>>>>>>> 947fcfea
	if (ret) {
		NV_ERROR(drm, "base%04x allocation failed: %d\n", oclass, ret);
		return ret;
	}

	ret = nvif_notify_init(&wndw->wndw.base.user, wndw->notify.func,
			       false, NV50_DISP_BASE_CHANNEL_DMA_V0_NTFY_UEVENT,
			       &(struct nvif_notify_uevent_req) {},
			       sizeof(struct nvif_notify_uevent_req),
			       sizeof(struct nvif_notify_uevent_rep),
			       &wndw->notify);
	if (ret)
		return ret;

	wndw->ntfy = NV50_DISP_BASE_NTFY(wndw->id);
	wndw->sema = NV50_DISP_BASE_SEM0(wndw->id);
	wndw->data = 0x00000000;
	return 0;
}

int
base507c_new(struct nouveau_drm *drm, int head, s32 oclass,
	     struct nv50_wndw **pwndw)
{
	return base507c_new_(&base507c, base507c_format, drm, head, oclass,
			     0x00000002 << (head * 8), pwndw);
}<|MERGE_RESOLUTION|>--- conflicted
+++ resolved
@@ -276,11 +276,7 @@
 
 	ret = nv50_dmac_create(&drm->client.device, &disp->disp.object,
 			       &oclass, head, &args, sizeof(args),
-<<<<<<< HEAD
-			       disp50->sync->bo.offset, &wndw->wndw);
-=======
 			       disp50->sync->offset, &wndw->wndw);
->>>>>>> 947fcfea
 	if (ret) {
 		NV_ERROR(drm, "base%04x allocation failed: %d\n", oclass, ret);
 		return ret;
