--- conflicted
+++ resolved
@@ -1869,8 +1869,6 @@
 	.bus_format = MEDIA_BUS_FMT_RGB888_1X7X4_SPWG,
 };
 
-<<<<<<< HEAD
-=======
 static const struct display_timing tianma_tm070rvhg71_timing = {
 	.pixelclock = { 27700000, 29200000, 39600000 },
 	.hactive = { 800, 800, 800 },
@@ -1895,7 +1893,6 @@
 	.bus_format = MEDIA_BUS_FMT_RGB888_1X7X4_SPWG,
 };
 
->>>>>>> 661e50bc
 static const struct drm_display_mode toshiba_lt089ac29000_mode = {
 	.clock = 79500,
 	.hdisplay = 1280,
@@ -2205,12 +2202,9 @@
 		.compatible = "tianma,tm070jdhg30",
 		.data = &tianma_tm070jdhg30,
 	}, {
-<<<<<<< HEAD
-=======
 		.compatible = "tianma,tm070rvhg71",
 		.data = &tianma_tm070rvhg71,
 	}, {
->>>>>>> 661e50bc
 		.compatible = "toshiba,lt089ac29000",
 		.data = &toshiba_lt089ac29000,
 	}, {
