/**************************************************************************
 *
 * Copyright (c) 2006-2022 VMware, Inc., Palo Alto, CA., USA
 * All Rights Reserved.
 *
 * Permission is hereby granted, free of charge, to any person obtaining a
 * copy of this software and associated documentation files (the
 * "Software"), to deal in the Software without restriction, including
 * without limitation the rights to use, copy, modify, merge, publish,
 * distribute, sub license, and/or sell copies of the Software, and to
 * permit persons to whom the Software is furnished to do so, subject to
 * the following conditions:
 *
 * The above copyright notice and this permission notice (including the
 * next paragraph) shall be included in all copies or substantial portions
 * of the Software.
 *
 * THE SOFTWARE IS PROVIDED "AS IS", WITHOUT WARRANTY OF ANY KIND, EXPRESS OR
 * IMPLIED, INCLUDING BUT NOT LIMITED TO THE WARRANTIES OF MERCHANTABILITY,
 * FITNESS FOR A PARTICULAR PURPOSE AND NON-INFRINGEMENT. IN NO EVENT SHALL
 * THE COPYRIGHT HOLDERS, AUTHORS AND/OR ITS SUPPLIERS BE LIABLE FOR ANY CLAIM,
 * DAMAGES OR OTHER LIABILITY, WHETHER IN AN ACTION OF CONTRACT, TORT OR
 * OTHERWISE, ARISING FROM, OUT OF OR IN CONNECTION WITH THE SOFTWARE OR THE
 * USE OR OTHER DEALINGS IN THE SOFTWARE.
 *
 **************************************************************************/
/*
 * Authors: Thomas Hellstrom <thellstrom-at-vmware-dot-com>
 */
/** @file ttm_object.h
 *
 * Base- and reference object implementation for the various
 * ttm objects. Implements reference counting, minimal security checks
 * and release on file close.
 */

#ifndef _TTM_OBJECT_H_
#define _TTM_OBJECT_H_

#include <linux/dma-buf.h>
#include <linux/kref.h>
#include <linux/list.h>
#include <linux/rcupdate.h>

#include <drm/ttm/ttm_bo.h>

/**
 * enum ttm_object_type
 *
 * One entry per ttm object type.
 * Device-specific types should use the
 * ttm_driver_typex types.
 */

enum ttm_object_type {
	ttm_fence_type,
	ttm_lock_type,
	ttm_prime_type,
	ttm_driver_type0 = 256,
	ttm_driver_type1,
	ttm_driver_type2,
	ttm_driver_type3,
	ttm_driver_type4,
	ttm_driver_type5
};

struct ttm_object_file;
struct ttm_object_device;

/**
 * struct ttm_base_object
 *
 * @hash: hash entry for the per-device object hash.
 * @type: derived type this object is base class for.
 * @shareable: Other ttm_object_files can access this object.
 *
 * @tfile: Pointer to ttm_object_file of the creator.
 * NULL if the object was not created by a user request.
 * (kernel object).
 *
 * @refcount: Number of references to this object, not
 * including the hash entry. A reference to a base object can
 * only be held by a ref object.
 *
 * @refcount_release: A function to be called when there are
 * no more references to this object. This function should
 * destroy the object (or make sure destruction eventually happens),
 * and when it is called, the object has
 * already been taken out of the per-device hash. The parameter
 * "base" should be set to NULL by the function.
 *
 * @ref_obj_release: A function to be called when a reference object
 * with another ttm_ref_type than TTM_REF_USAGE is deleted.
 * This function may, for example, release a lock held by a user-space
 * process.
 *
 * This struct is intended to be used as a base struct for objects that
 * are visible to user-space. It provides a global name, race-safe
 * access and refcounting, minimal access control and hooks for unref actions.
 */

struct ttm_base_object {
	struct rcu_head rhead;
	struct ttm_object_file *tfile;
	struct kref refcount;
	void (*refcount_release) (struct ttm_base_object **base);
	u64 handle;
	enum ttm_object_type object_type;
	u32 shareable;
};


/**
 * struct ttm_prime_object - Modified base object that is prime-aware
 *
 * @base: struct ttm_base_object that we derive from
 * @mutex: Mutex protecting the @dma_buf member.
 * @size: Size of the dma_buf associated with this object
 * @real_type: Type of the underlying object. Needed since we're setting
 * the value of @base::object_type to ttm_prime_type
 * @dma_buf: Non ref-coutned pointer to a struct dma_buf created from this
 * object.
 * @refcount_release: The underlying object's release method. Needed since
 * we set @base::refcount_release to our own release method.
 */

struct ttm_prime_object {
	struct ttm_base_object base;
	struct mutex mutex;
	size_t size;
	enum ttm_object_type real_type;
	struct dma_buf *dma_buf;
	void (*refcount_release) (struct ttm_base_object **);
};

/**
 * ttm_base_object_init
 *
 * @tfile: Pointer to a struct ttm_object_file.
 * @base: The struct ttm_base_object to initialize.
 * @shareable: This object is shareable with other applications.
 * (different @tfile pointers.)
 * @type: The object type.
 * @refcount_release: See the struct ttm_base_object description.
 * @ref_obj_release: See the struct ttm_base_object description.
 *
 * Initializes a struct ttm_base_object.
 */

extern int ttm_base_object_init(struct ttm_object_file *tfile,
				struct ttm_base_object *base,
				bool shareable,
				enum ttm_object_type type,
				void (*refcount_release) (struct ttm_base_object
							  **));

/**
 * ttm_base_object_lookup
 *
 * @tfile: Pointer to a struct ttm_object_file.
 * @key: Hash key
 *
 * Looks up a struct ttm_base_object with the key @key.
 */

extern struct ttm_base_object *ttm_base_object_lookup(struct ttm_object_file
						      *tfile, uint64_t key);

/**
 * ttm_base_object_lookup_for_ref
 *
 * @tdev: Pointer to a struct ttm_object_device.
 * @key: Hash key
 *
 * Looks up a struct ttm_base_object with the key @key.
 * This function should only be used when the struct tfile associated with the
 * caller doesn't yet have a reference to the base object.
 */

extern struct ttm_base_object *
ttm_base_object_lookup_for_ref(struct ttm_object_device *tdev, uint64_t key);

/**
 * ttm_base_object_unref
 *
 * @p_base: Pointer to a pointer referencing a struct ttm_base_object.
 *
 * Decrements the base object refcount and clears the pointer pointed to by
 * p_base.
 */

extern void ttm_base_object_unref(struct ttm_base_object **p_base);

/**
 * ttm_ref_object_add.
 *
 * @tfile: A struct ttm_object_file representing the application owning the
 * ref_object.
 * @base: The base object to reference.
 * @ref_type: The type of reference.
 * @existed: Upon completion, indicates that an identical reference object
 * already existed, and the refcount was upped on that object instead.
 * @require_existed: Fail with -EPERM if an identical ref object didn't
 * already exist.
 *
 * Checks that the base object is shareable and adds a ref object to it.
 *
 * Adding a ref object to a base object is basically like referencing the
 * base object, but a user-space application holds the reference. When the
 * file corresponding to @tfile is closed, all its reference objects are
 * deleted. A reference object can have different types depending on what
 * it's intended for. It can be refcounting to prevent object destruction,
 * When user-space takes a lock, it can add a ref object to that lock to
 * make sure the lock is released if the application dies. A ref object
 * will hold a single reference on a base object.
 */
extern int ttm_ref_object_add(struct ttm_object_file *tfile,
			      struct ttm_base_object *base,
			      bool *existed,
			      bool require_existed);

/**
 * ttm_ref_object_base_unref
 *
 * @key: Key representing the base object.
 * @ref_type: Ref type of the ref object to be dereferenced.
 *
 * Unreference a ref object with type @ref_type
 * on the base object identified by @key. If there are no duplicate
 * references, the ref object will be destroyed and the base object
 * will be unreferenced.
 */
extern int ttm_ref_object_base_unref(struct ttm_object_file *tfile,
				     unsigned long key);

/**
 * ttm_object_file_init - initialize a struct ttm_object file
 *
 * @tdev: A struct ttm_object device this file is initialized on.
 *
 * This is typically called by the file_ops::open function.
 */

extern struct ttm_object_file *ttm_object_file_init(struct ttm_object_device
						    *tdev);

/**
 * ttm_object_file_release - release data held by a ttm_object_file
 *
 * @p_tfile: Pointer to pointer to the ttm_object_file object to release.
 * *p_tfile will be set to NULL by this function.
 *
 * Releases all data associated by a ttm_object_file.
 * Typically called from file_ops::release. The caller must
 * ensure that there are no concurrent users of tfile.
 */

extern void ttm_object_file_release(struct ttm_object_file **p_tfile);

/**
 * ttm_object device init - initialize a struct ttm_object_device
 *
 * @ops: DMA buf ops for prime objects of this device.
 *
 * This function is typically called on device initialization to prepare
 * data structures needed for ttm base and ref objects.
 */

extern struct ttm_object_device *
ttm_object_device_init(const struct dma_buf_ops *ops);

/**
 * ttm_object_device_release - release data held by a ttm_object_device
 *
 * @p_tdev: Pointer to pointer to the ttm_object_device object to release.
 * *p_tdev will be set to NULL by this function.
 *
 * Releases all data associated by a ttm_object_device.
 * Typically called from driver::unload before the destruction of the
 * device private data structure.
 */

extern void ttm_object_device_release(struct ttm_object_device **p_tdev);

#define ttm_base_object_kfree(__object, __base)\
	kfree_rcu(__object, __base.rhead)

extern int ttm_prime_object_init(struct ttm_object_file *tfile,
				 size_t size,
				 struct ttm_prime_object *prime,
				 bool shareable,
				 enum ttm_object_type type,
				 void (*refcount_release)
				 (struct ttm_base_object **));

static inline enum ttm_object_type
ttm_base_object_type(struct ttm_base_object *base)
{
	return (base->object_type == ttm_prime_type) ?
		container_of(base, struct ttm_prime_object, base)->real_type :
		base->object_type;
}
extern int ttm_prime_fd_to_handle(struct ttm_object_file *tfile,
				  int fd, u32 *handle);
extern int ttm_prime_handle_to_fd(struct ttm_object_file *tfile,
				  uint32_t handle, uint32_t flags,
				  int *prime_fd);

#define ttm_prime_object_kfree(__obj, __prime)		\
	kfree_rcu(__obj, __prime.base.rhead)

<<<<<<< HEAD
struct ttm_base_object *
ttm_base_object_noref_lookup(struct ttm_object_file *tfile, uint64_t key);

/**
 * ttm_base_object_noref_release - release a base object pointer looked up
 * without reference
 *
 * Releases a base object pointer looked up with ttm_base_object_noref_lookup().
 */
static inline void ttm_base_object_noref_release(void)
{
	__acquire(RCU);
	rcu_read_unlock();
}

static inline int ttm_bo_wait(struct ttm_buffer_object *bo, bool intr,
			      bool no_wait)
{
	struct ttm_operation_ctx ctx = { intr, no_wait };

	return ttm_bo_wait_ctx(bo, &ctx);
}

=======
>>>>>>> 6d796c50
#endif<|MERGE_RESOLUTION|>--- conflicted
+++ resolved
@@ -309,22 +309,6 @@
 #define ttm_prime_object_kfree(__obj, __prime)		\
 	kfree_rcu(__obj, __prime.base.rhead)
 
-<<<<<<< HEAD
-struct ttm_base_object *
-ttm_base_object_noref_lookup(struct ttm_object_file *tfile, uint64_t key);
-
-/**
- * ttm_base_object_noref_release - release a base object pointer looked up
- * without reference
- *
- * Releases a base object pointer looked up with ttm_base_object_noref_lookup().
- */
-static inline void ttm_base_object_noref_release(void)
-{
-	__acquire(RCU);
-	rcu_read_unlock();
-}
-
 static inline int ttm_bo_wait(struct ttm_buffer_object *bo, bool intr,
 			      bool no_wait)
 {
@@ -333,6 +317,4 @@
 	return ttm_bo_wait_ctx(bo, &ctx);
 }
 
-=======
->>>>>>> 6d796c50
 #endif