--- conflicted
+++ resolved
@@ -100,15 +100,12 @@
 	case 0x27:
 		strscpy(info->type, "emc1424", I2C_NAME_SIZE);
 		break;
-<<<<<<< HEAD
-=======
 	case 0x29:
 		strscpy(info->type, "emc1428", I2C_NAME_SIZE);
 		break;
 	case 0x59:
 		strscpy(info->type, "emc1438", I2C_NAME_SIZE);
 		break;
->>>>>>> 0c383648
 	case 0x60:
 		strscpy(info->type, "emc1442", I2C_NAME_SIZE);
 		break;
@@ -419,10 +416,6 @@
 	return 0;
 }
 
-<<<<<<< HEAD
-static const unsigned short emc1403_address_list[] = {
-	0x18, 0x1c, 0x29, 0x3c, 0x4c, 0x4d, 0x5c, I2C_CLIENT_END
-=======
 static int emc1403_chip_read(struct thermal_data *data, u32 attr, long *val)
 {
 	switch (attr) {
@@ -666,7 +659,6 @@
 static const struct hwmon_chip_info emc1403_chip_info = {
 	.ops = &emc1403_hwmon_ops,
 	.info = emc1403_info,
->>>>>>> 0c383648
 };
 
 /* Last digit of chip name indicates number of channels */
@@ -680,11 +672,8 @@
 	{ "emc1422", emc1402 },
 	{ "emc1423", emc1403 },
 	{ "emc1424", emc1404 },
-<<<<<<< HEAD
-=======
 	{ "emc1428", emc1428 },
 	{ "emc1438", emc1428 },
->>>>>>> 0c383648
 	{ "emc1442", emc1402 },
 	{ }
 };
