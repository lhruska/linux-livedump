// SPDX-License-Identifier: GPL-2.0
/*
 * IOMMU API for ARM architected SMMUv3 implementations.
 *
 * Copyright (C) 2015 ARM Limited
 *
 * Author: Will Deacon <will.deacon@arm.com>
 *
 * This driver is powered by bad coffee and bombay mix.
 */

#include <linux/acpi.h>
#include <linux/acpi_iort.h>
#include <linux/bitops.h>
#include <linux/crash_dump.h>
#include <linux/delay.h>
#include <linux/dma-iommu.h>
#include <linux/err.h>
#include <linux/interrupt.h>
#include <linux/io-pgtable.h>
#include <linux/iopoll.h>
#include <linux/module.h>
#include <linux/msi.h>
#include <linux/of.h>
#include <linux/of_address.h>
#include <linux/of_iommu.h>
#include <linux/of_platform.h>
#include <linux/pci.h>
#include <linux/pci-ats.h>
#include <linux/platform_device.h>

#include <linux/amba/bus.h>

#include "arm-smmu-v3.h"

static bool disable_bypass = true;
module_param(disable_bypass, bool, 0444);
MODULE_PARM_DESC(disable_bypass,
	"Disable bypass streams such that incoming transactions from devices that are not attached to an iommu domain will report an abort back to the device and will not be allowed to pass through the SMMU.");

static bool disable_msipolling;
module_param(disable_msipolling, bool, 0444);
MODULE_PARM_DESC(disable_msipolling,
	"Disable MSI-based polling for CMD_SYNC completion.");

enum arm_smmu_msi_index {
	EVTQ_MSI_INDEX,
	GERROR_MSI_INDEX,
	PRIQ_MSI_INDEX,
	ARM_SMMU_MAX_MSIS,
};

static phys_addr_t arm_smmu_msi_cfg[ARM_SMMU_MAX_MSIS][3] = {
	[EVTQ_MSI_INDEX] = {
		ARM_SMMU_EVTQ_IRQ_CFG0,
		ARM_SMMU_EVTQ_IRQ_CFG1,
		ARM_SMMU_EVTQ_IRQ_CFG2,
	},
	[GERROR_MSI_INDEX] = {
		ARM_SMMU_GERROR_IRQ_CFG0,
		ARM_SMMU_GERROR_IRQ_CFG1,
		ARM_SMMU_GERROR_IRQ_CFG2,
	},
	[PRIQ_MSI_INDEX] = {
		ARM_SMMU_PRIQ_IRQ_CFG0,
		ARM_SMMU_PRIQ_IRQ_CFG1,
		ARM_SMMU_PRIQ_IRQ_CFG2,
	},
};

struct arm_smmu_option_prop {
	u32 opt;
	const char *prop;
};

DEFINE_XARRAY_ALLOC1(arm_smmu_asid_xa);
DEFINE_MUTEX(arm_smmu_asid_lock);

/*
 * Special value used by SVA when a process dies, to quiesce a CD without
 * disabling it.
 */
struct arm_smmu_ctx_desc quiet_cd = { 0 };

static struct arm_smmu_option_prop arm_smmu_options[] = {
	{ ARM_SMMU_OPT_SKIP_PREFETCH, "hisilicon,broken-prefetch-cmd" },
	{ ARM_SMMU_OPT_PAGE0_REGS_ONLY, "cavium,cn9900-broken-page1-regspace"},
	{ 0, NULL},
};

static void parse_driver_options(struct arm_smmu_device *smmu)
{
	int i = 0;

	do {
		if (of_property_read_bool(smmu->dev->of_node,
						arm_smmu_options[i].prop)) {
			smmu->options |= arm_smmu_options[i].opt;
			dev_notice(smmu->dev, "option %s\n",
				arm_smmu_options[i].prop);
		}
	} while (arm_smmu_options[++i].opt);
}

/* Low-level queue manipulation functions */
static bool queue_has_space(struct arm_smmu_ll_queue *q, u32 n)
{
	u32 space, prod, cons;

	prod = Q_IDX(q, q->prod);
	cons = Q_IDX(q, q->cons);

	if (Q_WRP(q, q->prod) == Q_WRP(q, q->cons))
		space = (1 << q->max_n_shift) - (prod - cons);
	else
		space = cons - prod;

	return space >= n;
}

static bool queue_full(struct arm_smmu_ll_queue *q)
{
	return Q_IDX(q, q->prod) == Q_IDX(q, q->cons) &&
	       Q_WRP(q, q->prod) != Q_WRP(q, q->cons);
}

static bool queue_empty(struct arm_smmu_ll_queue *q)
{
	return Q_IDX(q, q->prod) == Q_IDX(q, q->cons) &&
	       Q_WRP(q, q->prod) == Q_WRP(q, q->cons);
}

static bool queue_consumed(struct arm_smmu_ll_queue *q, u32 prod)
{
	return ((Q_WRP(q, q->cons) == Q_WRP(q, prod)) &&
		(Q_IDX(q, q->cons) > Q_IDX(q, prod))) ||
	       ((Q_WRP(q, q->cons) != Q_WRP(q, prod)) &&
		(Q_IDX(q, q->cons) <= Q_IDX(q, prod)));
}

static void queue_sync_cons_out(struct arm_smmu_queue *q)
{
	/*
	 * Ensure that all CPU accesses (reads and writes) to the queue
	 * are complete before we update the cons pointer.
	 */
	__iomb();
	writel_relaxed(q->llq.cons, q->cons_reg);
}

static void queue_inc_cons(struct arm_smmu_ll_queue *q)
{
	u32 cons = (Q_WRP(q, q->cons) | Q_IDX(q, q->cons)) + 1;
	q->cons = Q_OVF(q->cons) | Q_WRP(q, cons) | Q_IDX(q, cons);
}

static int queue_sync_prod_in(struct arm_smmu_queue *q)
{
	u32 prod;
	int ret = 0;

	/*
	 * We can't use the _relaxed() variant here, as we must prevent
	 * speculative reads of the queue before we have determined that
	 * prod has indeed moved.
	 */
	prod = readl(q->prod_reg);

	if (Q_OVF(prod) != Q_OVF(q->llq.prod))
		ret = -EOVERFLOW;

	q->llq.prod = prod;
	return ret;
}

static u32 queue_inc_prod_n(struct arm_smmu_ll_queue *q, int n)
{
	u32 prod = (Q_WRP(q, q->prod) | Q_IDX(q, q->prod)) + n;
	return Q_OVF(q->prod) | Q_WRP(q, prod) | Q_IDX(q, prod);
}

static void queue_poll_init(struct arm_smmu_device *smmu,
			    struct arm_smmu_queue_poll *qp)
{
	qp->delay = 1;
	qp->spin_cnt = 0;
	qp->wfe = !!(smmu->features & ARM_SMMU_FEAT_SEV);
	qp->timeout = ktime_add_us(ktime_get(), ARM_SMMU_POLL_TIMEOUT_US);
}

static int queue_poll(struct arm_smmu_queue_poll *qp)
{
	if (ktime_compare(ktime_get(), qp->timeout) > 0)
		return -ETIMEDOUT;

	if (qp->wfe) {
		wfe();
	} else if (++qp->spin_cnt < ARM_SMMU_POLL_SPIN_COUNT) {
		cpu_relax();
	} else {
		udelay(qp->delay);
		qp->delay *= 2;
		qp->spin_cnt = 0;
	}

	return 0;
}

static void queue_write(__le64 *dst, u64 *src, size_t n_dwords)
{
	int i;

	for (i = 0; i < n_dwords; ++i)
		*dst++ = cpu_to_le64(*src++);
}

static void queue_read(u64 *dst, __le64 *src, size_t n_dwords)
{
	int i;

	for (i = 0; i < n_dwords; ++i)
		*dst++ = le64_to_cpu(*src++);
}

static int queue_remove_raw(struct arm_smmu_queue *q, u64 *ent)
{
	if (queue_empty(&q->llq))
		return -EAGAIN;

	queue_read(ent, Q_ENT(q, q->llq.cons), q->ent_dwords);
	queue_inc_cons(&q->llq);
	queue_sync_cons_out(q);
	return 0;
}

/* High-level queue accessors */
static int arm_smmu_cmdq_build_cmd(u64 *cmd, struct arm_smmu_cmdq_ent *ent)
{
	memset(cmd, 0, 1 << CMDQ_ENT_SZ_SHIFT);
	cmd[0] |= FIELD_PREP(CMDQ_0_OP, ent->opcode);

	switch (ent->opcode) {
	case CMDQ_OP_TLBI_EL2_ALL:
	case CMDQ_OP_TLBI_NSNH_ALL:
		break;
	case CMDQ_OP_PREFETCH_CFG:
		cmd[0] |= FIELD_PREP(CMDQ_PREFETCH_0_SID, ent->prefetch.sid);
		cmd[1] |= FIELD_PREP(CMDQ_PREFETCH_1_SIZE, ent->prefetch.size);
		cmd[1] |= ent->prefetch.addr & CMDQ_PREFETCH_1_ADDR_MASK;
		break;
	case CMDQ_OP_CFGI_CD:
		cmd[0] |= FIELD_PREP(CMDQ_CFGI_0_SSID, ent->cfgi.ssid);
		fallthrough;
	case CMDQ_OP_CFGI_STE:
		cmd[0] |= FIELD_PREP(CMDQ_CFGI_0_SID, ent->cfgi.sid);
		cmd[1] |= FIELD_PREP(CMDQ_CFGI_1_LEAF, ent->cfgi.leaf);
		break;
	case CMDQ_OP_CFGI_CD_ALL:
		cmd[0] |= FIELD_PREP(CMDQ_CFGI_0_SID, ent->cfgi.sid);
		break;
	case CMDQ_OP_CFGI_ALL:
		/* Cover the entire SID range */
		cmd[1] |= FIELD_PREP(CMDQ_CFGI_1_RANGE, 31);
		break;
	case CMDQ_OP_TLBI_NH_VA:
		cmd[0] |= FIELD_PREP(CMDQ_TLBI_0_VMID, ent->tlbi.vmid);
		fallthrough;
	case CMDQ_OP_TLBI_EL2_VA:
		cmd[0] |= FIELD_PREP(CMDQ_TLBI_0_NUM, ent->tlbi.num);
		cmd[0] |= FIELD_PREP(CMDQ_TLBI_0_SCALE, ent->tlbi.scale);
		cmd[0] |= FIELD_PREP(CMDQ_TLBI_0_ASID, ent->tlbi.asid);
		cmd[1] |= FIELD_PREP(CMDQ_TLBI_1_LEAF, ent->tlbi.leaf);
		cmd[1] |= FIELD_PREP(CMDQ_TLBI_1_TTL, ent->tlbi.ttl);
		cmd[1] |= FIELD_PREP(CMDQ_TLBI_1_TG, ent->tlbi.tg);
		cmd[1] |= ent->tlbi.addr & CMDQ_TLBI_1_VA_MASK;
		break;
	case CMDQ_OP_TLBI_S2_IPA:
		cmd[0] |= FIELD_PREP(CMDQ_TLBI_0_NUM, ent->tlbi.num);
		cmd[0] |= FIELD_PREP(CMDQ_TLBI_0_SCALE, ent->tlbi.scale);
		cmd[0] |= FIELD_PREP(CMDQ_TLBI_0_VMID, ent->tlbi.vmid);
		cmd[1] |= FIELD_PREP(CMDQ_TLBI_1_LEAF, ent->tlbi.leaf);
		cmd[1] |= FIELD_PREP(CMDQ_TLBI_1_TTL, ent->tlbi.ttl);
		cmd[1] |= FIELD_PREP(CMDQ_TLBI_1_TG, ent->tlbi.tg);
		cmd[1] |= ent->tlbi.addr & CMDQ_TLBI_1_IPA_MASK;
		break;
	case CMDQ_OP_TLBI_NH_ASID:
		cmd[0] |= FIELD_PREP(CMDQ_TLBI_0_ASID, ent->tlbi.asid);
		fallthrough;
	case CMDQ_OP_TLBI_S12_VMALL:
		cmd[0] |= FIELD_PREP(CMDQ_TLBI_0_VMID, ent->tlbi.vmid);
		break;
	case CMDQ_OP_TLBI_EL2_ASID:
		cmd[0] |= FIELD_PREP(CMDQ_TLBI_0_ASID, ent->tlbi.asid);
		break;
	case CMDQ_OP_ATC_INV:
		cmd[0] |= FIELD_PREP(CMDQ_0_SSV, ent->substream_valid);
		cmd[0] |= FIELD_PREP(CMDQ_ATC_0_GLOBAL, ent->atc.global);
		cmd[0] |= FIELD_PREP(CMDQ_ATC_0_SSID, ent->atc.ssid);
		cmd[0] |= FIELD_PREP(CMDQ_ATC_0_SID, ent->atc.sid);
		cmd[1] |= FIELD_PREP(CMDQ_ATC_1_SIZE, ent->atc.size);
		cmd[1] |= ent->atc.addr & CMDQ_ATC_1_ADDR_MASK;
		break;
	case CMDQ_OP_PRI_RESP:
		cmd[0] |= FIELD_PREP(CMDQ_0_SSV, ent->substream_valid);
		cmd[0] |= FIELD_PREP(CMDQ_PRI_0_SSID, ent->pri.ssid);
		cmd[0] |= FIELD_PREP(CMDQ_PRI_0_SID, ent->pri.sid);
		cmd[1] |= FIELD_PREP(CMDQ_PRI_1_GRPID, ent->pri.grpid);
		switch (ent->pri.resp) {
		case PRI_RESP_DENY:
		case PRI_RESP_FAIL:
		case PRI_RESP_SUCC:
			break;
		default:
			return -EINVAL;
		}
		cmd[1] |= FIELD_PREP(CMDQ_PRI_1_RESP, ent->pri.resp);
		break;
	case CMDQ_OP_CMD_SYNC:
		if (ent->sync.msiaddr) {
			cmd[0] |= FIELD_PREP(CMDQ_SYNC_0_CS, CMDQ_SYNC_0_CS_IRQ);
			cmd[1] |= ent->sync.msiaddr & CMDQ_SYNC_1_MSIADDR_MASK;
		} else {
			cmd[0] |= FIELD_PREP(CMDQ_SYNC_0_CS, CMDQ_SYNC_0_CS_SEV);
		}
		cmd[0] |= FIELD_PREP(CMDQ_SYNC_0_MSH, ARM_SMMU_SH_ISH);
		cmd[0] |= FIELD_PREP(CMDQ_SYNC_0_MSIATTR, ARM_SMMU_MEMATTR_OIWB);
		break;
	default:
		return -ENOENT;
	}

	return 0;
}

static void arm_smmu_cmdq_build_sync_cmd(u64 *cmd, struct arm_smmu_device *smmu,
					 u32 prod)
{
	struct arm_smmu_queue *q = &smmu->cmdq.q;
	struct arm_smmu_cmdq_ent ent = {
		.opcode = CMDQ_OP_CMD_SYNC,
	};

	/*
	 * Beware that Hi16xx adds an extra 32 bits of goodness to its MSI
	 * payload, so the write will zero the entire command on that platform.
	 */
	if (smmu->options & ARM_SMMU_OPT_MSIPOLL) {
		ent.sync.msiaddr = q->base_dma + Q_IDX(&q->llq, prod) *
				   q->ent_dwords * 8;
	}

	arm_smmu_cmdq_build_cmd(cmd, &ent);
}

static void arm_smmu_cmdq_skip_err(struct arm_smmu_device *smmu)
{
	static const char *cerror_str[] = {
		[CMDQ_ERR_CERROR_NONE_IDX]	= "No error",
		[CMDQ_ERR_CERROR_ILL_IDX]	= "Illegal command",
		[CMDQ_ERR_CERROR_ABT_IDX]	= "Abort on command fetch",
		[CMDQ_ERR_CERROR_ATC_INV_IDX]	= "ATC invalidate timeout",
	};

	int i;
	u64 cmd[CMDQ_ENT_DWORDS];
	struct arm_smmu_queue *q = &smmu->cmdq.q;
	u32 cons = readl_relaxed(q->cons_reg);
	u32 idx = FIELD_GET(CMDQ_CONS_ERR, cons);
	struct arm_smmu_cmdq_ent cmd_sync = {
		.opcode = CMDQ_OP_CMD_SYNC,
	};

	dev_err(smmu->dev, "CMDQ error (cons 0x%08x): %s\n", cons,
		idx < ARRAY_SIZE(cerror_str) ?  cerror_str[idx] : "Unknown");

	switch (idx) {
	case CMDQ_ERR_CERROR_ABT_IDX:
		dev_err(smmu->dev, "retrying command fetch\n");
	case CMDQ_ERR_CERROR_NONE_IDX:
		return;
	case CMDQ_ERR_CERROR_ATC_INV_IDX:
		/*
		 * ATC Invalidation Completion timeout. CONS is still pointing
		 * at the CMD_SYNC. Attempt to complete other pending commands
		 * by repeating the CMD_SYNC, though we might well end up back
		 * here since the ATC invalidation may still be pending.
		 */
		return;
	case CMDQ_ERR_CERROR_ILL_IDX:
	default:
		break;
	}

	/*
	 * We may have concurrent producers, so we need to be careful
	 * not to touch any of the shadow cmdq state.
	 */
	queue_read(cmd, Q_ENT(q, cons), q->ent_dwords);
	dev_err(smmu->dev, "skipping command in error state:\n");
	for (i = 0; i < ARRAY_SIZE(cmd); ++i)
		dev_err(smmu->dev, "\t0x%016llx\n", (unsigned long long)cmd[i]);

	/* Convert the erroneous command into a CMD_SYNC */
	if (arm_smmu_cmdq_build_cmd(cmd, &cmd_sync)) {
		dev_err(smmu->dev, "failed to convert to CMD_SYNC\n");
		return;
	}

	queue_write(Q_ENT(q, cons), cmd, q->ent_dwords);
}

/*
 * Command queue locking.
 * This is a form of bastardised rwlock with the following major changes:
 *
 * - The only LOCK routines are exclusive_trylock() and shared_lock().
 *   Neither have barrier semantics, and instead provide only a control
 *   dependency.
 *
 * - The UNLOCK routines are supplemented with shared_tryunlock(), which
 *   fails if the caller appears to be the last lock holder (yes, this is
 *   racy). All successful UNLOCK routines have RELEASE semantics.
 */
static void arm_smmu_cmdq_shared_lock(struct arm_smmu_cmdq *cmdq)
{
	int val;

	/*
	 * We can try to avoid the cmpxchg() loop by simply incrementing the
	 * lock counter. When held in exclusive state, the lock counter is set
	 * to INT_MIN so these increments won't hurt as the value will remain
	 * negative.
	 */
	if (atomic_fetch_inc_relaxed(&cmdq->lock) >= 0)
		return;

	do {
		val = atomic_cond_read_relaxed(&cmdq->lock, VAL >= 0);
	} while (atomic_cmpxchg_relaxed(&cmdq->lock, val, val + 1) != val);
}

static void arm_smmu_cmdq_shared_unlock(struct arm_smmu_cmdq *cmdq)
{
	(void)atomic_dec_return_release(&cmdq->lock);
}

static bool arm_smmu_cmdq_shared_tryunlock(struct arm_smmu_cmdq *cmdq)
{
	if (atomic_read(&cmdq->lock) == 1)
		return false;

	arm_smmu_cmdq_shared_unlock(cmdq);
	return true;
}

#define arm_smmu_cmdq_exclusive_trylock_irqsave(cmdq, flags)		\
({									\
	bool __ret;							\
	local_irq_save(flags);						\
	__ret = !atomic_cmpxchg_relaxed(&cmdq->lock, 0, INT_MIN);	\
	if (!__ret)							\
		local_irq_restore(flags);				\
	__ret;								\
})

#define arm_smmu_cmdq_exclusive_unlock_irqrestore(cmdq, flags)		\
({									\
	atomic_set_release(&cmdq->lock, 0);				\
	local_irq_restore(flags);					\
})


/*
 * Command queue insertion.
 * This is made fiddly by our attempts to achieve some sort of scalability
 * since there is one queue shared amongst all of the CPUs in the system.  If
 * you like mixed-size concurrency, dependency ordering and relaxed atomics,
 * then you'll *love* this monstrosity.
 *
 * The basic idea is to split the queue up into ranges of commands that are
 * owned by a given CPU; the owner may not have written all of the commands
 * itself, but is responsible for advancing the hardware prod pointer when
 * the time comes. The algorithm is roughly:
 *
 * 	1. Allocate some space in the queue. At this point we also discover
 *	   whether the head of the queue is currently owned by another CPU,
 *	   or whether we are the owner.
 *
 *	2. Write our commands into our allocated slots in the queue.
 *
 *	3. Mark our slots as valid in arm_smmu_cmdq.valid_map.
 *
 *	4. If we are an owner:
 *		a. Wait for the previous owner to finish.
 *		b. Mark the queue head as unowned, which tells us the range
 *		   that we are responsible for publishing.
 *		c. Wait for all commands in our owned range to become valid.
 *		d. Advance the hardware prod pointer.
 *		e. Tell the next owner we've finished.
 *
 *	5. If we are inserting a CMD_SYNC (we may or may not have been an
 *	   owner), then we need to stick around until it has completed:
 *		a. If we have MSIs, the SMMU can write back into the CMD_SYNC
 *		   to clear the first 4 bytes.
 *		b. Otherwise, we spin waiting for the hardware cons pointer to
 *		   advance past our command.
 *
 * The devil is in the details, particularly the use of locking for handling
 * SYNC completion and freeing up space in the queue before we think that it is
 * full.
 */
static void __arm_smmu_cmdq_poll_set_valid_map(struct arm_smmu_cmdq *cmdq,
					       u32 sprod, u32 eprod, bool set)
{
	u32 swidx, sbidx, ewidx, ebidx;
	struct arm_smmu_ll_queue llq = {
		.max_n_shift	= cmdq->q.llq.max_n_shift,
		.prod		= sprod,
	};

	ewidx = BIT_WORD(Q_IDX(&llq, eprod));
	ebidx = Q_IDX(&llq, eprod) % BITS_PER_LONG;

	while (llq.prod != eprod) {
		unsigned long mask;
		atomic_long_t *ptr;
		u32 limit = BITS_PER_LONG;

		swidx = BIT_WORD(Q_IDX(&llq, llq.prod));
		sbidx = Q_IDX(&llq, llq.prod) % BITS_PER_LONG;

		ptr = &cmdq->valid_map[swidx];

		if ((swidx == ewidx) && (sbidx < ebidx))
			limit = ebidx;

		mask = GENMASK(limit - 1, sbidx);

		/*
		 * The valid bit is the inverse of the wrap bit. This means
		 * that a zero-initialised queue is invalid and, after marking
		 * all entries as valid, they become invalid again when we
		 * wrap.
		 */
		if (set) {
			atomic_long_xor(mask, ptr);
		} else { /* Poll */
			unsigned long valid;

			valid = (ULONG_MAX + !!Q_WRP(&llq, llq.prod)) & mask;
			atomic_long_cond_read_relaxed(ptr, (VAL & mask) == valid);
		}

		llq.prod = queue_inc_prod_n(&llq, limit - sbidx);
	}
}

/* Mark all entries in the range [sprod, eprod) as valid */
static void arm_smmu_cmdq_set_valid_map(struct arm_smmu_cmdq *cmdq,
					u32 sprod, u32 eprod)
{
	__arm_smmu_cmdq_poll_set_valid_map(cmdq, sprod, eprod, true);
}

/* Wait for all entries in the range [sprod, eprod) to become valid */
static void arm_smmu_cmdq_poll_valid_map(struct arm_smmu_cmdq *cmdq,
					 u32 sprod, u32 eprod)
{
	__arm_smmu_cmdq_poll_set_valid_map(cmdq, sprod, eprod, false);
}

/* Wait for the command queue to become non-full */
static int arm_smmu_cmdq_poll_until_not_full(struct arm_smmu_device *smmu,
					     struct arm_smmu_ll_queue *llq)
{
	unsigned long flags;
	struct arm_smmu_queue_poll qp;
	struct arm_smmu_cmdq *cmdq = &smmu->cmdq;
	int ret = 0;

	/*
	 * Try to update our copy of cons by grabbing exclusive cmdq access. If
	 * that fails, spin until somebody else updates it for us.
	 */
	if (arm_smmu_cmdq_exclusive_trylock_irqsave(cmdq, flags)) {
		WRITE_ONCE(cmdq->q.llq.cons, readl_relaxed(cmdq->q.cons_reg));
		arm_smmu_cmdq_exclusive_unlock_irqrestore(cmdq, flags);
		llq->val = READ_ONCE(cmdq->q.llq.val);
		return 0;
	}

	queue_poll_init(smmu, &qp);
	do {
		llq->val = READ_ONCE(smmu->cmdq.q.llq.val);
		if (!queue_full(llq))
			break;

		ret = queue_poll(&qp);
	} while (!ret);

	return ret;
}

/*
 * Wait until the SMMU signals a CMD_SYNC completion MSI.
 * Must be called with the cmdq lock held in some capacity.
 */
static int __arm_smmu_cmdq_poll_until_msi(struct arm_smmu_device *smmu,
					  struct arm_smmu_ll_queue *llq)
{
	int ret = 0;
	struct arm_smmu_queue_poll qp;
	struct arm_smmu_cmdq *cmdq = &smmu->cmdq;
	u32 *cmd = (u32 *)(Q_ENT(&cmdq->q, llq->prod));

	queue_poll_init(smmu, &qp);

	/*
	 * The MSI won't generate an event, since it's being written back
	 * into the command queue.
	 */
	qp.wfe = false;
	smp_cond_load_relaxed(cmd, !VAL || (ret = queue_poll(&qp)));
	llq->cons = ret ? llq->prod : queue_inc_prod_n(llq, 1);
	return ret;
}

/*
 * Wait until the SMMU cons index passes llq->prod.
 * Must be called with the cmdq lock held in some capacity.
 */
static int __arm_smmu_cmdq_poll_until_consumed(struct arm_smmu_device *smmu,
					       struct arm_smmu_ll_queue *llq)
{
	struct arm_smmu_queue_poll qp;
	struct arm_smmu_cmdq *cmdq = &smmu->cmdq;
	u32 prod = llq->prod;
	int ret = 0;

	queue_poll_init(smmu, &qp);
	llq->val = READ_ONCE(smmu->cmdq.q.llq.val);
	do {
		if (queue_consumed(llq, prod))
			break;

		ret = queue_poll(&qp);

		/*
		 * This needs to be a readl() so that our subsequent call
		 * to arm_smmu_cmdq_shared_tryunlock() can fail accurately.
		 *
		 * Specifically, we need to ensure that we observe all
		 * shared_lock()s by other CMD_SYNCs that share our owner,
		 * so that a failing call to tryunlock() means that we're
		 * the last one out and therefore we can safely advance
		 * cmdq->q.llq.cons. Roughly speaking:
		 *
		 * CPU 0		CPU1			CPU2 (us)
		 *
		 * if (sync)
		 * 	shared_lock();
		 *
		 * dma_wmb();
		 * set_valid_map();
		 *
		 * 			if (owner) {
		 *				poll_valid_map();
		 *				<control dependency>
		 *				writel(prod_reg);
		 *
		 *						readl(cons_reg);
		 *						tryunlock();
		 *
		 * Requires us to see CPU 0's shared_lock() acquisition.
		 */
		llq->cons = readl(cmdq->q.cons_reg);
	} while (!ret);

	return ret;
}

static int arm_smmu_cmdq_poll_until_sync(struct arm_smmu_device *smmu,
					 struct arm_smmu_ll_queue *llq)
{
	if (smmu->options & ARM_SMMU_OPT_MSIPOLL)
		return __arm_smmu_cmdq_poll_until_msi(smmu, llq);

	return __arm_smmu_cmdq_poll_until_consumed(smmu, llq);
}

static void arm_smmu_cmdq_write_entries(struct arm_smmu_cmdq *cmdq, u64 *cmds,
					u32 prod, int n)
{
	int i;
	struct arm_smmu_ll_queue llq = {
		.max_n_shift	= cmdq->q.llq.max_n_shift,
		.prod		= prod,
	};

	for (i = 0; i < n; ++i) {
		u64 *cmd = &cmds[i * CMDQ_ENT_DWORDS];

		prod = queue_inc_prod_n(&llq, i);
		queue_write(Q_ENT(&cmdq->q, prod), cmd, CMDQ_ENT_DWORDS);
	}
}

/*
 * This is the actual insertion function, and provides the following
 * ordering guarantees to callers:
 *
 * - There is a dma_wmb() before publishing any commands to the queue.
 *   This can be relied upon to order prior writes to data structures
 *   in memory (such as a CD or an STE) before the command.
 *
 * - On completion of a CMD_SYNC, there is a control dependency.
 *   This can be relied upon to order subsequent writes to memory (e.g.
 *   freeing an IOVA) after completion of the CMD_SYNC.
 *
 * - Command insertion is totally ordered, so if two CPUs each race to
 *   insert their own list of commands then all of the commands from one
 *   CPU will appear before any of the commands from the other CPU.
 */
static int arm_smmu_cmdq_issue_cmdlist(struct arm_smmu_device *smmu,
				       u64 *cmds, int n, bool sync)
{
	u64 cmd_sync[CMDQ_ENT_DWORDS];
	u32 prod;
	unsigned long flags;
	bool owner;
	struct arm_smmu_cmdq *cmdq = &smmu->cmdq;
	struct arm_smmu_ll_queue llq = {
		.max_n_shift = cmdq->q.llq.max_n_shift,
	}, head = llq;
	int ret = 0;

	/* 1. Allocate some space in the queue */
	local_irq_save(flags);
	llq.val = READ_ONCE(cmdq->q.llq.val);
	do {
		u64 old;

		while (!queue_has_space(&llq, n + sync)) {
			local_irq_restore(flags);
			if (arm_smmu_cmdq_poll_until_not_full(smmu, &llq))
				dev_err_ratelimited(smmu->dev, "CMDQ timeout\n");
			local_irq_save(flags);
		}

		head.cons = llq.cons;
		head.prod = queue_inc_prod_n(&llq, n + sync) |
					     CMDQ_PROD_OWNED_FLAG;

		old = cmpxchg_relaxed(&cmdq->q.llq.val, llq.val, head.val);
		if (old == llq.val)
			break;

		llq.val = old;
	} while (1);
	owner = !(llq.prod & CMDQ_PROD_OWNED_FLAG);
	head.prod &= ~CMDQ_PROD_OWNED_FLAG;
	llq.prod &= ~CMDQ_PROD_OWNED_FLAG;

	/*
	 * 2. Write our commands into the queue
	 * Dependency ordering from the cmpxchg() loop above.
	 */
	arm_smmu_cmdq_write_entries(cmdq, cmds, llq.prod, n);
	if (sync) {
		prod = queue_inc_prod_n(&llq, n);
		arm_smmu_cmdq_build_sync_cmd(cmd_sync, smmu, prod);
		queue_write(Q_ENT(&cmdq->q, prod), cmd_sync, CMDQ_ENT_DWORDS);

		/*
		 * In order to determine completion of our CMD_SYNC, we must
		 * ensure that the queue can't wrap twice without us noticing.
		 * We achieve that by taking the cmdq lock as shared before
		 * marking our slot as valid.
		 */
		arm_smmu_cmdq_shared_lock(cmdq);
	}

	/* 3. Mark our slots as valid, ensuring commands are visible first */
	dma_wmb();
	arm_smmu_cmdq_set_valid_map(cmdq, llq.prod, head.prod);

	/* 4. If we are the owner, take control of the SMMU hardware */
	if (owner) {
		/* a. Wait for previous owner to finish */
		atomic_cond_read_relaxed(&cmdq->owner_prod, VAL == llq.prod);

		/* b. Stop gathering work by clearing the owned flag */
		prod = atomic_fetch_andnot_relaxed(CMDQ_PROD_OWNED_FLAG,
						   &cmdq->q.llq.atomic.prod);
		prod &= ~CMDQ_PROD_OWNED_FLAG;

		/*
		 * c. Wait for any gathered work to be written to the queue.
		 * Note that we read our own entries so that we have the control
		 * dependency required by (d).
		 */
		arm_smmu_cmdq_poll_valid_map(cmdq, llq.prod, prod);

		/*
		 * d. Advance the hardware prod pointer
		 * Control dependency ordering from the entries becoming valid.
		 */
		writel_relaxed(prod, cmdq->q.prod_reg);

		/*
		 * e. Tell the next owner we're done
		 * Make sure we've updated the hardware first, so that we don't
		 * race to update prod and potentially move it backwards.
		 */
		atomic_set_release(&cmdq->owner_prod, prod);
	}

	/* 5. If we are inserting a CMD_SYNC, we must wait for it to complete */
	if (sync) {
		llq.prod = queue_inc_prod_n(&llq, n);
		ret = arm_smmu_cmdq_poll_until_sync(smmu, &llq);
		if (ret) {
			dev_err_ratelimited(smmu->dev,
					    "CMD_SYNC timeout at 0x%08x [hwprod 0x%08x, hwcons 0x%08x]\n",
					    llq.prod,
					    readl_relaxed(cmdq->q.prod_reg),
					    readl_relaxed(cmdq->q.cons_reg));
		}

		/*
		 * Try to unlock the cmdq lock. This will fail if we're the last
		 * reader, in which case we can safely update cmdq->q.llq.cons
		 */
		if (!arm_smmu_cmdq_shared_tryunlock(cmdq)) {
			WRITE_ONCE(cmdq->q.llq.cons, llq.cons);
			arm_smmu_cmdq_shared_unlock(cmdq);
		}
	}

	local_irq_restore(flags);
	return ret;
}

static int arm_smmu_cmdq_issue_cmd(struct arm_smmu_device *smmu,
				   struct arm_smmu_cmdq_ent *ent)
{
	u64 cmd[CMDQ_ENT_DWORDS];

	if (arm_smmu_cmdq_build_cmd(cmd, ent)) {
		dev_warn(smmu->dev, "ignoring unknown CMDQ opcode 0x%x\n",
			 ent->opcode);
		return -EINVAL;
	}

	return arm_smmu_cmdq_issue_cmdlist(smmu, cmd, 1, false);
}

static int arm_smmu_cmdq_issue_sync(struct arm_smmu_device *smmu)
{
	return arm_smmu_cmdq_issue_cmdlist(smmu, NULL, 0, true);
}

static void arm_smmu_cmdq_batch_add(struct arm_smmu_device *smmu,
				    struct arm_smmu_cmdq_batch *cmds,
				    struct arm_smmu_cmdq_ent *cmd)
{
	if (cmds->num == CMDQ_BATCH_ENTRIES) {
		arm_smmu_cmdq_issue_cmdlist(smmu, cmds->cmds, cmds->num, false);
		cmds->num = 0;
	}
	arm_smmu_cmdq_build_cmd(&cmds->cmds[cmds->num * CMDQ_ENT_DWORDS], cmd);
	cmds->num++;
}

static int arm_smmu_cmdq_batch_submit(struct arm_smmu_device *smmu,
				      struct arm_smmu_cmdq_batch *cmds)
{
	return arm_smmu_cmdq_issue_cmdlist(smmu, cmds->cmds, cmds->num, true);
}

/* Context descriptor manipulation functions */
void arm_smmu_tlb_inv_asid(struct arm_smmu_device *smmu, u16 asid)
{
	struct arm_smmu_cmdq_ent cmd = {
		.opcode	= smmu->features & ARM_SMMU_FEAT_E2H ?
			CMDQ_OP_TLBI_EL2_ASID : CMDQ_OP_TLBI_NH_ASID,
		.tlbi.asid = asid,
	};

	arm_smmu_cmdq_issue_cmd(smmu, &cmd);
	arm_smmu_cmdq_issue_sync(smmu);
}

static void arm_smmu_sync_cd(struct arm_smmu_domain *smmu_domain,
			     int ssid, bool leaf)
{
	size_t i;
	unsigned long flags;
	struct arm_smmu_master *master;
	struct arm_smmu_cmdq_batch cmds = {};
	struct arm_smmu_device *smmu = smmu_domain->smmu;
	struct arm_smmu_cmdq_ent cmd = {
		.opcode	= CMDQ_OP_CFGI_CD,
		.cfgi	= {
			.ssid	= ssid,
			.leaf	= leaf,
		},
	};

	spin_lock_irqsave(&smmu_domain->devices_lock, flags);
	list_for_each_entry(master, &smmu_domain->devices, domain_head) {
		for (i = 0; i < master->num_sids; i++) {
			cmd.cfgi.sid = master->sids[i];
			arm_smmu_cmdq_batch_add(smmu, &cmds, &cmd);
		}
	}
	spin_unlock_irqrestore(&smmu_domain->devices_lock, flags);

	arm_smmu_cmdq_batch_submit(smmu, &cmds);
}

static int arm_smmu_alloc_cd_leaf_table(struct arm_smmu_device *smmu,
					struct arm_smmu_l1_ctx_desc *l1_desc)
{
	size_t size = CTXDESC_L2_ENTRIES * (CTXDESC_CD_DWORDS << 3);

	l1_desc->l2ptr = dmam_alloc_coherent(smmu->dev, size,
					     &l1_desc->l2ptr_dma, GFP_KERNEL);
	if (!l1_desc->l2ptr) {
		dev_warn(smmu->dev,
			 "failed to allocate context descriptor table\n");
		return -ENOMEM;
	}
	return 0;
}

static void arm_smmu_write_cd_l1_desc(__le64 *dst,
				      struct arm_smmu_l1_ctx_desc *l1_desc)
{
	u64 val = (l1_desc->l2ptr_dma & CTXDESC_L1_DESC_L2PTR_MASK) |
		  CTXDESC_L1_DESC_V;

	/* See comment in arm_smmu_write_ctx_desc() */
	WRITE_ONCE(*dst, cpu_to_le64(val));
}

static __le64 *arm_smmu_get_cd_ptr(struct arm_smmu_domain *smmu_domain,
				   u32 ssid)
{
	__le64 *l1ptr;
	unsigned int idx;
	struct arm_smmu_l1_ctx_desc *l1_desc;
	struct arm_smmu_device *smmu = smmu_domain->smmu;
	struct arm_smmu_ctx_desc_cfg *cdcfg = &smmu_domain->s1_cfg.cdcfg;

	if (smmu_domain->s1_cfg.s1fmt == STRTAB_STE_0_S1FMT_LINEAR)
		return cdcfg->cdtab + ssid * CTXDESC_CD_DWORDS;

	idx = ssid >> CTXDESC_SPLIT;
	l1_desc = &cdcfg->l1_desc[idx];
	if (!l1_desc->l2ptr) {
		if (arm_smmu_alloc_cd_leaf_table(smmu, l1_desc))
			return NULL;

		l1ptr = cdcfg->cdtab + idx * CTXDESC_L1_DESC_DWORDS;
		arm_smmu_write_cd_l1_desc(l1ptr, l1_desc);
		/* An invalid L1CD can be cached */
		arm_smmu_sync_cd(smmu_domain, ssid, false);
	}
	idx = ssid & (CTXDESC_L2_ENTRIES - 1);
	return l1_desc->l2ptr + idx * CTXDESC_CD_DWORDS;
}

int arm_smmu_write_ctx_desc(struct arm_smmu_domain *smmu_domain, int ssid,
			    struct arm_smmu_ctx_desc *cd)
{
	/*
	 * This function handles the following cases:
	 *
	 * (1) Install primary CD, for normal DMA traffic (SSID = 0).
	 * (2) Install a secondary CD, for SID+SSID traffic.
	 * (3) Update ASID of a CD. Atomically write the first 64 bits of the
	 *     CD, then invalidate the old entry and mappings.
	 * (4) Quiesce the context without clearing the valid bit. Disable
	 *     translation, and ignore any translation fault.
	 * (5) Remove a secondary CD.
	 */
	u64 val;
	bool cd_live;
	__le64 *cdptr;
	struct arm_smmu_device *smmu = smmu_domain->smmu;

	if (WARN_ON(ssid >= (1 << smmu_domain->s1_cfg.s1cdmax)))
		return -E2BIG;

	cdptr = arm_smmu_get_cd_ptr(smmu_domain, ssid);
	if (!cdptr)
		return -ENOMEM;

	val = le64_to_cpu(cdptr[0]);
	cd_live = !!(val & CTXDESC_CD_0_V);

	if (!cd) { /* (5) */
		val = 0;
	} else if (cd == &quiet_cd) { /* (4) */
		val |= CTXDESC_CD_0_TCR_EPD0;
	} else if (cd_live) { /* (3) */
		val &= ~CTXDESC_CD_0_ASID;
		val |= FIELD_PREP(CTXDESC_CD_0_ASID, cd->asid);
		/*
		 * Until CD+TLB invalidation, both ASIDs may be used for tagging
		 * this substream's traffic
		 */
	} else { /* (1) and (2) */
		cdptr[1] = cpu_to_le64(cd->ttbr & CTXDESC_CD_1_TTB0_MASK);
		cdptr[2] = 0;
		cdptr[3] = cpu_to_le64(cd->mair);

		/*
		 * STE is live, and the SMMU might read dwords of this CD in any
		 * order. Ensure that it observes valid values before reading
		 * V=1.
		 */
		arm_smmu_sync_cd(smmu_domain, ssid, true);

		val = cd->tcr |
#ifdef __BIG_ENDIAN
			CTXDESC_CD_0_ENDI |
#endif
			CTXDESC_CD_0_R | CTXDESC_CD_0_A |
			(cd->mm ? 0 : CTXDESC_CD_0_ASET) |
			CTXDESC_CD_0_AA64 |
			FIELD_PREP(CTXDESC_CD_0_ASID, cd->asid) |
			CTXDESC_CD_0_V;

		/* STALL_MODEL==0b10 && CD.S==0 is ILLEGAL */
		if (smmu->features & ARM_SMMU_FEAT_STALL_FORCE)
			val |= CTXDESC_CD_0_S;
	}

	/*
	 * The SMMU accesses 64-bit values atomically. See IHI0070Ca 3.21.3
	 * "Configuration structures and configuration invalidation completion"
	 *
	 *   The size of single-copy atomic reads made by the SMMU is
	 *   IMPLEMENTATION DEFINED but must be at least 64 bits. Any single
	 *   field within an aligned 64-bit span of a structure can be altered
	 *   without first making the structure invalid.
	 */
	WRITE_ONCE(cdptr[0], cpu_to_le64(val));
	arm_smmu_sync_cd(smmu_domain, ssid, true);
	return 0;
}

static int arm_smmu_alloc_cd_tables(struct arm_smmu_domain *smmu_domain)
{
	int ret;
	size_t l1size;
	size_t max_contexts;
	struct arm_smmu_device *smmu = smmu_domain->smmu;
	struct arm_smmu_s1_cfg *cfg = &smmu_domain->s1_cfg;
	struct arm_smmu_ctx_desc_cfg *cdcfg = &cfg->cdcfg;

	max_contexts = 1 << cfg->s1cdmax;

	if (!(smmu->features & ARM_SMMU_FEAT_2_LVL_CDTAB) ||
	    max_contexts <= CTXDESC_L2_ENTRIES) {
		cfg->s1fmt = STRTAB_STE_0_S1FMT_LINEAR;
		cdcfg->num_l1_ents = max_contexts;

		l1size = max_contexts * (CTXDESC_CD_DWORDS << 3);
	} else {
		cfg->s1fmt = STRTAB_STE_0_S1FMT_64K_L2;
		cdcfg->num_l1_ents = DIV_ROUND_UP(max_contexts,
						  CTXDESC_L2_ENTRIES);

		cdcfg->l1_desc = devm_kcalloc(smmu->dev, cdcfg->num_l1_ents,
					      sizeof(*cdcfg->l1_desc),
					      GFP_KERNEL);
		if (!cdcfg->l1_desc)
			return -ENOMEM;

		l1size = cdcfg->num_l1_ents * (CTXDESC_L1_DESC_DWORDS << 3);
	}

	cdcfg->cdtab = dmam_alloc_coherent(smmu->dev, l1size, &cdcfg->cdtab_dma,
					   GFP_KERNEL);
	if (!cdcfg->cdtab) {
		dev_warn(smmu->dev, "failed to allocate context descriptor\n");
		ret = -ENOMEM;
		goto err_free_l1;
	}

	return 0;

err_free_l1:
	if (cdcfg->l1_desc) {
		devm_kfree(smmu->dev, cdcfg->l1_desc);
		cdcfg->l1_desc = NULL;
	}
	return ret;
}

static void arm_smmu_free_cd_tables(struct arm_smmu_domain *smmu_domain)
{
	int i;
	size_t size, l1size;
	struct arm_smmu_device *smmu = smmu_domain->smmu;
	struct arm_smmu_ctx_desc_cfg *cdcfg = &smmu_domain->s1_cfg.cdcfg;

	if (cdcfg->l1_desc) {
		size = CTXDESC_L2_ENTRIES * (CTXDESC_CD_DWORDS << 3);

		for (i = 0; i < cdcfg->num_l1_ents; i++) {
			if (!cdcfg->l1_desc[i].l2ptr)
				continue;

			dmam_free_coherent(smmu->dev, size,
					   cdcfg->l1_desc[i].l2ptr,
					   cdcfg->l1_desc[i].l2ptr_dma);
		}
		devm_kfree(smmu->dev, cdcfg->l1_desc);
		cdcfg->l1_desc = NULL;

		l1size = cdcfg->num_l1_ents * (CTXDESC_L1_DESC_DWORDS << 3);
	} else {
		l1size = cdcfg->num_l1_ents * (CTXDESC_CD_DWORDS << 3);
	}

	dmam_free_coherent(smmu->dev, l1size, cdcfg->cdtab, cdcfg->cdtab_dma);
	cdcfg->cdtab_dma = 0;
	cdcfg->cdtab = NULL;
}

bool arm_smmu_free_asid(struct arm_smmu_ctx_desc *cd)
{
	bool free;
	struct arm_smmu_ctx_desc *old_cd;

	if (!cd->asid)
		return false;

	free = refcount_dec_and_test(&cd->refs);
	if (free) {
		old_cd = xa_erase(&arm_smmu_asid_xa, cd->asid);
		WARN_ON(old_cd != cd);
	}
	return free;
}

/* Stream table manipulation functions */
static void
arm_smmu_write_strtab_l1_desc(__le64 *dst, struct arm_smmu_strtab_l1_desc *desc)
{
	u64 val = 0;

	val |= FIELD_PREP(STRTAB_L1_DESC_SPAN, desc->span);
	val |= desc->l2ptr_dma & STRTAB_L1_DESC_L2PTR_MASK;

	/* See comment in arm_smmu_write_ctx_desc() */
	WRITE_ONCE(*dst, cpu_to_le64(val));
}

static void arm_smmu_sync_ste_for_sid(struct arm_smmu_device *smmu, u32 sid)
{
	struct arm_smmu_cmdq_ent cmd = {
		.opcode	= CMDQ_OP_CFGI_STE,
		.cfgi	= {
			.sid	= sid,
			.leaf	= true,
		},
	};

	arm_smmu_cmdq_issue_cmd(smmu, &cmd);
	arm_smmu_cmdq_issue_sync(smmu);
}

static void arm_smmu_write_strtab_ent(struct arm_smmu_master *master, u32 sid,
				      __le64 *dst)
{
	/*
	 * This is hideously complicated, but we only really care about
	 * three cases at the moment:
	 *
	 * 1. Invalid (all zero) -> bypass/fault (init)
	 * 2. Bypass/fault -> translation/bypass (attach)
	 * 3. Translation/bypass -> bypass/fault (detach)
	 *
	 * Given that we can't update the STE atomically and the SMMU
	 * doesn't read the thing in a defined order, that leaves us
	 * with the following maintenance requirements:
	 *
	 * 1. Update Config, return (init time STEs aren't live)
	 * 2. Write everything apart from dword 0, sync, write dword 0, sync
	 * 3. Update Config, sync
	 */
	u64 val = le64_to_cpu(dst[0]);
	bool ste_live = false;
	struct arm_smmu_device *smmu = NULL;
	struct arm_smmu_s1_cfg *s1_cfg = NULL;
	struct arm_smmu_s2_cfg *s2_cfg = NULL;
	struct arm_smmu_domain *smmu_domain = NULL;
	struct arm_smmu_cmdq_ent prefetch_cmd = {
		.opcode		= CMDQ_OP_PREFETCH_CFG,
		.prefetch	= {
			.sid	= sid,
		},
	};

	if (master) {
		smmu_domain = master->domain;
		smmu = master->smmu;
	}

	if (smmu_domain) {
		switch (smmu_domain->stage) {
		case ARM_SMMU_DOMAIN_S1:
			s1_cfg = &smmu_domain->s1_cfg;
			break;
		case ARM_SMMU_DOMAIN_S2:
		case ARM_SMMU_DOMAIN_NESTED:
			s2_cfg = &smmu_domain->s2_cfg;
			break;
		default:
			break;
		}
	}

	if (val & STRTAB_STE_0_V) {
		switch (FIELD_GET(STRTAB_STE_0_CFG, val)) {
		case STRTAB_STE_0_CFG_BYPASS:
			break;
		case STRTAB_STE_0_CFG_S1_TRANS:
		case STRTAB_STE_0_CFG_S2_TRANS:
			ste_live = true;
			break;
		case STRTAB_STE_0_CFG_ABORT:
			BUG_ON(!disable_bypass);
			break;
		default:
			BUG(); /* STE corruption */
		}
	}

	/* Nuke the existing STE_0 value, as we're going to rewrite it */
	val = STRTAB_STE_0_V;

	/* Bypass/fault */
	if (!smmu_domain || !(s1_cfg || s2_cfg)) {
		if (!smmu_domain && disable_bypass)
			val |= FIELD_PREP(STRTAB_STE_0_CFG, STRTAB_STE_0_CFG_ABORT);
		else
			val |= FIELD_PREP(STRTAB_STE_0_CFG, STRTAB_STE_0_CFG_BYPASS);

		dst[0] = cpu_to_le64(val);
		dst[1] = cpu_to_le64(FIELD_PREP(STRTAB_STE_1_SHCFG,
						STRTAB_STE_1_SHCFG_INCOMING));
		dst[2] = 0; /* Nuke the VMID */
		/*
		 * The SMMU can perform negative caching, so we must sync
		 * the STE regardless of whether the old value was live.
		 */
		if (smmu)
			arm_smmu_sync_ste_for_sid(smmu, sid);
		return;
	}

	if (s1_cfg) {
		u64 strw = smmu->features & ARM_SMMU_FEAT_E2H ?
			STRTAB_STE_1_STRW_EL2 : STRTAB_STE_1_STRW_NSEL1;

		BUG_ON(ste_live);
		dst[1] = cpu_to_le64(
			 FIELD_PREP(STRTAB_STE_1_S1DSS, STRTAB_STE_1_S1DSS_SSID0) |
			 FIELD_PREP(STRTAB_STE_1_S1CIR, STRTAB_STE_1_S1C_CACHE_WBRA) |
			 FIELD_PREP(STRTAB_STE_1_S1COR, STRTAB_STE_1_S1C_CACHE_WBRA) |
			 FIELD_PREP(STRTAB_STE_1_S1CSH, ARM_SMMU_SH_ISH) |
			 FIELD_PREP(STRTAB_STE_1_STRW, strw));

		if (smmu->features & ARM_SMMU_FEAT_STALLS &&
		   !(smmu->features & ARM_SMMU_FEAT_STALL_FORCE))
			dst[1] |= cpu_to_le64(STRTAB_STE_1_S1STALLD);

		val |= (s1_cfg->cdcfg.cdtab_dma & STRTAB_STE_0_S1CTXPTR_MASK) |
			FIELD_PREP(STRTAB_STE_0_CFG, STRTAB_STE_0_CFG_S1_TRANS) |
			FIELD_PREP(STRTAB_STE_0_S1CDMAX, s1_cfg->s1cdmax) |
			FIELD_PREP(STRTAB_STE_0_S1FMT, s1_cfg->s1fmt);
	}

	if (s2_cfg) {
		BUG_ON(ste_live);
		dst[2] = cpu_to_le64(
			 FIELD_PREP(STRTAB_STE_2_S2VMID, s2_cfg->vmid) |
			 FIELD_PREP(STRTAB_STE_2_VTCR, s2_cfg->vtcr) |
#ifdef __BIG_ENDIAN
			 STRTAB_STE_2_S2ENDI |
#endif
			 STRTAB_STE_2_S2PTW | STRTAB_STE_2_S2AA64 |
			 STRTAB_STE_2_S2R);

		dst[3] = cpu_to_le64(s2_cfg->vttbr & STRTAB_STE_3_S2TTB_MASK);

		val |= FIELD_PREP(STRTAB_STE_0_CFG, STRTAB_STE_0_CFG_S2_TRANS);
	}

	if (master->ats_enabled)
		dst[1] |= cpu_to_le64(FIELD_PREP(STRTAB_STE_1_EATS,
						 STRTAB_STE_1_EATS_TRANS));

	arm_smmu_sync_ste_for_sid(smmu, sid);
	/* See comment in arm_smmu_write_ctx_desc() */
	WRITE_ONCE(dst[0], cpu_to_le64(val));
	arm_smmu_sync_ste_for_sid(smmu, sid);

	/* It's likely that we'll want to use the new STE soon */
	if (!(smmu->options & ARM_SMMU_OPT_SKIP_PREFETCH))
		arm_smmu_cmdq_issue_cmd(smmu, &prefetch_cmd);
}

static void arm_smmu_init_bypass_stes(__le64 *strtab, unsigned int nent)
{
	unsigned int i;

	for (i = 0; i < nent; ++i) {
		arm_smmu_write_strtab_ent(NULL, -1, strtab);
		strtab += STRTAB_STE_DWORDS;
	}
}

static int arm_smmu_init_l2_strtab(struct arm_smmu_device *smmu, u32 sid)
{
	size_t size;
	void *strtab;
	struct arm_smmu_strtab_cfg *cfg = &smmu->strtab_cfg;
	struct arm_smmu_strtab_l1_desc *desc = &cfg->l1_desc[sid >> STRTAB_SPLIT];

	if (desc->l2ptr)
		return 0;

	size = 1 << (STRTAB_SPLIT + ilog2(STRTAB_STE_DWORDS) + 3);
	strtab = &cfg->strtab[(sid >> STRTAB_SPLIT) * STRTAB_L1_DESC_DWORDS];

	desc->span = STRTAB_SPLIT + 1;
	desc->l2ptr = dmam_alloc_coherent(smmu->dev, size, &desc->l2ptr_dma,
					  GFP_KERNEL);
	if (!desc->l2ptr) {
		dev_err(smmu->dev,
			"failed to allocate l2 stream table for SID %u\n",
			sid);
		return -ENOMEM;
	}

	arm_smmu_init_bypass_stes(desc->l2ptr, 1 << STRTAB_SPLIT);
	arm_smmu_write_strtab_l1_desc(strtab, desc);
	return 0;
}

/* IRQ and event handlers */
static irqreturn_t arm_smmu_evtq_thread(int irq, void *dev)
{
	int i;
	struct arm_smmu_device *smmu = dev;
	struct arm_smmu_queue *q = &smmu->evtq.q;
	struct arm_smmu_ll_queue *llq = &q->llq;
	u64 evt[EVTQ_ENT_DWORDS];

	do {
		while (!queue_remove_raw(q, evt)) {
			u8 id = FIELD_GET(EVTQ_0_ID, evt[0]);

			dev_info(smmu->dev, "event 0x%02x received:\n", id);
			for (i = 0; i < ARRAY_SIZE(evt); ++i)
				dev_info(smmu->dev, "\t0x%016llx\n",
					 (unsigned long long)evt[i]);

		}

		/*
		 * Not much we can do on overflow, so scream and pretend we're
		 * trying harder.
		 */
		if (queue_sync_prod_in(q) == -EOVERFLOW)
			dev_err(smmu->dev, "EVTQ overflow detected -- events lost\n");
	} while (!queue_empty(llq));

	/* Sync our overflow flag, as we believe we're up to speed */
	llq->cons = Q_OVF(llq->prod) | Q_WRP(llq, llq->cons) |
		    Q_IDX(llq, llq->cons);
	return IRQ_HANDLED;
}

static void arm_smmu_handle_ppr(struct arm_smmu_device *smmu, u64 *evt)
{
	u32 sid, ssid;
	u16 grpid;
	bool ssv, last;

	sid = FIELD_GET(PRIQ_0_SID, evt[0]);
	ssv = FIELD_GET(PRIQ_0_SSID_V, evt[0]);
	ssid = ssv ? FIELD_GET(PRIQ_0_SSID, evt[0]) : 0;
	last = FIELD_GET(PRIQ_0_PRG_LAST, evt[0]);
	grpid = FIELD_GET(PRIQ_1_PRG_IDX, evt[1]);

	dev_info(smmu->dev, "unexpected PRI request received:\n");
	dev_info(smmu->dev,
		 "\tsid 0x%08x.0x%05x: [%u%s] %sprivileged %s%s%s access at iova 0x%016llx\n",
		 sid, ssid, grpid, last ? "L" : "",
		 evt[0] & PRIQ_0_PERM_PRIV ? "" : "un",
		 evt[0] & PRIQ_0_PERM_READ ? "R" : "",
		 evt[0] & PRIQ_0_PERM_WRITE ? "W" : "",
		 evt[0] & PRIQ_0_PERM_EXEC ? "X" : "",
		 evt[1] & PRIQ_1_ADDR_MASK);

	if (last) {
		struct arm_smmu_cmdq_ent cmd = {
			.opcode			= CMDQ_OP_PRI_RESP,
			.substream_valid	= ssv,
			.pri			= {
				.sid	= sid,
				.ssid	= ssid,
				.grpid	= grpid,
				.resp	= PRI_RESP_DENY,
			},
		};

		arm_smmu_cmdq_issue_cmd(smmu, &cmd);
	}
}

static irqreturn_t arm_smmu_priq_thread(int irq, void *dev)
{
	struct arm_smmu_device *smmu = dev;
	struct arm_smmu_queue *q = &smmu->priq.q;
	struct arm_smmu_ll_queue *llq = &q->llq;
	u64 evt[PRIQ_ENT_DWORDS];

	do {
		while (!queue_remove_raw(q, evt))
			arm_smmu_handle_ppr(smmu, evt);

		if (queue_sync_prod_in(q) == -EOVERFLOW)
			dev_err(smmu->dev, "PRIQ overflow detected -- requests lost\n");
	} while (!queue_empty(llq));

	/* Sync our overflow flag, as we believe we're up to speed */
	llq->cons = Q_OVF(llq->prod) | Q_WRP(llq, llq->cons) |
		      Q_IDX(llq, llq->cons);
	queue_sync_cons_out(q);
	return IRQ_HANDLED;
}

static int arm_smmu_device_disable(struct arm_smmu_device *smmu);

static irqreturn_t arm_smmu_gerror_handler(int irq, void *dev)
{
	u32 gerror, gerrorn, active;
	struct arm_smmu_device *smmu = dev;

	gerror = readl_relaxed(smmu->base + ARM_SMMU_GERROR);
	gerrorn = readl_relaxed(smmu->base + ARM_SMMU_GERRORN);

	active = gerror ^ gerrorn;
	if (!(active & GERROR_ERR_MASK))
		return IRQ_NONE; /* No errors pending */

	dev_warn(smmu->dev,
		 "unexpected global error reported (0x%08x), this could be serious\n",
		 active);

	if (active & GERROR_SFM_ERR) {
		dev_err(smmu->dev, "device has entered Service Failure Mode!\n");
		arm_smmu_device_disable(smmu);
	}

	if (active & GERROR_MSI_GERROR_ABT_ERR)
		dev_warn(smmu->dev, "GERROR MSI write aborted\n");

	if (active & GERROR_MSI_PRIQ_ABT_ERR)
		dev_warn(smmu->dev, "PRIQ MSI write aborted\n");

	if (active & GERROR_MSI_EVTQ_ABT_ERR)
		dev_warn(smmu->dev, "EVTQ MSI write aborted\n");

	if (active & GERROR_MSI_CMDQ_ABT_ERR)
		dev_warn(smmu->dev, "CMDQ MSI write aborted\n");

	if (active & GERROR_PRIQ_ABT_ERR)
		dev_err(smmu->dev, "PRIQ write aborted -- events may have been lost\n");

	if (active & GERROR_EVTQ_ABT_ERR)
		dev_err(smmu->dev, "EVTQ write aborted -- events may have been lost\n");

	if (active & GERROR_CMDQ_ERR)
		arm_smmu_cmdq_skip_err(smmu);

	writel(gerror, smmu->base + ARM_SMMU_GERRORN);
	return IRQ_HANDLED;
}

static irqreturn_t arm_smmu_combined_irq_thread(int irq, void *dev)
{
	struct arm_smmu_device *smmu = dev;

	arm_smmu_evtq_thread(irq, dev);
	if (smmu->features & ARM_SMMU_FEAT_PRI)
		arm_smmu_priq_thread(irq, dev);

	return IRQ_HANDLED;
}

static irqreturn_t arm_smmu_combined_irq_handler(int irq, void *dev)
{
	arm_smmu_gerror_handler(irq, dev);
	return IRQ_WAKE_THREAD;
}

static void
arm_smmu_atc_inv_to_cmd(int ssid, unsigned long iova, size_t size,
			struct arm_smmu_cmdq_ent *cmd)
{
	size_t log2_span;
	size_t span_mask;
	/* ATC invalidates are always on 4096-bytes pages */
	size_t inval_grain_shift = 12;
	unsigned long page_start, page_end;

	/*
	 * ATS and PASID:
	 *
	 * If substream_valid is clear, the PCIe TLP is sent without a PASID
	 * prefix. In that case all ATC entries within the address range are
	 * invalidated, including those that were requested with a PASID! There
	 * is no way to invalidate only entries without PASID.
	 *
	 * When using STRTAB_STE_1_S1DSS_SSID0 (reserving CD 0 for non-PASID
	 * traffic), translation requests without PASID create ATC entries
	 * without PASID, which must be invalidated with substream_valid clear.
	 * This has the unpleasant side-effect of invalidating all PASID-tagged
	 * ATC entries within the address range.
	 */
	*cmd = (struct arm_smmu_cmdq_ent) {
		.opcode			= CMDQ_OP_ATC_INV,
		.substream_valid	= !!ssid,
		.atc.ssid		= ssid,
	};

	if (!size) {
		cmd->atc.size = ATC_INV_SIZE_ALL;
		return;
	}

	page_start	= iova >> inval_grain_shift;
	page_end	= (iova + size - 1) >> inval_grain_shift;

	/*
	 * In an ATS Invalidate Request, the address must be aligned on the
	 * range size, which must be a power of two number of page sizes. We
	 * thus have to choose between grossly over-invalidating the region, or
	 * splitting the invalidation into multiple commands. For simplicity
	 * we'll go with the first solution, but should refine it in the future
	 * if multiple commands are shown to be more efficient.
	 *
	 * Find the smallest power of two that covers the range. The most
	 * significant differing bit between the start and end addresses,
	 * fls(start ^ end), indicates the required span. For example:
	 *
	 * We want to invalidate pages [8; 11]. This is already the ideal range:
	 *		x = 0b1000 ^ 0b1011 = 0b11
	 *		span = 1 << fls(x) = 4
	 *
	 * To invalidate pages [7; 10], we need to invalidate [0; 15]:
	 *		x = 0b0111 ^ 0b1010 = 0b1101
	 *		span = 1 << fls(x) = 16
	 */
	log2_span	= fls_long(page_start ^ page_end);
	span_mask	= (1ULL << log2_span) - 1;

	page_start	&= ~span_mask;

	cmd->atc.addr	= page_start << inval_grain_shift;
	cmd->atc.size	= log2_span;
}

static int arm_smmu_atc_inv_master(struct arm_smmu_master *master)
{
	int i;
	struct arm_smmu_cmdq_ent cmd;

	arm_smmu_atc_inv_to_cmd(0, 0, 0, &cmd);

	for (i = 0; i < master->num_sids; i++) {
		cmd.atc.sid = master->sids[i];
		arm_smmu_cmdq_issue_cmd(master->smmu, &cmd);
	}

	return arm_smmu_cmdq_issue_sync(master->smmu);
}

int arm_smmu_atc_inv_domain(struct arm_smmu_domain *smmu_domain, int ssid,
			    unsigned long iova, size_t size)
{
	int i;
	unsigned long flags;
	struct arm_smmu_cmdq_ent cmd;
	struct arm_smmu_master *master;
	struct arm_smmu_cmdq_batch cmds = {};

	if (!(smmu_domain->smmu->features & ARM_SMMU_FEAT_ATS))
		return 0;

	/*
	 * Ensure that we've completed prior invalidation of the main TLBs
	 * before we read 'nr_ats_masters' in case of a concurrent call to
	 * arm_smmu_enable_ats():
	 *
	 *	// unmap()			// arm_smmu_enable_ats()
	 *	TLBI+SYNC			atomic_inc(&nr_ats_masters);
	 *	smp_mb();			[...]
	 *	atomic_read(&nr_ats_masters);	pci_enable_ats() // writel()
	 *
	 * Ensures that we always see the incremented 'nr_ats_masters' count if
	 * ATS was enabled at the PCI device before completion of the TLBI.
	 */
	smp_mb();
	if (!atomic_read(&smmu_domain->nr_ats_masters))
		return 0;

	arm_smmu_atc_inv_to_cmd(ssid, iova, size, &cmd);

	spin_lock_irqsave(&smmu_domain->devices_lock, flags);
	list_for_each_entry(master, &smmu_domain->devices, domain_head) {
		if (!master->ats_enabled)
			continue;

		for (i = 0; i < master->num_sids; i++) {
			cmd.atc.sid = master->sids[i];
			arm_smmu_cmdq_batch_add(smmu_domain->smmu, &cmds, &cmd);
		}
	}
	spin_unlock_irqrestore(&smmu_domain->devices_lock, flags);

	return arm_smmu_cmdq_batch_submit(smmu_domain->smmu, &cmds);
}

/* IO_PGTABLE API */
static void arm_smmu_tlb_inv_context(void *cookie)
{
	struct arm_smmu_domain *smmu_domain = cookie;
	struct arm_smmu_device *smmu = smmu_domain->smmu;
	struct arm_smmu_cmdq_ent cmd;

	/*
	 * NOTE: when io-pgtable is in non-strict mode, we may get here with
	 * PTEs previously cleared by unmaps on the current CPU not yet visible
	 * to the SMMU. We are relying on the dma_wmb() implicit during cmd
	 * insertion to guarantee those are observed before the TLBI. Do be
	 * careful, 007.
	 */
	if (smmu_domain->stage == ARM_SMMU_DOMAIN_S1) {
		arm_smmu_tlb_inv_asid(smmu, smmu_domain->s1_cfg.cd.asid);
	} else {
		cmd.opcode	= CMDQ_OP_TLBI_S12_VMALL;
		cmd.tlbi.vmid	= smmu_domain->s2_cfg.vmid;
		arm_smmu_cmdq_issue_cmd(smmu, &cmd);
		arm_smmu_cmdq_issue_sync(smmu);
	}
	arm_smmu_atc_inv_domain(smmu_domain, 0, 0, 0);
}

static void __arm_smmu_tlb_inv_range(struct arm_smmu_cmdq_ent *cmd,
				     unsigned long iova, size_t size,
				     size_t granule,
				     struct arm_smmu_domain *smmu_domain)
{
	struct arm_smmu_device *smmu = smmu_domain->smmu;
	unsigned long end = iova + size, num_pages = 0, tg = 0;
	size_t inv_range = granule;
	struct arm_smmu_cmdq_batch cmds = {};

	if (!size)
		return;

	if (smmu->features & ARM_SMMU_FEAT_RANGE_INV) {
		/* Get the leaf page size */
		tg = __ffs(smmu_domain->domain.pgsize_bitmap);

		/* Convert page size of 12,14,16 (log2) to 1,2,3 */
		cmd->tlbi.tg = (tg - 10) / 2;

		/* Determine what level the granule is at */
		cmd->tlbi.ttl = 4 - ((ilog2(granule) - 3) / (tg - 3));

		num_pages = size >> tg;
	}

	while (iova < end) {
		if (smmu->features & ARM_SMMU_FEAT_RANGE_INV) {
			/*
			 * On each iteration of the loop, the range is 5 bits
			 * worth of the aligned size remaining.
			 * The range in pages is:
			 *
			 * range = (num_pages & (0x1f << __ffs(num_pages)))
			 */
			unsigned long scale, num;

			/* Determine the power of 2 multiple number of pages */
			scale = __ffs(num_pages);
			cmd->tlbi.scale = scale;

			/* Determine how many chunks of 2^scale size we have */
			num = (num_pages >> scale) & CMDQ_TLBI_RANGE_NUM_MAX;
			cmd->tlbi.num = num - 1;

			/* range is num * 2^scale * pgsize */
			inv_range = num << (scale + tg);

			/* Clear out the lower order bits for the next iteration */
			num_pages -= num << scale;
		}

		cmd->tlbi.addr = iova;
		arm_smmu_cmdq_batch_add(smmu, &cmds, cmd);
		iova += inv_range;
	}
	arm_smmu_cmdq_batch_submit(smmu, &cmds);
}

static void arm_smmu_tlb_inv_range_domain(unsigned long iova, size_t size,
					  size_t granule, bool leaf,
					  struct arm_smmu_domain *smmu_domain)
{
	struct arm_smmu_cmdq_ent cmd = {
		.tlbi = {
			.leaf	= leaf,
		},
	};

	if (smmu_domain->stage == ARM_SMMU_DOMAIN_S1) {
		cmd.opcode	= smmu_domain->smmu->features & ARM_SMMU_FEAT_E2H ?
				  CMDQ_OP_TLBI_EL2_VA : CMDQ_OP_TLBI_NH_VA;
		cmd.tlbi.asid	= smmu_domain->s1_cfg.cd.asid;
	} else {
		cmd.opcode	= CMDQ_OP_TLBI_S2_IPA;
		cmd.tlbi.vmid	= smmu_domain->s2_cfg.vmid;
	}
	__arm_smmu_tlb_inv_range(&cmd, iova, size, granule, smmu_domain);

	/*
	 * Unfortunately, this can't be leaf-only since we may have
	 * zapped an entire table.
	 */
	arm_smmu_atc_inv_domain(smmu_domain, 0, iova, size);
}

void arm_smmu_tlb_inv_range_asid(unsigned long iova, size_t size, int asid,
				 size_t granule, bool leaf,
				 struct arm_smmu_domain *smmu_domain)
{
	struct arm_smmu_cmdq_ent cmd = {
		.opcode	= smmu_domain->smmu->features & ARM_SMMU_FEAT_E2H ?
			  CMDQ_OP_TLBI_EL2_VA : CMDQ_OP_TLBI_NH_VA,
		.tlbi = {
			.asid	= asid,
			.leaf	= leaf,
		},
	};

	__arm_smmu_tlb_inv_range(&cmd, iova, size, granule, smmu_domain);
}

static void arm_smmu_tlb_inv_page_nosync(struct iommu_iotlb_gather *gather,
					 unsigned long iova, size_t granule,
					 void *cookie)
{
	struct arm_smmu_domain *smmu_domain = cookie;
	struct iommu_domain *domain = &smmu_domain->domain;

	iommu_iotlb_gather_add_page(domain, gather, iova, granule);
}

static void arm_smmu_tlb_inv_walk(unsigned long iova, size_t size,
				  size_t granule, void *cookie)
{
	arm_smmu_tlb_inv_range_domain(iova, size, granule, false, cookie);
}

static const struct iommu_flush_ops arm_smmu_flush_ops = {
	.tlb_flush_all	= arm_smmu_tlb_inv_context,
	.tlb_flush_walk = arm_smmu_tlb_inv_walk,
	.tlb_add_page	= arm_smmu_tlb_inv_page_nosync,
};

/* IOMMU API */
static bool arm_smmu_capable(enum iommu_cap cap)
{
	switch (cap) {
	case IOMMU_CAP_CACHE_COHERENCY:
		return true;
	case IOMMU_CAP_NOEXEC:
		return true;
	default:
		return false;
	}
}

static struct iommu_domain *arm_smmu_domain_alloc(unsigned type)
{
	struct arm_smmu_domain *smmu_domain;

	if (type != IOMMU_DOMAIN_UNMANAGED &&
	    type != IOMMU_DOMAIN_DMA &&
	    type != IOMMU_DOMAIN_IDENTITY)
		return NULL;

	/*
	 * Allocate the domain and initialise some of its data structures.
	 * We can't really do anything meaningful until we've added a
	 * master.
	 */
	smmu_domain = kzalloc(sizeof(*smmu_domain), GFP_KERNEL);
	if (!smmu_domain)
		return NULL;

	if (type == IOMMU_DOMAIN_DMA &&
	    iommu_get_dma_cookie(&smmu_domain->domain)) {
		kfree(smmu_domain);
		return NULL;
	}

	mutex_init(&smmu_domain->init_mutex);
	INIT_LIST_HEAD(&smmu_domain->devices);
	spin_lock_init(&smmu_domain->devices_lock);
	INIT_LIST_HEAD(&smmu_domain->mmu_notifiers);

	return &smmu_domain->domain;
}

static int arm_smmu_bitmap_alloc(unsigned long *map, int span)
{
	int idx, size = 1 << span;

	do {
		idx = find_first_zero_bit(map, size);
		if (idx == size)
			return -ENOSPC;
	} while (test_and_set_bit(idx, map));

	return idx;
}

static void arm_smmu_bitmap_free(unsigned long *map, int idx)
{
	clear_bit(idx, map);
}

static void arm_smmu_domain_free(struct iommu_domain *domain)
{
	struct arm_smmu_domain *smmu_domain = to_smmu_domain(domain);
	struct arm_smmu_device *smmu = smmu_domain->smmu;

	iommu_put_dma_cookie(domain);
	free_io_pgtable_ops(smmu_domain->pgtbl_ops);

	/* Free the CD and ASID, if we allocated them */
	if (smmu_domain->stage == ARM_SMMU_DOMAIN_S1) {
		struct arm_smmu_s1_cfg *cfg = &smmu_domain->s1_cfg;

		/* Prevent SVA from touching the CD while we're freeing it */
		mutex_lock(&arm_smmu_asid_lock);
		if (cfg->cdcfg.cdtab)
			arm_smmu_free_cd_tables(smmu_domain);
		arm_smmu_free_asid(&cfg->cd);
		mutex_unlock(&arm_smmu_asid_lock);
	} else {
		struct arm_smmu_s2_cfg *cfg = &smmu_domain->s2_cfg;
		if (cfg->vmid)
			arm_smmu_bitmap_free(smmu->vmid_map, cfg->vmid);
	}

	kfree(smmu_domain);
}

static int arm_smmu_domain_finalise_s1(struct arm_smmu_domain *smmu_domain,
				       struct arm_smmu_master *master,
				       struct io_pgtable_cfg *pgtbl_cfg)
{
	int ret;
	u32 asid;
	struct arm_smmu_device *smmu = smmu_domain->smmu;
	struct arm_smmu_s1_cfg *cfg = &smmu_domain->s1_cfg;
	typeof(&pgtbl_cfg->arm_lpae_s1_cfg.tcr) tcr = &pgtbl_cfg->arm_lpae_s1_cfg.tcr;

	refcount_set(&cfg->cd.refs, 1);

	/* Prevent SVA from modifying the ASID until it is written to the CD */
	mutex_lock(&arm_smmu_asid_lock);
	ret = xa_alloc(&arm_smmu_asid_xa, &asid, &cfg->cd,
		       XA_LIMIT(1, (1 << smmu->asid_bits) - 1), GFP_KERNEL);
	if (ret)
		goto out_unlock;

	cfg->s1cdmax = master->ssid_bits;

	ret = arm_smmu_alloc_cd_tables(smmu_domain);
	if (ret)
		goto out_free_asid;

	cfg->cd.asid	= (u16)asid;
	cfg->cd.ttbr	= pgtbl_cfg->arm_lpae_s1_cfg.ttbr;
	cfg->cd.tcr	= FIELD_PREP(CTXDESC_CD_0_TCR_T0SZ, tcr->tsz) |
			  FIELD_PREP(CTXDESC_CD_0_TCR_TG0, tcr->tg) |
			  FIELD_PREP(CTXDESC_CD_0_TCR_IRGN0, tcr->irgn) |
			  FIELD_PREP(CTXDESC_CD_0_TCR_ORGN0, tcr->orgn) |
			  FIELD_PREP(CTXDESC_CD_0_TCR_SH0, tcr->sh) |
			  FIELD_PREP(CTXDESC_CD_0_TCR_IPS, tcr->ips) |
			  CTXDESC_CD_0_TCR_EPD1 | CTXDESC_CD_0_AA64;
	cfg->cd.mair	= pgtbl_cfg->arm_lpae_s1_cfg.mair;

	/*
	 * Note that this will end up calling arm_smmu_sync_cd() before
	 * the master has been added to the devices list for this domain.
	 * This isn't an issue because the STE hasn't been installed yet.
	 */
	ret = arm_smmu_write_ctx_desc(smmu_domain, 0, &cfg->cd);
	if (ret)
		goto out_free_cd_tables;

	mutex_unlock(&arm_smmu_asid_lock);
	return 0;

out_free_cd_tables:
	arm_smmu_free_cd_tables(smmu_domain);
out_free_asid:
	arm_smmu_free_asid(&cfg->cd);
out_unlock:
	mutex_unlock(&arm_smmu_asid_lock);
	return ret;
}

static int arm_smmu_domain_finalise_s2(struct arm_smmu_domain *smmu_domain,
				       struct arm_smmu_master *master,
				       struct io_pgtable_cfg *pgtbl_cfg)
{
	int vmid;
	struct arm_smmu_device *smmu = smmu_domain->smmu;
	struct arm_smmu_s2_cfg *cfg = &smmu_domain->s2_cfg;
	typeof(&pgtbl_cfg->arm_lpae_s2_cfg.vtcr) vtcr;

	vmid = arm_smmu_bitmap_alloc(smmu->vmid_map, smmu->vmid_bits);
	if (vmid < 0)
		return vmid;

	vtcr = &pgtbl_cfg->arm_lpae_s2_cfg.vtcr;
	cfg->vmid	= (u16)vmid;
	cfg->vttbr	= pgtbl_cfg->arm_lpae_s2_cfg.vttbr;
	cfg->vtcr	= FIELD_PREP(STRTAB_STE_2_VTCR_S2T0SZ, vtcr->tsz) |
			  FIELD_PREP(STRTAB_STE_2_VTCR_S2SL0, vtcr->sl) |
			  FIELD_PREP(STRTAB_STE_2_VTCR_S2IR0, vtcr->irgn) |
			  FIELD_PREP(STRTAB_STE_2_VTCR_S2OR0, vtcr->orgn) |
			  FIELD_PREP(STRTAB_STE_2_VTCR_S2SH0, vtcr->sh) |
			  FIELD_PREP(STRTAB_STE_2_VTCR_S2TG, vtcr->tg) |
			  FIELD_PREP(STRTAB_STE_2_VTCR_S2PS, vtcr->ps);
	return 0;
}

static int arm_smmu_domain_finalise(struct iommu_domain *domain,
				    struct arm_smmu_master *master)
{
	int ret;
	unsigned long ias, oas;
	enum io_pgtable_fmt fmt;
	struct io_pgtable_cfg pgtbl_cfg;
	struct io_pgtable_ops *pgtbl_ops;
	int (*finalise_stage_fn)(struct arm_smmu_domain *,
				 struct arm_smmu_master *,
				 struct io_pgtable_cfg *);
	struct arm_smmu_domain *smmu_domain = to_smmu_domain(domain);
	struct arm_smmu_device *smmu = smmu_domain->smmu;

	if (domain->type == IOMMU_DOMAIN_IDENTITY) {
		smmu_domain->stage = ARM_SMMU_DOMAIN_BYPASS;
		return 0;
	}

	/* Restrict the stage to what we can actually support */
	if (!(smmu->features & ARM_SMMU_FEAT_TRANS_S1))
		smmu_domain->stage = ARM_SMMU_DOMAIN_S2;
	if (!(smmu->features & ARM_SMMU_FEAT_TRANS_S2))
		smmu_domain->stage = ARM_SMMU_DOMAIN_S1;

	switch (smmu_domain->stage) {
	case ARM_SMMU_DOMAIN_S1:
		ias = (smmu->features & ARM_SMMU_FEAT_VAX) ? 52 : 48;
		ias = min_t(unsigned long, ias, VA_BITS);
		oas = smmu->ias;
		fmt = ARM_64_LPAE_S1;
		finalise_stage_fn = arm_smmu_domain_finalise_s1;
		break;
	case ARM_SMMU_DOMAIN_NESTED:
	case ARM_SMMU_DOMAIN_S2:
		ias = smmu->ias;
		oas = smmu->oas;
		fmt = ARM_64_LPAE_S2;
		finalise_stage_fn = arm_smmu_domain_finalise_s2;
		break;
	default:
		return -EINVAL;
	}

	pgtbl_cfg = (struct io_pgtable_cfg) {
		.pgsize_bitmap	= smmu->pgsize_bitmap,
		.ias		= ias,
		.oas		= oas,
		.coherent_walk	= smmu->features & ARM_SMMU_FEAT_COHERENCY,
		.tlb		= &arm_smmu_flush_ops,
		.iommu_dev	= smmu->dev,
	};

	if (smmu_domain->non_strict)
		pgtbl_cfg.quirks |= IO_PGTABLE_QUIRK_NON_STRICT;

	pgtbl_ops = alloc_io_pgtable_ops(fmt, &pgtbl_cfg, smmu_domain);
	if (!pgtbl_ops)
		return -ENOMEM;

	domain->pgsize_bitmap = pgtbl_cfg.pgsize_bitmap;
	domain->geometry.aperture_end = (1UL << pgtbl_cfg.ias) - 1;
	domain->geometry.force_aperture = true;

	ret = finalise_stage_fn(smmu_domain, master, &pgtbl_cfg);
	if (ret < 0) {
		free_io_pgtable_ops(pgtbl_ops);
		return ret;
	}

	smmu_domain->pgtbl_ops = pgtbl_ops;
	return 0;
}

static __le64 *arm_smmu_get_step_for_sid(struct arm_smmu_device *smmu, u32 sid)
{
	__le64 *step;
	struct arm_smmu_strtab_cfg *cfg = &smmu->strtab_cfg;

	if (smmu->features & ARM_SMMU_FEAT_2_LVL_STRTAB) {
		struct arm_smmu_strtab_l1_desc *l1_desc;
		int idx;

		/* Two-level walk */
		idx = (sid >> STRTAB_SPLIT) * STRTAB_L1_DESC_DWORDS;
		l1_desc = &cfg->l1_desc[idx];
		idx = (sid & ((1 << STRTAB_SPLIT) - 1)) * STRTAB_STE_DWORDS;
		step = &l1_desc->l2ptr[idx];
	} else {
		/* Simple linear lookup */
		step = &cfg->strtab[sid * STRTAB_STE_DWORDS];
	}

	return step;
}

static void arm_smmu_install_ste_for_dev(struct arm_smmu_master *master)
{
	int i, j;
	struct arm_smmu_device *smmu = master->smmu;

	for (i = 0; i < master->num_sids; ++i) {
		u32 sid = master->sids[i];
		__le64 *step = arm_smmu_get_step_for_sid(smmu, sid);

		/* Bridged PCI devices may end up with duplicated IDs */
		for (j = 0; j < i; j++)
			if (master->sids[j] == sid)
				break;
		if (j < i)
			continue;

		arm_smmu_write_strtab_ent(master, sid, step);
	}
}

static bool arm_smmu_ats_supported(struct arm_smmu_master *master)
{
	struct device *dev = master->dev;
	struct arm_smmu_device *smmu = master->smmu;
	struct iommu_fwspec *fwspec = dev_iommu_fwspec_get(dev);

	if (!(smmu->features & ARM_SMMU_FEAT_ATS))
		return false;

	if (!(fwspec->flags & IOMMU_FWSPEC_PCI_RC_ATS))
		return false;

	return dev_is_pci(dev) && pci_ats_supported(to_pci_dev(dev));
}

static void arm_smmu_enable_ats(struct arm_smmu_master *master)
{
	size_t stu;
	struct pci_dev *pdev;
	struct arm_smmu_device *smmu = master->smmu;
	struct arm_smmu_domain *smmu_domain = master->domain;

	/* Don't enable ATS at the endpoint if it's not enabled in the STE */
	if (!master->ats_enabled)
		return;

	/* Smallest Translation Unit: log2 of the smallest supported granule */
	stu = __ffs(smmu->pgsize_bitmap);
	pdev = to_pci_dev(master->dev);

	atomic_inc(&smmu_domain->nr_ats_masters);
	arm_smmu_atc_inv_domain(smmu_domain, 0, 0, 0);
	if (pci_enable_ats(pdev, stu))
		dev_err(master->dev, "Failed to enable ATS (STU %zu)\n", stu);
}

static void arm_smmu_disable_ats(struct arm_smmu_master *master)
{
	struct arm_smmu_domain *smmu_domain = master->domain;

	if (!master->ats_enabled)
		return;

	pci_disable_ats(to_pci_dev(master->dev));
	/*
	 * Ensure ATS is disabled at the endpoint before we issue the
	 * ATC invalidation via the SMMU.
	 */
	wmb();
	arm_smmu_atc_inv_master(master);
	atomic_dec(&smmu_domain->nr_ats_masters);
}

static int arm_smmu_enable_pasid(struct arm_smmu_master *master)
{
	int ret;
	int features;
	int num_pasids;
	struct pci_dev *pdev;

	if (!dev_is_pci(master->dev))
		return -ENODEV;

	pdev = to_pci_dev(master->dev);

	features = pci_pasid_features(pdev);
	if (features < 0)
		return features;

	num_pasids = pci_max_pasids(pdev);
	if (num_pasids <= 0)
		return num_pasids;

	ret = pci_enable_pasid(pdev, features);
	if (ret) {
		dev_err(&pdev->dev, "Failed to enable PASID\n");
		return ret;
	}

	master->ssid_bits = min_t(u8, ilog2(num_pasids),
				  master->smmu->ssid_bits);
	return 0;
}

static void arm_smmu_disable_pasid(struct arm_smmu_master *master)
{
	struct pci_dev *pdev;

	if (!dev_is_pci(master->dev))
		return;

	pdev = to_pci_dev(master->dev);

	if (!pdev->pasid_enabled)
		return;

	master->ssid_bits = 0;
	pci_disable_pasid(pdev);
}

static void arm_smmu_detach_dev(struct arm_smmu_master *master)
{
	unsigned long flags;
	struct arm_smmu_domain *smmu_domain = master->domain;

	if (!smmu_domain)
		return;

	arm_smmu_disable_ats(master);

	spin_lock_irqsave(&smmu_domain->devices_lock, flags);
	list_del(&master->domain_head);
	spin_unlock_irqrestore(&smmu_domain->devices_lock, flags);

	master->domain = NULL;
	master->ats_enabled = false;
	arm_smmu_install_ste_for_dev(master);
}

static int arm_smmu_attach_dev(struct iommu_domain *domain, struct device *dev)
{
	int ret = 0;
	unsigned long flags;
	struct iommu_fwspec *fwspec = dev_iommu_fwspec_get(dev);
	struct arm_smmu_device *smmu;
	struct arm_smmu_domain *smmu_domain = to_smmu_domain(domain);
	struct arm_smmu_master *master;

	if (!fwspec)
		return -ENOENT;

	master = dev_iommu_priv_get(dev);
	smmu = master->smmu;

	/*
	 * Checking that SVA is disabled ensures that this device isn't bound to
	 * any mm, and can be safely detached from its old domain. Bonds cannot
	 * be removed concurrently since we're holding the group mutex.
	 */
	if (arm_smmu_master_sva_enabled(master)) {
		dev_err(dev, "cannot attach - SVA enabled\n");
		return -EBUSY;
	}

	arm_smmu_detach_dev(master);

	mutex_lock(&smmu_domain->init_mutex);

	if (!smmu_domain->smmu) {
		smmu_domain->smmu = smmu;
		ret = arm_smmu_domain_finalise(domain, master);
		if (ret) {
			smmu_domain->smmu = NULL;
			goto out_unlock;
		}
	} else if (smmu_domain->smmu != smmu) {
		dev_err(dev,
			"cannot attach to SMMU %s (upstream of %s)\n",
			dev_name(smmu_domain->smmu->dev),
			dev_name(smmu->dev));
		ret = -ENXIO;
		goto out_unlock;
	} else if (smmu_domain->stage == ARM_SMMU_DOMAIN_S1 &&
		   master->ssid_bits != smmu_domain->s1_cfg.s1cdmax) {
		dev_err(dev,
			"cannot attach to incompatible domain (%u SSID bits != %u)\n",
			smmu_domain->s1_cfg.s1cdmax, master->ssid_bits);
		ret = -EINVAL;
		goto out_unlock;
	}

	master->domain = smmu_domain;

	if (smmu_domain->stage != ARM_SMMU_DOMAIN_BYPASS)
		master->ats_enabled = arm_smmu_ats_supported(master);

	arm_smmu_install_ste_for_dev(master);

	spin_lock_irqsave(&smmu_domain->devices_lock, flags);
	list_add(&master->domain_head, &smmu_domain->devices);
	spin_unlock_irqrestore(&smmu_domain->devices_lock, flags);

	arm_smmu_enable_ats(master);

out_unlock:
	mutex_unlock(&smmu_domain->init_mutex);
	return ret;
}

static int arm_smmu_map(struct iommu_domain *domain, unsigned long iova,
			phys_addr_t paddr, size_t size, int prot, gfp_t gfp)
{
	struct io_pgtable_ops *ops = to_smmu_domain(domain)->pgtbl_ops;

	if (!ops)
		return -ENODEV;

	return ops->map(ops, iova, paddr, size, prot, gfp);
}

static size_t arm_smmu_unmap(struct iommu_domain *domain, unsigned long iova,
			     size_t size, struct iommu_iotlb_gather *gather)
{
	struct arm_smmu_domain *smmu_domain = to_smmu_domain(domain);
	struct io_pgtable_ops *ops = smmu_domain->pgtbl_ops;

	if (!ops)
		return 0;

	return ops->unmap(ops, iova, size, gather);
}

static void arm_smmu_flush_iotlb_all(struct iommu_domain *domain)
{
	struct arm_smmu_domain *smmu_domain = to_smmu_domain(domain);

	if (smmu_domain->smmu)
		arm_smmu_tlb_inv_context(smmu_domain);
}

static void arm_smmu_iotlb_sync(struct iommu_domain *domain,
				struct iommu_iotlb_gather *gather)
{
	struct arm_smmu_domain *smmu_domain = to_smmu_domain(domain);

<<<<<<< HEAD
	arm_smmu_tlb_inv_range_domain(gather->start,
				      gather->end - gather->start,
				      gather->pgsize, true, smmu_domain);
=======
	arm_smmu_tlb_inv_range(gather->start, gather->end - gather->start + 1,
			       gather->pgsize, true, smmu_domain);
>>>>>>> 6af48738
}

static phys_addr_t
arm_smmu_iova_to_phys(struct iommu_domain *domain, dma_addr_t iova)
{
	struct io_pgtable_ops *ops = to_smmu_domain(domain)->pgtbl_ops;

	if (domain->type == IOMMU_DOMAIN_IDENTITY)
		return iova;

	if (!ops)
		return 0;

	return ops->iova_to_phys(ops, iova);
}

static struct platform_driver arm_smmu_driver;

static
struct arm_smmu_device *arm_smmu_get_by_fwnode(struct fwnode_handle *fwnode)
{
	struct device *dev = driver_find_device_by_fwnode(&arm_smmu_driver.driver,
							  fwnode);
	put_device(dev);
	return dev ? dev_get_drvdata(dev) : NULL;
}

static bool arm_smmu_sid_in_range(struct arm_smmu_device *smmu, u32 sid)
{
	unsigned long limit = smmu->strtab_cfg.num_l1_ents;

	if (smmu->features & ARM_SMMU_FEAT_2_LVL_STRTAB)
		limit *= 1UL << STRTAB_SPLIT;

	return sid < limit;
}

static struct iommu_ops arm_smmu_ops;

static struct iommu_device *arm_smmu_probe_device(struct device *dev)
{
	int i, ret;
	struct arm_smmu_device *smmu;
	struct arm_smmu_master *master;
	struct iommu_fwspec *fwspec = dev_iommu_fwspec_get(dev);

	if (!fwspec || fwspec->ops != &arm_smmu_ops)
		return ERR_PTR(-ENODEV);

	if (WARN_ON_ONCE(dev_iommu_priv_get(dev)))
		return ERR_PTR(-EBUSY);

	smmu = arm_smmu_get_by_fwnode(fwspec->iommu_fwnode);
	if (!smmu)
		return ERR_PTR(-ENODEV);

	master = kzalloc(sizeof(*master), GFP_KERNEL);
	if (!master)
		return ERR_PTR(-ENOMEM);

	master->dev = dev;
	master->smmu = smmu;
	master->sids = fwspec->ids;
	master->num_sids = fwspec->num_ids;
	INIT_LIST_HEAD(&master->bonds);
	dev_iommu_priv_set(dev, master);

	/* Check the SIDs are in range of the SMMU and our stream table */
	for (i = 0; i < master->num_sids; i++) {
		u32 sid = master->sids[i];

		if (!arm_smmu_sid_in_range(smmu, sid)) {
			ret = -ERANGE;
			goto err_free_master;
		}

		/* Ensure l2 strtab is initialised */
		if (smmu->features & ARM_SMMU_FEAT_2_LVL_STRTAB) {
			ret = arm_smmu_init_l2_strtab(smmu, sid);
			if (ret)
				goto err_free_master;
		}
	}

	master->ssid_bits = min(smmu->ssid_bits, fwspec->num_pasid_bits);

	/*
	 * Note that PASID must be enabled before, and disabled after ATS:
	 * PCI Express Base 4.0r1.0 - 10.5.1.3 ATS Control Register
	 *
	 *   Behavior is undefined if this bit is Set and the value of the PASID
	 *   Enable, Execute Requested Enable, or Privileged Mode Requested bits
	 *   are changed.
	 */
	arm_smmu_enable_pasid(master);

	if (!(smmu->features & ARM_SMMU_FEAT_2_LVL_CDTAB))
		master->ssid_bits = min_t(u8, master->ssid_bits,
					  CTXDESC_LINEAR_CDMAX);

	return &smmu->iommu;

err_free_master:
	kfree(master);
	dev_iommu_priv_set(dev, NULL);
	return ERR_PTR(ret);
}

static void arm_smmu_release_device(struct device *dev)
{
	struct iommu_fwspec *fwspec = dev_iommu_fwspec_get(dev);
	struct arm_smmu_master *master;

	if (!fwspec || fwspec->ops != &arm_smmu_ops)
		return;

	master = dev_iommu_priv_get(dev);
	WARN_ON(arm_smmu_master_sva_enabled(master));
	arm_smmu_detach_dev(master);
	arm_smmu_disable_pasid(master);
	kfree(master);
	iommu_fwspec_free(dev);
}

static struct iommu_group *arm_smmu_device_group(struct device *dev)
{
	struct iommu_group *group;

	/*
	 * We don't support devices sharing stream IDs other than PCI RID
	 * aliases, since the necessary ID-to-device lookup becomes rather
	 * impractical given a potential sparse 32-bit stream ID space.
	 */
	if (dev_is_pci(dev))
		group = pci_device_group(dev);
	else
		group = generic_device_group(dev);

	return group;
}

static int arm_smmu_domain_get_attr(struct iommu_domain *domain,
				    enum iommu_attr attr, void *data)
{
	struct arm_smmu_domain *smmu_domain = to_smmu_domain(domain);

	switch (domain->type) {
	case IOMMU_DOMAIN_UNMANAGED:
		switch (attr) {
		case DOMAIN_ATTR_NESTING:
			*(int *)data = (smmu_domain->stage == ARM_SMMU_DOMAIN_NESTED);
			return 0;
		default:
			return -ENODEV;
		}
		break;
	case IOMMU_DOMAIN_DMA:
		switch (attr) {
		case DOMAIN_ATTR_DMA_USE_FLUSH_QUEUE:
			*(int *)data = smmu_domain->non_strict;
			return 0;
		default:
			return -ENODEV;
		}
		break;
	default:
		return -EINVAL;
	}
}

static int arm_smmu_domain_set_attr(struct iommu_domain *domain,
				    enum iommu_attr attr, void *data)
{
	int ret = 0;
	struct arm_smmu_domain *smmu_domain = to_smmu_domain(domain);

	mutex_lock(&smmu_domain->init_mutex);

	switch (domain->type) {
	case IOMMU_DOMAIN_UNMANAGED:
		switch (attr) {
		case DOMAIN_ATTR_NESTING:
			if (smmu_domain->smmu) {
				ret = -EPERM;
				goto out_unlock;
			}

			if (*(int *)data)
				smmu_domain->stage = ARM_SMMU_DOMAIN_NESTED;
			else
				smmu_domain->stage = ARM_SMMU_DOMAIN_S1;
			break;
		default:
			ret = -ENODEV;
		}
		break;
	case IOMMU_DOMAIN_DMA:
		switch(attr) {
		case DOMAIN_ATTR_DMA_USE_FLUSH_QUEUE:
			smmu_domain->non_strict = *(int *)data;
			break;
		default:
			ret = -ENODEV;
		}
		break;
	default:
		ret = -EINVAL;
	}

out_unlock:
	mutex_unlock(&smmu_domain->init_mutex);
	return ret;
}

static int arm_smmu_of_xlate(struct device *dev, struct of_phandle_args *args)
{
	return iommu_fwspec_add_ids(dev, args->args, 1);
}

static void arm_smmu_get_resv_regions(struct device *dev,
				      struct list_head *head)
{
	struct iommu_resv_region *region;
	int prot = IOMMU_WRITE | IOMMU_NOEXEC | IOMMU_MMIO;

	region = iommu_alloc_resv_region(MSI_IOVA_BASE, MSI_IOVA_LENGTH,
					 prot, IOMMU_RESV_SW_MSI);
	if (!region)
		return;

	list_add_tail(&region->list, head);

	iommu_dma_get_resv_regions(dev, head);
}

static bool arm_smmu_dev_has_feature(struct device *dev,
				     enum iommu_dev_features feat)
{
	struct arm_smmu_master *master = dev_iommu_priv_get(dev);

	if (!master)
		return false;

	switch (feat) {
	case IOMMU_DEV_FEAT_SVA:
		return arm_smmu_master_sva_supported(master);
	default:
		return false;
	}
}

static bool arm_smmu_dev_feature_enabled(struct device *dev,
					 enum iommu_dev_features feat)
{
	struct arm_smmu_master *master = dev_iommu_priv_get(dev);

	if (!master)
		return false;

	switch (feat) {
	case IOMMU_DEV_FEAT_SVA:
		return arm_smmu_master_sva_enabled(master);
	default:
		return false;
	}
}

static int arm_smmu_dev_enable_feature(struct device *dev,
				       enum iommu_dev_features feat)
{
	if (!arm_smmu_dev_has_feature(dev, feat))
		return -ENODEV;

	if (arm_smmu_dev_feature_enabled(dev, feat))
		return -EBUSY;

	switch (feat) {
	case IOMMU_DEV_FEAT_SVA:
		return arm_smmu_master_enable_sva(dev_iommu_priv_get(dev));
	default:
		return -EINVAL;
	}
}

static int arm_smmu_dev_disable_feature(struct device *dev,
					enum iommu_dev_features feat)
{
	if (!arm_smmu_dev_feature_enabled(dev, feat))
		return -EINVAL;

	switch (feat) {
	case IOMMU_DEV_FEAT_SVA:
		return arm_smmu_master_disable_sva(dev_iommu_priv_get(dev));
	default:
		return -EINVAL;
	}
}

static struct iommu_ops arm_smmu_ops = {
	.capable		= arm_smmu_capable,
	.domain_alloc		= arm_smmu_domain_alloc,
	.domain_free		= arm_smmu_domain_free,
	.attach_dev		= arm_smmu_attach_dev,
	.map			= arm_smmu_map,
	.unmap			= arm_smmu_unmap,
	.flush_iotlb_all	= arm_smmu_flush_iotlb_all,
	.iotlb_sync		= arm_smmu_iotlb_sync,
	.iova_to_phys		= arm_smmu_iova_to_phys,
	.probe_device		= arm_smmu_probe_device,
	.release_device		= arm_smmu_release_device,
	.device_group		= arm_smmu_device_group,
	.domain_get_attr	= arm_smmu_domain_get_attr,
	.domain_set_attr	= arm_smmu_domain_set_attr,
	.of_xlate		= arm_smmu_of_xlate,
	.get_resv_regions	= arm_smmu_get_resv_regions,
	.put_resv_regions	= generic_iommu_put_resv_regions,
	.dev_has_feat		= arm_smmu_dev_has_feature,
	.dev_feat_enabled	= arm_smmu_dev_feature_enabled,
	.dev_enable_feat	= arm_smmu_dev_enable_feature,
	.dev_disable_feat	= arm_smmu_dev_disable_feature,
	.sva_bind		= arm_smmu_sva_bind,
	.sva_unbind		= arm_smmu_sva_unbind,
	.sva_get_pasid		= arm_smmu_sva_get_pasid,
	.pgsize_bitmap		= -1UL, /* Restricted during device attach */
};

/* Probing and initialisation functions */
static int arm_smmu_init_one_queue(struct arm_smmu_device *smmu,
				   struct arm_smmu_queue *q,
				   void __iomem *page,
				   unsigned long prod_off,
				   unsigned long cons_off,
				   size_t dwords, const char *name)
{
	size_t qsz;

	do {
		qsz = ((1 << q->llq.max_n_shift) * dwords) << 3;
		q->base = dmam_alloc_coherent(smmu->dev, qsz, &q->base_dma,
					      GFP_KERNEL);
		if (q->base || qsz < PAGE_SIZE)
			break;

		q->llq.max_n_shift--;
	} while (1);

	if (!q->base) {
		dev_err(smmu->dev,
			"failed to allocate queue (0x%zx bytes) for %s\n",
			qsz, name);
		return -ENOMEM;
	}

	if (!WARN_ON(q->base_dma & (qsz - 1))) {
		dev_info(smmu->dev, "allocated %u entries for %s\n",
			 1 << q->llq.max_n_shift, name);
	}

	q->prod_reg	= page + prod_off;
	q->cons_reg	= page + cons_off;
	q->ent_dwords	= dwords;

	q->q_base  = Q_BASE_RWA;
	q->q_base |= q->base_dma & Q_BASE_ADDR_MASK;
	q->q_base |= FIELD_PREP(Q_BASE_LOG2SIZE, q->llq.max_n_shift);

	q->llq.prod = q->llq.cons = 0;
	return 0;
}

static void arm_smmu_cmdq_free_bitmap(void *data)
{
	unsigned long *bitmap = data;
	bitmap_free(bitmap);
}

static int arm_smmu_cmdq_init(struct arm_smmu_device *smmu)
{
	int ret = 0;
	struct arm_smmu_cmdq *cmdq = &smmu->cmdq;
	unsigned int nents = 1 << cmdq->q.llq.max_n_shift;
	atomic_long_t *bitmap;

	atomic_set(&cmdq->owner_prod, 0);
	atomic_set(&cmdq->lock, 0);

	bitmap = (atomic_long_t *)bitmap_zalloc(nents, GFP_KERNEL);
	if (!bitmap) {
		dev_err(smmu->dev, "failed to allocate cmdq bitmap\n");
		ret = -ENOMEM;
	} else {
		cmdq->valid_map = bitmap;
		devm_add_action(smmu->dev, arm_smmu_cmdq_free_bitmap, bitmap);
	}

	return ret;
}

static int arm_smmu_init_queues(struct arm_smmu_device *smmu)
{
	int ret;

	/* cmdq */
	ret = arm_smmu_init_one_queue(smmu, &smmu->cmdq.q, smmu->base,
				      ARM_SMMU_CMDQ_PROD, ARM_SMMU_CMDQ_CONS,
				      CMDQ_ENT_DWORDS, "cmdq");
	if (ret)
		return ret;

	ret = arm_smmu_cmdq_init(smmu);
	if (ret)
		return ret;

	/* evtq */
	ret = arm_smmu_init_one_queue(smmu, &smmu->evtq.q, smmu->page1,
				      ARM_SMMU_EVTQ_PROD, ARM_SMMU_EVTQ_CONS,
				      EVTQ_ENT_DWORDS, "evtq");
	if (ret)
		return ret;

	/* priq */
	if (!(smmu->features & ARM_SMMU_FEAT_PRI))
		return 0;

	return arm_smmu_init_one_queue(smmu, &smmu->priq.q, smmu->page1,
				       ARM_SMMU_PRIQ_PROD, ARM_SMMU_PRIQ_CONS,
				       PRIQ_ENT_DWORDS, "priq");
}

static int arm_smmu_init_l1_strtab(struct arm_smmu_device *smmu)
{
	unsigned int i;
	struct arm_smmu_strtab_cfg *cfg = &smmu->strtab_cfg;
	size_t size = sizeof(*cfg->l1_desc) * cfg->num_l1_ents;
	void *strtab = smmu->strtab_cfg.strtab;

	cfg->l1_desc = devm_kzalloc(smmu->dev, size, GFP_KERNEL);
	if (!cfg->l1_desc) {
		dev_err(smmu->dev, "failed to allocate l1 stream table desc\n");
		return -ENOMEM;
	}

	for (i = 0; i < cfg->num_l1_ents; ++i) {
		arm_smmu_write_strtab_l1_desc(strtab, &cfg->l1_desc[i]);
		strtab += STRTAB_L1_DESC_DWORDS << 3;
	}

	return 0;
}

static int arm_smmu_init_strtab_2lvl(struct arm_smmu_device *smmu)
{
	void *strtab;
	u64 reg;
	u32 size, l1size;
	struct arm_smmu_strtab_cfg *cfg = &smmu->strtab_cfg;

	/* Calculate the L1 size, capped to the SIDSIZE. */
	size = STRTAB_L1_SZ_SHIFT - (ilog2(STRTAB_L1_DESC_DWORDS) + 3);
	size = min(size, smmu->sid_bits - STRTAB_SPLIT);
	cfg->num_l1_ents = 1 << size;

	size += STRTAB_SPLIT;
	if (size < smmu->sid_bits)
		dev_warn(smmu->dev,
			 "2-level strtab only covers %u/%u bits of SID\n",
			 size, smmu->sid_bits);

	l1size = cfg->num_l1_ents * (STRTAB_L1_DESC_DWORDS << 3);
	strtab = dmam_alloc_coherent(smmu->dev, l1size, &cfg->strtab_dma,
				     GFP_KERNEL);
	if (!strtab) {
		dev_err(smmu->dev,
			"failed to allocate l1 stream table (%u bytes)\n",
			l1size);
		return -ENOMEM;
	}
	cfg->strtab = strtab;

	/* Configure strtab_base_cfg for 2 levels */
	reg  = FIELD_PREP(STRTAB_BASE_CFG_FMT, STRTAB_BASE_CFG_FMT_2LVL);
	reg |= FIELD_PREP(STRTAB_BASE_CFG_LOG2SIZE, size);
	reg |= FIELD_PREP(STRTAB_BASE_CFG_SPLIT, STRTAB_SPLIT);
	cfg->strtab_base_cfg = reg;

	return arm_smmu_init_l1_strtab(smmu);
}

static int arm_smmu_init_strtab_linear(struct arm_smmu_device *smmu)
{
	void *strtab;
	u64 reg;
	u32 size;
	struct arm_smmu_strtab_cfg *cfg = &smmu->strtab_cfg;

	size = (1 << smmu->sid_bits) * (STRTAB_STE_DWORDS << 3);
	strtab = dmam_alloc_coherent(smmu->dev, size, &cfg->strtab_dma,
				     GFP_KERNEL);
	if (!strtab) {
		dev_err(smmu->dev,
			"failed to allocate linear stream table (%u bytes)\n",
			size);
		return -ENOMEM;
	}
	cfg->strtab = strtab;
	cfg->num_l1_ents = 1 << smmu->sid_bits;

	/* Configure strtab_base_cfg for a linear table covering all SIDs */
	reg  = FIELD_PREP(STRTAB_BASE_CFG_FMT, STRTAB_BASE_CFG_FMT_LINEAR);
	reg |= FIELD_PREP(STRTAB_BASE_CFG_LOG2SIZE, smmu->sid_bits);
	cfg->strtab_base_cfg = reg;

	arm_smmu_init_bypass_stes(strtab, cfg->num_l1_ents);
	return 0;
}

static int arm_smmu_init_strtab(struct arm_smmu_device *smmu)
{
	u64 reg;
	int ret;

	if (smmu->features & ARM_SMMU_FEAT_2_LVL_STRTAB)
		ret = arm_smmu_init_strtab_2lvl(smmu);
	else
		ret = arm_smmu_init_strtab_linear(smmu);

	if (ret)
		return ret;

	/* Set the strtab base address */
	reg  = smmu->strtab_cfg.strtab_dma & STRTAB_BASE_ADDR_MASK;
	reg |= STRTAB_BASE_RA;
	smmu->strtab_cfg.strtab_base = reg;

	/* Allocate the first VMID for stage-2 bypass STEs */
	set_bit(0, smmu->vmid_map);
	return 0;
}

static int arm_smmu_init_structures(struct arm_smmu_device *smmu)
{
	int ret;

	ret = arm_smmu_init_queues(smmu);
	if (ret)
		return ret;

	return arm_smmu_init_strtab(smmu);
}

static int arm_smmu_write_reg_sync(struct arm_smmu_device *smmu, u32 val,
				   unsigned int reg_off, unsigned int ack_off)
{
	u32 reg;

	writel_relaxed(val, smmu->base + reg_off);
	return readl_relaxed_poll_timeout(smmu->base + ack_off, reg, reg == val,
					  1, ARM_SMMU_POLL_TIMEOUT_US);
}

/* GBPA is "special" */
static int arm_smmu_update_gbpa(struct arm_smmu_device *smmu, u32 set, u32 clr)
{
	int ret;
	u32 reg, __iomem *gbpa = smmu->base + ARM_SMMU_GBPA;

	ret = readl_relaxed_poll_timeout(gbpa, reg, !(reg & GBPA_UPDATE),
					 1, ARM_SMMU_POLL_TIMEOUT_US);
	if (ret)
		return ret;

	reg &= ~clr;
	reg |= set;
	writel_relaxed(reg | GBPA_UPDATE, gbpa);
	ret = readl_relaxed_poll_timeout(gbpa, reg, !(reg & GBPA_UPDATE),
					 1, ARM_SMMU_POLL_TIMEOUT_US);

	if (ret)
		dev_err(smmu->dev, "GBPA not responding to update\n");
	return ret;
}

static void arm_smmu_free_msis(void *data)
{
	struct device *dev = data;
	platform_msi_domain_free_irqs(dev);
}

static void arm_smmu_write_msi_msg(struct msi_desc *desc, struct msi_msg *msg)
{
	phys_addr_t doorbell;
	struct device *dev = msi_desc_to_dev(desc);
	struct arm_smmu_device *smmu = dev_get_drvdata(dev);
	phys_addr_t *cfg = arm_smmu_msi_cfg[desc->platform.msi_index];

	doorbell = (((u64)msg->address_hi) << 32) | msg->address_lo;
	doorbell &= MSI_CFG0_ADDR_MASK;

	writeq_relaxed(doorbell, smmu->base + cfg[0]);
	writel_relaxed(msg->data, smmu->base + cfg[1]);
	writel_relaxed(ARM_SMMU_MEMATTR_DEVICE_nGnRE, smmu->base + cfg[2]);
}

static void arm_smmu_setup_msis(struct arm_smmu_device *smmu)
{
	struct msi_desc *desc;
	int ret, nvec = ARM_SMMU_MAX_MSIS;
	struct device *dev = smmu->dev;

	/* Clear the MSI address regs */
	writeq_relaxed(0, smmu->base + ARM_SMMU_GERROR_IRQ_CFG0);
	writeq_relaxed(0, smmu->base + ARM_SMMU_EVTQ_IRQ_CFG0);

	if (smmu->features & ARM_SMMU_FEAT_PRI)
		writeq_relaxed(0, smmu->base + ARM_SMMU_PRIQ_IRQ_CFG0);
	else
		nvec--;

	if (!(smmu->features & ARM_SMMU_FEAT_MSI))
		return;

	if (!dev->msi_domain) {
		dev_info(smmu->dev, "msi_domain absent - falling back to wired irqs\n");
		return;
	}

	/* Allocate MSIs for evtq, gerror and priq. Ignore cmdq */
	ret = platform_msi_domain_alloc_irqs(dev, nvec, arm_smmu_write_msi_msg);
	if (ret) {
		dev_warn(dev, "failed to allocate MSIs - falling back to wired irqs\n");
		return;
	}

	for_each_msi_entry(desc, dev) {
		switch (desc->platform.msi_index) {
		case EVTQ_MSI_INDEX:
			smmu->evtq.q.irq = desc->irq;
			break;
		case GERROR_MSI_INDEX:
			smmu->gerr_irq = desc->irq;
			break;
		case PRIQ_MSI_INDEX:
			smmu->priq.q.irq = desc->irq;
			break;
		default:	/* Unknown */
			continue;
		}
	}

	/* Add callback to free MSIs on teardown */
	devm_add_action(dev, arm_smmu_free_msis, dev);
}

static void arm_smmu_setup_unique_irqs(struct arm_smmu_device *smmu)
{
	int irq, ret;

	arm_smmu_setup_msis(smmu);

	/* Request interrupt lines */
	irq = smmu->evtq.q.irq;
	if (irq) {
		ret = devm_request_threaded_irq(smmu->dev, irq, NULL,
						arm_smmu_evtq_thread,
						IRQF_ONESHOT,
						"arm-smmu-v3-evtq", smmu);
		if (ret < 0)
			dev_warn(smmu->dev, "failed to enable evtq irq\n");
	} else {
		dev_warn(smmu->dev, "no evtq irq - events will not be reported!\n");
	}

	irq = smmu->gerr_irq;
	if (irq) {
		ret = devm_request_irq(smmu->dev, irq, arm_smmu_gerror_handler,
				       0, "arm-smmu-v3-gerror", smmu);
		if (ret < 0)
			dev_warn(smmu->dev, "failed to enable gerror irq\n");
	} else {
		dev_warn(smmu->dev, "no gerr irq - errors will not be reported!\n");
	}

	if (smmu->features & ARM_SMMU_FEAT_PRI) {
		irq = smmu->priq.q.irq;
		if (irq) {
			ret = devm_request_threaded_irq(smmu->dev, irq, NULL,
							arm_smmu_priq_thread,
							IRQF_ONESHOT,
							"arm-smmu-v3-priq",
							smmu);
			if (ret < 0)
				dev_warn(smmu->dev,
					 "failed to enable priq irq\n");
		} else {
			dev_warn(smmu->dev, "no priq irq - PRI will be broken\n");
		}
	}
}

static int arm_smmu_setup_irqs(struct arm_smmu_device *smmu)
{
	int ret, irq;
	u32 irqen_flags = IRQ_CTRL_EVTQ_IRQEN | IRQ_CTRL_GERROR_IRQEN;

	/* Disable IRQs first */
	ret = arm_smmu_write_reg_sync(smmu, 0, ARM_SMMU_IRQ_CTRL,
				      ARM_SMMU_IRQ_CTRLACK);
	if (ret) {
		dev_err(smmu->dev, "failed to disable irqs\n");
		return ret;
	}

	irq = smmu->combined_irq;
	if (irq) {
		/*
		 * Cavium ThunderX2 implementation doesn't support unique irq
		 * lines. Use a single irq line for all the SMMUv3 interrupts.
		 */
		ret = devm_request_threaded_irq(smmu->dev, irq,
					arm_smmu_combined_irq_handler,
					arm_smmu_combined_irq_thread,
					IRQF_ONESHOT,
					"arm-smmu-v3-combined-irq", smmu);
		if (ret < 0)
			dev_warn(smmu->dev, "failed to enable combined irq\n");
	} else
		arm_smmu_setup_unique_irqs(smmu);

	if (smmu->features & ARM_SMMU_FEAT_PRI)
		irqen_flags |= IRQ_CTRL_PRIQ_IRQEN;

	/* Enable interrupt generation on the SMMU */
	ret = arm_smmu_write_reg_sync(smmu, irqen_flags,
				      ARM_SMMU_IRQ_CTRL, ARM_SMMU_IRQ_CTRLACK);
	if (ret)
		dev_warn(smmu->dev, "failed to enable irqs\n");

	return 0;
}

static int arm_smmu_device_disable(struct arm_smmu_device *smmu)
{
	int ret;

	ret = arm_smmu_write_reg_sync(smmu, 0, ARM_SMMU_CR0, ARM_SMMU_CR0ACK);
	if (ret)
		dev_err(smmu->dev, "failed to clear cr0\n");

	return ret;
}

static int arm_smmu_device_reset(struct arm_smmu_device *smmu, bool bypass)
{
	int ret;
	u32 reg, enables;
	struct arm_smmu_cmdq_ent cmd;

	/* Clear CR0 and sync (disables SMMU and queue processing) */
	reg = readl_relaxed(smmu->base + ARM_SMMU_CR0);
	if (reg & CR0_SMMUEN) {
		dev_warn(smmu->dev, "SMMU currently enabled! Resetting...\n");
		WARN_ON(is_kdump_kernel() && !disable_bypass);
		arm_smmu_update_gbpa(smmu, GBPA_ABORT, 0);
	}

	ret = arm_smmu_device_disable(smmu);
	if (ret)
		return ret;

	/* CR1 (table and queue memory attributes) */
	reg = FIELD_PREP(CR1_TABLE_SH, ARM_SMMU_SH_ISH) |
	      FIELD_PREP(CR1_TABLE_OC, CR1_CACHE_WB) |
	      FIELD_PREP(CR1_TABLE_IC, CR1_CACHE_WB) |
	      FIELD_PREP(CR1_QUEUE_SH, ARM_SMMU_SH_ISH) |
	      FIELD_PREP(CR1_QUEUE_OC, CR1_CACHE_WB) |
	      FIELD_PREP(CR1_QUEUE_IC, CR1_CACHE_WB);
	writel_relaxed(reg, smmu->base + ARM_SMMU_CR1);

	/* CR2 (random crap) */
	reg = CR2_PTM | CR2_RECINVSID;

	if (smmu->features & ARM_SMMU_FEAT_E2H)
		reg |= CR2_E2H;

	writel_relaxed(reg, smmu->base + ARM_SMMU_CR2);

	/* Stream table */
	writeq_relaxed(smmu->strtab_cfg.strtab_base,
		       smmu->base + ARM_SMMU_STRTAB_BASE);
	writel_relaxed(smmu->strtab_cfg.strtab_base_cfg,
		       smmu->base + ARM_SMMU_STRTAB_BASE_CFG);

	/* Command queue */
	writeq_relaxed(smmu->cmdq.q.q_base, smmu->base + ARM_SMMU_CMDQ_BASE);
	writel_relaxed(smmu->cmdq.q.llq.prod, smmu->base + ARM_SMMU_CMDQ_PROD);
	writel_relaxed(smmu->cmdq.q.llq.cons, smmu->base + ARM_SMMU_CMDQ_CONS);

	enables = CR0_CMDQEN;
	ret = arm_smmu_write_reg_sync(smmu, enables, ARM_SMMU_CR0,
				      ARM_SMMU_CR0ACK);
	if (ret) {
		dev_err(smmu->dev, "failed to enable command queue\n");
		return ret;
	}

	/* Invalidate any cached configuration */
	cmd.opcode = CMDQ_OP_CFGI_ALL;
	arm_smmu_cmdq_issue_cmd(smmu, &cmd);
	arm_smmu_cmdq_issue_sync(smmu);

	/* Invalidate any stale TLB entries */
	if (smmu->features & ARM_SMMU_FEAT_HYP) {
		cmd.opcode = CMDQ_OP_TLBI_EL2_ALL;
		arm_smmu_cmdq_issue_cmd(smmu, &cmd);
	}

	cmd.opcode = CMDQ_OP_TLBI_NSNH_ALL;
	arm_smmu_cmdq_issue_cmd(smmu, &cmd);
	arm_smmu_cmdq_issue_sync(smmu);

	/* Event queue */
	writeq_relaxed(smmu->evtq.q.q_base, smmu->base + ARM_SMMU_EVTQ_BASE);
	writel_relaxed(smmu->evtq.q.llq.prod, smmu->page1 + ARM_SMMU_EVTQ_PROD);
	writel_relaxed(smmu->evtq.q.llq.cons, smmu->page1 + ARM_SMMU_EVTQ_CONS);

	enables |= CR0_EVTQEN;
	ret = arm_smmu_write_reg_sync(smmu, enables, ARM_SMMU_CR0,
				      ARM_SMMU_CR0ACK);
	if (ret) {
		dev_err(smmu->dev, "failed to enable event queue\n");
		return ret;
	}

	/* PRI queue */
	if (smmu->features & ARM_SMMU_FEAT_PRI) {
		writeq_relaxed(smmu->priq.q.q_base,
			       smmu->base + ARM_SMMU_PRIQ_BASE);
		writel_relaxed(smmu->priq.q.llq.prod,
			       smmu->page1 + ARM_SMMU_PRIQ_PROD);
		writel_relaxed(smmu->priq.q.llq.cons,
			       smmu->page1 + ARM_SMMU_PRIQ_CONS);

		enables |= CR0_PRIQEN;
		ret = arm_smmu_write_reg_sync(smmu, enables, ARM_SMMU_CR0,
					      ARM_SMMU_CR0ACK);
		if (ret) {
			dev_err(smmu->dev, "failed to enable PRI queue\n");
			return ret;
		}
	}

	if (smmu->features & ARM_SMMU_FEAT_ATS) {
		enables |= CR0_ATSCHK;
		ret = arm_smmu_write_reg_sync(smmu, enables, ARM_SMMU_CR0,
					      ARM_SMMU_CR0ACK);
		if (ret) {
			dev_err(smmu->dev, "failed to enable ATS check\n");
			return ret;
		}
	}

	ret = arm_smmu_setup_irqs(smmu);
	if (ret) {
		dev_err(smmu->dev, "failed to setup irqs\n");
		return ret;
	}

	if (is_kdump_kernel())
		enables &= ~(CR0_EVTQEN | CR0_PRIQEN);

	/* Enable the SMMU interface, or ensure bypass */
	if (!bypass || disable_bypass) {
		enables |= CR0_SMMUEN;
	} else {
		ret = arm_smmu_update_gbpa(smmu, 0, GBPA_ABORT);
		if (ret)
			return ret;
	}
	ret = arm_smmu_write_reg_sync(smmu, enables, ARM_SMMU_CR0,
				      ARM_SMMU_CR0ACK);
	if (ret) {
		dev_err(smmu->dev, "failed to enable SMMU interface\n");
		return ret;
	}

	return 0;
}

static int arm_smmu_device_hw_probe(struct arm_smmu_device *smmu)
{
	u32 reg;
	bool coherent = smmu->features & ARM_SMMU_FEAT_COHERENCY;

	/* IDR0 */
	reg = readl_relaxed(smmu->base + ARM_SMMU_IDR0);

	/* 2-level structures */
	if (FIELD_GET(IDR0_ST_LVL, reg) == IDR0_ST_LVL_2LVL)
		smmu->features |= ARM_SMMU_FEAT_2_LVL_STRTAB;

	if (reg & IDR0_CD2L)
		smmu->features |= ARM_SMMU_FEAT_2_LVL_CDTAB;

	/*
	 * Translation table endianness.
	 * We currently require the same endianness as the CPU, but this
	 * could be changed later by adding a new IO_PGTABLE_QUIRK.
	 */
	switch (FIELD_GET(IDR0_TTENDIAN, reg)) {
	case IDR0_TTENDIAN_MIXED:
		smmu->features |= ARM_SMMU_FEAT_TT_LE | ARM_SMMU_FEAT_TT_BE;
		break;
#ifdef __BIG_ENDIAN
	case IDR0_TTENDIAN_BE:
		smmu->features |= ARM_SMMU_FEAT_TT_BE;
		break;
#else
	case IDR0_TTENDIAN_LE:
		smmu->features |= ARM_SMMU_FEAT_TT_LE;
		break;
#endif
	default:
		dev_err(smmu->dev, "unknown/unsupported TT endianness!\n");
		return -ENXIO;
	}

	/* Boolean feature flags */
	if (IS_ENABLED(CONFIG_PCI_PRI) && reg & IDR0_PRI)
		smmu->features |= ARM_SMMU_FEAT_PRI;

	if (IS_ENABLED(CONFIG_PCI_ATS) && reg & IDR0_ATS)
		smmu->features |= ARM_SMMU_FEAT_ATS;

	if (reg & IDR0_SEV)
		smmu->features |= ARM_SMMU_FEAT_SEV;

	if (reg & IDR0_MSI) {
		smmu->features |= ARM_SMMU_FEAT_MSI;
		if (coherent && !disable_msipolling)
			smmu->options |= ARM_SMMU_OPT_MSIPOLL;
	}

	if (reg & IDR0_HYP) {
		smmu->features |= ARM_SMMU_FEAT_HYP;
		if (cpus_have_cap(ARM64_HAS_VIRT_HOST_EXTN))
			smmu->features |= ARM_SMMU_FEAT_E2H;
	}

	/*
	 * The coherency feature as set by FW is used in preference to the ID
	 * register, but warn on mismatch.
	 */
	if (!!(reg & IDR0_COHACC) != coherent)
		dev_warn(smmu->dev, "IDR0.COHACC overridden by FW configuration (%s)\n",
			 coherent ? "true" : "false");

	switch (FIELD_GET(IDR0_STALL_MODEL, reg)) {
	case IDR0_STALL_MODEL_FORCE:
		smmu->features |= ARM_SMMU_FEAT_STALL_FORCE;
		fallthrough;
	case IDR0_STALL_MODEL_STALL:
		smmu->features |= ARM_SMMU_FEAT_STALLS;
	}

	if (reg & IDR0_S1P)
		smmu->features |= ARM_SMMU_FEAT_TRANS_S1;

	if (reg & IDR0_S2P)
		smmu->features |= ARM_SMMU_FEAT_TRANS_S2;

	if (!(reg & (IDR0_S1P | IDR0_S2P))) {
		dev_err(smmu->dev, "no translation support!\n");
		return -ENXIO;
	}

	/* We only support the AArch64 table format at present */
	switch (FIELD_GET(IDR0_TTF, reg)) {
	case IDR0_TTF_AARCH32_64:
		smmu->ias = 40;
		fallthrough;
	case IDR0_TTF_AARCH64:
		break;
	default:
		dev_err(smmu->dev, "AArch64 table format not supported!\n");
		return -ENXIO;
	}

	/* ASID/VMID sizes */
	smmu->asid_bits = reg & IDR0_ASID16 ? 16 : 8;
	smmu->vmid_bits = reg & IDR0_VMID16 ? 16 : 8;

	/* IDR1 */
	reg = readl_relaxed(smmu->base + ARM_SMMU_IDR1);
	if (reg & (IDR1_TABLES_PRESET | IDR1_QUEUES_PRESET | IDR1_REL)) {
		dev_err(smmu->dev, "embedded implementation not supported\n");
		return -ENXIO;
	}

	/* Queue sizes, capped to ensure natural alignment */
	smmu->cmdq.q.llq.max_n_shift = min_t(u32, CMDQ_MAX_SZ_SHIFT,
					     FIELD_GET(IDR1_CMDQS, reg));
	if (smmu->cmdq.q.llq.max_n_shift <= ilog2(CMDQ_BATCH_ENTRIES)) {
		/*
		 * We don't support splitting up batches, so one batch of
		 * commands plus an extra sync needs to fit inside the command
		 * queue. There's also no way we can handle the weird alignment
		 * restrictions on the base pointer for a unit-length queue.
		 */
		dev_err(smmu->dev, "command queue size <= %d entries not supported\n",
			CMDQ_BATCH_ENTRIES);
		return -ENXIO;
	}

	smmu->evtq.q.llq.max_n_shift = min_t(u32, EVTQ_MAX_SZ_SHIFT,
					     FIELD_GET(IDR1_EVTQS, reg));
	smmu->priq.q.llq.max_n_shift = min_t(u32, PRIQ_MAX_SZ_SHIFT,
					     FIELD_GET(IDR1_PRIQS, reg));

	/* SID/SSID sizes */
	smmu->ssid_bits = FIELD_GET(IDR1_SSIDSIZE, reg);
	smmu->sid_bits = FIELD_GET(IDR1_SIDSIZE, reg);

	/*
	 * If the SMMU supports fewer bits than would fill a single L2 stream
	 * table, use a linear table instead.
	 */
	if (smmu->sid_bits <= STRTAB_SPLIT)
		smmu->features &= ~ARM_SMMU_FEAT_2_LVL_STRTAB;

	/* IDR3 */
	reg = readl_relaxed(smmu->base + ARM_SMMU_IDR3);
	if (FIELD_GET(IDR3_RIL, reg))
		smmu->features |= ARM_SMMU_FEAT_RANGE_INV;

	/* IDR5 */
	reg = readl_relaxed(smmu->base + ARM_SMMU_IDR5);

	/* Maximum number of outstanding stalls */
	smmu->evtq.max_stalls = FIELD_GET(IDR5_STALL_MAX, reg);

	/* Page sizes */
	if (reg & IDR5_GRAN64K)
		smmu->pgsize_bitmap |= SZ_64K | SZ_512M;
	if (reg & IDR5_GRAN16K)
		smmu->pgsize_bitmap |= SZ_16K | SZ_32M;
	if (reg & IDR5_GRAN4K)
		smmu->pgsize_bitmap |= SZ_4K | SZ_2M | SZ_1G;

	/* Input address size */
	if (FIELD_GET(IDR5_VAX, reg) == IDR5_VAX_52_BIT)
		smmu->features |= ARM_SMMU_FEAT_VAX;

	/* Output address size */
	switch (FIELD_GET(IDR5_OAS, reg)) {
	case IDR5_OAS_32_BIT:
		smmu->oas = 32;
		break;
	case IDR5_OAS_36_BIT:
		smmu->oas = 36;
		break;
	case IDR5_OAS_40_BIT:
		smmu->oas = 40;
		break;
	case IDR5_OAS_42_BIT:
		smmu->oas = 42;
		break;
	case IDR5_OAS_44_BIT:
		smmu->oas = 44;
		break;
	case IDR5_OAS_52_BIT:
		smmu->oas = 52;
		smmu->pgsize_bitmap |= 1ULL << 42; /* 4TB */
		break;
	default:
		dev_info(smmu->dev,
			"unknown output address size. Truncating to 48-bit\n");
		fallthrough;
	case IDR5_OAS_48_BIT:
		smmu->oas = 48;
	}

	if (arm_smmu_ops.pgsize_bitmap == -1UL)
		arm_smmu_ops.pgsize_bitmap = smmu->pgsize_bitmap;
	else
		arm_smmu_ops.pgsize_bitmap |= smmu->pgsize_bitmap;

	/* Set the DMA mask for our table walker */
	if (dma_set_mask_and_coherent(smmu->dev, DMA_BIT_MASK(smmu->oas)))
		dev_warn(smmu->dev,
			 "failed to set DMA mask for table walker\n");

	smmu->ias = max(smmu->ias, smmu->oas);

	if (arm_smmu_sva_supported(smmu))
		smmu->features |= ARM_SMMU_FEAT_SVA;

	dev_info(smmu->dev, "ias %lu-bit, oas %lu-bit (features 0x%08x)\n",
		 smmu->ias, smmu->oas, smmu->features);
	return 0;
}

#ifdef CONFIG_ACPI
static void acpi_smmu_get_options(u32 model, struct arm_smmu_device *smmu)
{
	switch (model) {
	case ACPI_IORT_SMMU_V3_CAVIUM_CN99XX:
		smmu->options |= ARM_SMMU_OPT_PAGE0_REGS_ONLY;
		break;
	case ACPI_IORT_SMMU_V3_HISILICON_HI161X:
		smmu->options |= ARM_SMMU_OPT_SKIP_PREFETCH;
		break;
	}

	dev_notice(smmu->dev, "option mask 0x%x\n", smmu->options);
}

static int arm_smmu_device_acpi_probe(struct platform_device *pdev,
				      struct arm_smmu_device *smmu)
{
	struct acpi_iort_smmu_v3 *iort_smmu;
	struct device *dev = smmu->dev;
	struct acpi_iort_node *node;

	node = *(struct acpi_iort_node **)dev_get_platdata(dev);

	/* Retrieve SMMUv3 specific data */
	iort_smmu = (struct acpi_iort_smmu_v3 *)node->node_data;

	acpi_smmu_get_options(iort_smmu->model, smmu);

	if (iort_smmu->flags & ACPI_IORT_SMMU_V3_COHACC_OVERRIDE)
		smmu->features |= ARM_SMMU_FEAT_COHERENCY;

	return 0;
}
#else
static inline int arm_smmu_device_acpi_probe(struct platform_device *pdev,
					     struct arm_smmu_device *smmu)
{
	return -ENODEV;
}
#endif

static int arm_smmu_device_dt_probe(struct platform_device *pdev,
				    struct arm_smmu_device *smmu)
{
	struct device *dev = &pdev->dev;
	u32 cells;
	int ret = -EINVAL;

	if (of_property_read_u32(dev->of_node, "#iommu-cells", &cells))
		dev_err(dev, "missing #iommu-cells property\n");
	else if (cells != 1)
		dev_err(dev, "invalid #iommu-cells value (%d)\n", cells);
	else
		ret = 0;

	parse_driver_options(smmu);

	if (of_dma_is_coherent(dev->of_node))
		smmu->features |= ARM_SMMU_FEAT_COHERENCY;

	return ret;
}

static unsigned long arm_smmu_resource_size(struct arm_smmu_device *smmu)
{
	if (smmu->options & ARM_SMMU_OPT_PAGE0_REGS_ONLY)
		return SZ_64K;
	else
		return SZ_128K;
}

static int arm_smmu_set_bus_ops(struct iommu_ops *ops)
{
	int err;

#ifdef CONFIG_PCI
	if (pci_bus_type.iommu_ops != ops) {
		err = bus_set_iommu(&pci_bus_type, ops);
		if (err)
			return err;
	}
#endif
#ifdef CONFIG_ARM_AMBA
	if (amba_bustype.iommu_ops != ops) {
		err = bus_set_iommu(&amba_bustype, ops);
		if (err)
			goto err_reset_pci_ops;
	}
#endif
	if (platform_bus_type.iommu_ops != ops) {
		err = bus_set_iommu(&platform_bus_type, ops);
		if (err)
			goto err_reset_amba_ops;
	}

	return 0;

err_reset_amba_ops:
#ifdef CONFIG_ARM_AMBA
	bus_set_iommu(&amba_bustype, NULL);
#endif
err_reset_pci_ops: __maybe_unused;
#ifdef CONFIG_PCI
	bus_set_iommu(&pci_bus_type, NULL);
#endif
	return err;
}

static void __iomem *arm_smmu_ioremap(struct device *dev, resource_size_t start,
				      resource_size_t size)
{
	struct resource res = DEFINE_RES_MEM(start, size);

	return devm_ioremap_resource(dev, &res);
}

static int arm_smmu_device_probe(struct platform_device *pdev)
{
	int irq, ret;
	struct resource *res;
	resource_size_t ioaddr;
	struct arm_smmu_device *smmu;
	struct device *dev = &pdev->dev;
	bool bypass;

	smmu = devm_kzalloc(dev, sizeof(*smmu), GFP_KERNEL);
	if (!smmu) {
		dev_err(dev, "failed to allocate arm_smmu_device\n");
		return -ENOMEM;
	}
	smmu->dev = dev;

	if (dev->of_node) {
		ret = arm_smmu_device_dt_probe(pdev, smmu);
	} else {
		ret = arm_smmu_device_acpi_probe(pdev, smmu);
		if (ret == -ENODEV)
			return ret;
	}

	/* Set bypass mode according to firmware probing result */
	bypass = !!ret;

	/* Base address */
	res = platform_get_resource(pdev, IORESOURCE_MEM, 0);
	if (resource_size(res) < arm_smmu_resource_size(smmu)) {
		dev_err(dev, "MMIO region too small (%pr)\n", res);
		return -EINVAL;
	}
	ioaddr = res->start;

	/*
	 * Don't map the IMPLEMENTATION DEFINED regions, since they may contain
	 * the PMCG registers which are reserved by the PMU driver.
	 */
	smmu->base = arm_smmu_ioremap(dev, ioaddr, ARM_SMMU_REG_SZ);
	if (IS_ERR(smmu->base))
		return PTR_ERR(smmu->base);

	if (arm_smmu_resource_size(smmu) > SZ_64K) {
		smmu->page1 = arm_smmu_ioremap(dev, ioaddr + SZ_64K,
					       ARM_SMMU_REG_SZ);
		if (IS_ERR(smmu->page1))
			return PTR_ERR(smmu->page1);
	} else {
		smmu->page1 = smmu->base;
	}

	/* Interrupt lines */

	irq = platform_get_irq_byname_optional(pdev, "combined");
	if (irq > 0)
		smmu->combined_irq = irq;
	else {
		irq = platform_get_irq_byname_optional(pdev, "eventq");
		if (irq > 0)
			smmu->evtq.q.irq = irq;

		irq = platform_get_irq_byname_optional(pdev, "priq");
		if (irq > 0)
			smmu->priq.q.irq = irq;

		irq = platform_get_irq_byname_optional(pdev, "gerror");
		if (irq > 0)
			smmu->gerr_irq = irq;
	}
	/* Probe the h/w */
	ret = arm_smmu_device_hw_probe(smmu);
	if (ret)
		return ret;

	/* Initialise in-memory data structures */
	ret = arm_smmu_init_structures(smmu);
	if (ret)
		return ret;

	/* Record our private device structure */
	platform_set_drvdata(pdev, smmu);

	/* Reset the device */
	ret = arm_smmu_device_reset(smmu, bypass);
	if (ret)
		return ret;

	/* And we're up. Go go go! */
	ret = iommu_device_sysfs_add(&smmu->iommu, dev, NULL,
				     "smmu3.%pa", &ioaddr);
	if (ret)
		return ret;

	iommu_device_set_ops(&smmu->iommu, &arm_smmu_ops);
	iommu_device_set_fwnode(&smmu->iommu, dev->fwnode);

	ret = iommu_device_register(&smmu->iommu);
	if (ret) {
		dev_err(dev, "Failed to register iommu\n");
		return ret;
	}

	return arm_smmu_set_bus_ops(&arm_smmu_ops);
}

static int arm_smmu_device_remove(struct platform_device *pdev)
{
	struct arm_smmu_device *smmu = platform_get_drvdata(pdev);

	arm_smmu_set_bus_ops(NULL);
	iommu_device_unregister(&smmu->iommu);
	iommu_device_sysfs_remove(&smmu->iommu);
	arm_smmu_device_disable(smmu);

	return 0;
}

static void arm_smmu_device_shutdown(struct platform_device *pdev)
{
	arm_smmu_device_remove(pdev);
}

static const struct of_device_id arm_smmu_of_match[] = {
	{ .compatible = "arm,smmu-v3", },
	{ },
};
MODULE_DEVICE_TABLE(of, arm_smmu_of_match);

static void arm_smmu_driver_unregister(struct platform_driver *drv)
{
	arm_smmu_sva_notifier_synchronize();
	platform_driver_unregister(drv);
}

static struct platform_driver arm_smmu_driver = {
	.driver	= {
		.name			= "arm-smmu-v3",
		.of_match_table		= arm_smmu_of_match,
		.suppress_bind_attrs	= true,
	},
	.probe	= arm_smmu_device_probe,
	.remove	= arm_smmu_device_remove,
	.shutdown = arm_smmu_device_shutdown,
};
module_driver(arm_smmu_driver, platform_driver_register,
	      arm_smmu_driver_unregister);

MODULE_DESCRIPTION("IOMMU API for ARM architected SMMUv3 implementations");
MODULE_AUTHOR("Will Deacon <will@kernel.org>");
MODULE_ALIAS("platform:arm-smmu-v3");
MODULE_LICENSE("GPL v2");<|MERGE_RESOLUTION|>--- conflicted
+++ resolved
@@ -2305,14 +2305,9 @@
 {
 	struct arm_smmu_domain *smmu_domain = to_smmu_domain(domain);
 
-<<<<<<< HEAD
 	arm_smmu_tlb_inv_range_domain(gather->start,
-				      gather->end - gather->start,
+				      gather->end - gather->start + 1,
 				      gather->pgsize, true, smmu_domain);
-=======
-	arm_smmu_tlb_inv_range(gather->start, gather->end - gather->start + 1,
-			       gather->pgsize, true, smmu_domain);
->>>>>>> 6af48738
 }
 
 static phys_addr_t
