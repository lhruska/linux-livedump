// SPDX-License-Identifier: GPL-2.0-or-later
/*
 * Broadcom Starfighter 2 DSA switch driver
 *
 * Copyright (C) 2014, Broadcom Corporation
 */

#include <linux/list.h>
#include <linux/module.h>
#include <linux/netdevice.h>
#include <linux/interrupt.h>
#include <linux/platform_device.h>
#include <linux/phy.h>
#include <linux/phy_fixed.h>
#include <linux/phylink.h>
#include <linux/mii.h>
#include <linux/clk.h>
#include <linux/of.h>
#include <linux/of_irq.h>
#include <linux/of_address.h>
#include <linux/of_net.h>
#include <linux/of_mdio.h>
#include <net/dsa.h>
#include <linux/ethtool.h>
#include <linux/if_bridge.h>
#include <linux/brcmphy.h>
#include <linux/etherdevice.h>
#include <linux/platform_data/b53.h>

#include "bcm_sf2.h"
#include "bcm_sf2_regs.h"
#include "b53/b53_priv.h"
#include "b53/b53_regs.h"

static u16 bcm_sf2_reg_rgmii_cntrl(struct bcm_sf2_priv *priv, int port)
{
	switch (priv->type) {
	case BCM4908_DEVICE_ID:
		switch (port) {
		case 7:
			return REG_RGMII_11_CNTRL;
		default:
			break;
		}
		break;
	default:
		switch (port) {
		case 0:
			return REG_RGMII_0_CNTRL;
		case 1:
			return REG_RGMII_1_CNTRL;
		case 2:
			return REG_RGMII_2_CNTRL;
		default:
			break;
		}
	}

	WARN_ONCE(1, "Unsupported port %d\n", port);

	/* RO fallback reg */
	return REG_SWITCH_STATUS;
}

static u16 bcm_sf2_reg_led_base(struct bcm_sf2_priv *priv, int port)
{
	switch (port) {
	case 0:
		return REG_LED_0_CNTRL;
	case 1:
		return REG_LED_1_CNTRL;
	case 2:
		return REG_LED_2_CNTRL;
	}

	switch (priv->type) {
	case BCM4908_DEVICE_ID:
		switch (port) {
		case 3:
			return REG_LED_3_CNTRL;
		case 7:
			return REG_LED_4_CNTRL;
		default:
			break;
		}
		break;
	default:
		break;
	}

	WARN_ONCE(1, "Unsupported port %d\n", port);

	/* RO fallback reg */
	return REG_SWITCH_STATUS;
}

static u32 bcm_sf2_port_override_offset(struct bcm_sf2_priv *priv, int port)
{
	switch (priv->type) {
	case BCM4908_DEVICE_ID:
	case BCM7445_DEVICE_ID:
		return port == 8 ? CORE_STS_OVERRIDE_IMP :
				   CORE_STS_OVERRIDE_GMIIP_PORT(port);
	case BCM7278_DEVICE_ID:
		return port == 8 ? CORE_STS_OVERRIDE_IMP2 :
				   CORE_STS_OVERRIDE_GMIIP2_PORT(port);
	default:
		WARN_ONCE(1, "Unsupported device: %d\n", priv->type);
	}

	/* RO fallback register */
	return REG_SWITCH_STATUS;
}

/* Return the number of active ports, not counting the IMP (CPU) port */
static unsigned int bcm_sf2_num_active_ports(struct dsa_switch *ds)
{
	struct bcm_sf2_priv *priv = bcm_sf2_to_priv(ds);
	unsigned int port, count = 0;

	for (port = 0; port < ds->num_ports; port++) {
		if (dsa_is_cpu_port(ds, port))
			continue;
		if (priv->port_sts[port].enabled)
			count++;
	}

	return count;
}

static void bcm_sf2_recalc_clock(struct dsa_switch *ds)
{
	struct bcm_sf2_priv *priv = bcm_sf2_to_priv(ds);
	unsigned long new_rate;
	unsigned int ports_active;
	/* Frequenty in Mhz */
	static const unsigned long rate_table[] = {
		59220000,
		60820000,
		62500000,
		62500000,
	};

	ports_active = bcm_sf2_num_active_ports(ds);
	if (ports_active == 0 || !priv->clk_mdiv)
		return;

	/* If we overflow our table, just use the recommended operational
	 * frequency
	 */
	if (ports_active > ARRAY_SIZE(rate_table))
		new_rate = 90000000;
	else
		new_rate = rate_table[ports_active - 1];
	clk_set_rate(priv->clk_mdiv, new_rate);
}

static void bcm_sf2_imp_setup(struct dsa_switch *ds, int port)
{
	struct bcm_sf2_priv *priv = bcm_sf2_to_priv(ds);
	unsigned int i;
	u32 reg;

	/* Enable the port memories */
	reg = core_readl(priv, CORE_MEM_PSM_VDD_CTRL);
	reg &= ~P_TXQ_PSM_VDD(port);
	core_writel(priv, reg, CORE_MEM_PSM_VDD_CTRL);

	/* Enable forwarding */
	core_writel(priv, SW_FWDG_EN, CORE_SWMODE);

	/* Enable IMP port in dumb mode */
	reg = core_readl(priv, CORE_SWITCH_CTRL);
	reg |= MII_DUMB_FWDG_EN;
	core_writel(priv, reg, CORE_SWITCH_CTRL);

	/* Configure Traffic Class to QoS mapping, allow each priority to map
	 * to a different queue number
	 */
	reg = core_readl(priv, CORE_PORT_TC2_QOS_MAP_PORT(port));
	for (i = 0; i < SF2_NUM_EGRESS_QUEUES; i++)
		reg |= i << (PRT_TO_QID_SHIFT * i);
	core_writel(priv, reg, CORE_PORT_TC2_QOS_MAP_PORT(port));

	b53_brcm_hdr_setup(ds, port);

	if (port == 8) {
		/* Enable Broadcast, Multicast, Unicast forwarding to IMP port */
		reg = core_readl(priv, CORE_IMP_CTL);
		reg |= (RX_BCST_EN | RX_MCST_EN | RX_UCST_EN);
		reg &= ~(RX_DIS | TX_DIS);
		core_writel(priv, reg, CORE_IMP_CTL);
	} else {
		reg = core_readl(priv, CORE_G_PCTL_PORT(port));
		reg &= ~(RX_DIS | TX_DIS);
		core_writel(priv, reg, CORE_G_PCTL_PORT(port));
	}

	priv->port_sts[port].enabled = true;
}

static void bcm_sf2_gphy_enable_set(struct dsa_switch *ds, bool enable)
{
	struct bcm_sf2_priv *priv = bcm_sf2_to_priv(ds);
	u32 reg;

	reg = reg_readl(priv, REG_SPHY_CNTRL);
	if (enable) {
		reg |= PHY_RESET;
		reg &= ~(EXT_PWR_DOWN | IDDQ_BIAS | IDDQ_GLOBAL_PWR | CK25_DIS);
		reg_writel(priv, reg, REG_SPHY_CNTRL);
		udelay(21);
		reg = reg_readl(priv, REG_SPHY_CNTRL);
		reg &= ~PHY_RESET;
	} else {
		reg |= EXT_PWR_DOWN | IDDQ_BIAS | PHY_RESET;
		reg_writel(priv, reg, REG_SPHY_CNTRL);
		mdelay(1);
		reg |= CK25_DIS;
	}
	reg_writel(priv, reg, REG_SPHY_CNTRL);

	/* Use PHY-driven LED signaling */
	if (!enable) {
		u16 led_ctrl = bcm_sf2_reg_led_base(priv, 0);

		if (priv->type == BCM7278_DEVICE_ID ||
		    priv->type == BCM7445_DEVICE_ID) {
			reg = reg_led_readl(priv, led_ctrl, 0);
			reg |= LED_CNTRL_SPDLNK_SRC_SEL;
			reg_led_writel(priv, reg, led_ctrl, 0);
		}
	}
}

static inline void bcm_sf2_port_intr_enable(struct bcm_sf2_priv *priv,
					    int port)
{
	unsigned int off;

	switch (port) {
	case 7:
		off = P7_IRQ_OFF;
		break;
	case 0:
		/* Port 0 interrupts are located on the first bank */
		intrl2_0_mask_clear(priv, P_IRQ_MASK(P0_IRQ_OFF));
		return;
	default:
		off = P_IRQ_OFF(port);
		break;
	}

	intrl2_1_mask_clear(priv, P_IRQ_MASK(off));
}

static inline void bcm_sf2_port_intr_disable(struct bcm_sf2_priv *priv,
					     int port)
{
	unsigned int off;

	switch (port) {
	case 7:
		off = P7_IRQ_OFF;
		break;
	case 0:
		/* Port 0 interrupts are located on the first bank */
		intrl2_0_mask_set(priv, P_IRQ_MASK(P0_IRQ_OFF));
		intrl2_0_writel(priv, P_IRQ_MASK(P0_IRQ_OFF), INTRL2_CPU_CLEAR);
		return;
	default:
		off = P_IRQ_OFF(port);
		break;
	}

	intrl2_1_mask_set(priv, P_IRQ_MASK(off));
	intrl2_1_writel(priv, P_IRQ_MASK(off), INTRL2_CPU_CLEAR);
}

static int bcm_sf2_port_setup(struct dsa_switch *ds, int port,
			      struct phy_device *phy)
{
	struct bcm_sf2_priv *priv = bcm_sf2_to_priv(ds);
	unsigned int i;
	u32 reg;

	if (!dsa_is_user_port(ds, port))
		return 0;

	priv->port_sts[port].enabled = true;

	bcm_sf2_recalc_clock(ds);

	/* Clear the memory power down */
	reg = core_readl(priv, CORE_MEM_PSM_VDD_CTRL);
	reg &= ~P_TXQ_PSM_VDD(port);
	core_writel(priv, reg, CORE_MEM_PSM_VDD_CTRL);

	/* Enable Broadcom tags for that port if requested */
	if (priv->brcm_tag_mask & BIT(port))
		b53_brcm_hdr_setup(ds, port);

	/* Configure Traffic Class to QoS mapping, allow each priority to map
	 * to a different queue number
	 */
	reg = core_readl(priv, CORE_PORT_TC2_QOS_MAP_PORT(port));
	for (i = 0; i < SF2_NUM_EGRESS_QUEUES; i++)
		reg |= i << (PRT_TO_QID_SHIFT * i);
	core_writel(priv, reg, CORE_PORT_TC2_QOS_MAP_PORT(port));

	/* Re-enable the GPHY and re-apply workarounds */
	if (priv->int_phy_mask & 1 << port && priv->hw_params.num_gphy == 1) {
		bcm_sf2_gphy_enable_set(ds, true);
		if (phy) {
			/* if phy_stop() has been called before, phy
			 * will be in halted state, and phy_start()
			 * will call resume.
			 *
			 * the resume path does not configure back
			 * autoneg settings, and since we hard reset
			 * the phy manually here, we need to reset the
			 * state machine also.
			 */
			phy->state = PHY_READY;
			phy_init_hw(phy);
		}
	}

	/* Enable MoCA port interrupts to get notified */
	if (port == priv->moca_port)
		bcm_sf2_port_intr_enable(priv, port);

	/* Set per-queue pause threshold to 32 */
	core_writel(priv, 32, CORE_TXQ_THD_PAUSE_QN_PORT(port));

	/* Set ACB threshold to 24 */
	for (i = 0; i < SF2_NUM_EGRESS_QUEUES; i++) {
		reg = acb_readl(priv, ACB_QUEUE_CFG(port *
						    SF2_NUM_EGRESS_QUEUES + i));
		reg &= ~XOFF_THRESHOLD_MASK;
		reg |= 24;
		acb_writel(priv, reg, ACB_QUEUE_CFG(port *
						    SF2_NUM_EGRESS_QUEUES + i));
	}

	return b53_enable_port(ds, port, phy);
}

static void bcm_sf2_port_disable(struct dsa_switch *ds, int port)
{
	struct bcm_sf2_priv *priv = bcm_sf2_to_priv(ds);
	u32 reg;

	/* Disable learning while in WoL mode */
	if (priv->wol_ports_mask & (1 << port)) {
		reg = core_readl(priv, CORE_DIS_LEARN);
		reg |= BIT(port);
		core_writel(priv, reg, CORE_DIS_LEARN);
		return;
	}

	if (port == priv->moca_port)
		bcm_sf2_port_intr_disable(priv, port);

	if (priv->int_phy_mask & 1 << port && priv->hw_params.num_gphy == 1)
		bcm_sf2_gphy_enable_set(ds, false);

	b53_disable_port(ds, port);

	/* Power down the port memory */
	reg = core_readl(priv, CORE_MEM_PSM_VDD_CTRL);
	reg |= P_TXQ_PSM_VDD(port);
	core_writel(priv, reg, CORE_MEM_PSM_VDD_CTRL);

	priv->port_sts[port].enabled = false;

	bcm_sf2_recalc_clock(ds);
}


static int bcm_sf2_sw_indir_rw(struct bcm_sf2_priv *priv, int op, int addr,
			       int regnum, u16 val)
{
	int ret = 0;
	u32 reg;

	reg = reg_readl(priv, REG_SWITCH_CNTRL);
	reg |= MDIO_MASTER_SEL;
	reg_writel(priv, reg, REG_SWITCH_CNTRL);

	/* Page << 8 | offset */
	reg = 0x70;
	reg <<= 2;
	core_writel(priv, addr, reg);

	/* Page << 8 | offset */
	reg = 0x80 << 8 | regnum << 1;
	reg <<= 2;

	if (op)
		ret = core_readl(priv, reg);
	else
		core_writel(priv, val, reg);

	reg = reg_readl(priv, REG_SWITCH_CNTRL);
	reg &= ~MDIO_MASTER_SEL;
	reg_writel(priv, reg, REG_SWITCH_CNTRL);

	return ret & 0xffff;
}

static int bcm_sf2_sw_mdio_read(struct mii_bus *bus, int addr, int regnum)
{
	struct bcm_sf2_priv *priv = bus->priv;

	/* Intercept reads from Broadcom pseudo-PHY address, else, send
	 * them to our master MDIO bus controller
	 */
	if (addr == BRCM_PSEUDO_PHY_ADDR && priv->indir_phy_mask & BIT(addr))
		return bcm_sf2_sw_indir_rw(priv, 1, addr, regnum, 0);
	else
		return mdiobus_read_nested(priv->master_mii_bus, addr, regnum);
}

static int bcm_sf2_sw_mdio_write(struct mii_bus *bus, int addr, int regnum,
				 u16 val)
{
	struct bcm_sf2_priv *priv = bus->priv;

	/* Intercept writes to the Broadcom pseudo-PHY address, else,
	 * send them to our master MDIO bus controller
	 */
	if (addr == BRCM_PSEUDO_PHY_ADDR && priv->indir_phy_mask & BIT(addr))
		return bcm_sf2_sw_indir_rw(priv, 0, addr, regnum, val);
	else
		return mdiobus_write_nested(priv->master_mii_bus, addr,
				regnum, val);
}

static irqreturn_t bcm_sf2_switch_0_isr(int irq, void *dev_id)
{
	struct dsa_switch *ds = dev_id;
	struct bcm_sf2_priv *priv = bcm_sf2_to_priv(ds);

	priv->irq0_stat = intrl2_0_readl(priv, INTRL2_CPU_STATUS) &
				~priv->irq0_mask;
	intrl2_0_writel(priv, priv->irq0_stat, INTRL2_CPU_CLEAR);

	return IRQ_HANDLED;
}

static irqreturn_t bcm_sf2_switch_1_isr(int irq, void *dev_id)
{
	struct dsa_switch *ds = dev_id;
	struct bcm_sf2_priv *priv = bcm_sf2_to_priv(ds);

	priv->irq1_stat = intrl2_1_readl(priv, INTRL2_CPU_STATUS) &
				~priv->irq1_mask;
	intrl2_1_writel(priv, priv->irq1_stat, INTRL2_CPU_CLEAR);

	if (priv->irq1_stat & P_LINK_UP_IRQ(P7_IRQ_OFF)) {
		priv->port_sts[7].link = true;
		dsa_port_phylink_mac_change(ds, 7, true);
	}
	if (priv->irq1_stat & P_LINK_DOWN_IRQ(P7_IRQ_OFF)) {
		priv->port_sts[7].link = false;
		dsa_port_phylink_mac_change(ds, 7, false);
	}

	return IRQ_HANDLED;
}

static int bcm_sf2_sw_rst(struct bcm_sf2_priv *priv)
{
	unsigned int timeout = 1000;
	u32 reg;
	int ret;

	/* The watchdog reset does not work on 7278, we need to hit the
	 * "external" reset line through the reset controller.
	 */
	if (priv->type == BCM7278_DEVICE_ID) {
		ret = reset_control_assert(priv->rcdev);
		if (ret)
			return ret;

		return reset_control_deassert(priv->rcdev);
	}

	reg = core_readl(priv, CORE_WATCHDOG_CTRL);
	reg |= SOFTWARE_RESET | EN_CHIP_RST | EN_SW_RESET;
	core_writel(priv, reg, CORE_WATCHDOG_CTRL);

	do {
		reg = core_readl(priv, CORE_WATCHDOG_CTRL);
		if (!(reg & SOFTWARE_RESET))
			break;

		usleep_range(1000, 2000);
	} while (timeout-- > 0);

	if (timeout == 0)
		return -ETIMEDOUT;

	return 0;
}

static void bcm_sf2_crossbar_setup(struct bcm_sf2_priv *priv)
{
	struct device *dev = priv->dev->ds->dev;
	int shift;
	u32 mask;
	u32 reg;
	int i;

	mask = BIT(priv->num_crossbar_int_ports) - 1;

	reg = reg_readl(priv, REG_CROSSBAR);
	switch (priv->type) {
	case BCM4908_DEVICE_ID:
		shift = CROSSBAR_BCM4908_INT_P7 * priv->num_crossbar_int_ports;
		reg &= ~(mask << shift);
		if (0) /* FIXME */
			reg |= CROSSBAR_BCM4908_EXT_SERDES << shift;
		else if (priv->int_phy_mask & BIT(7))
			reg |= CROSSBAR_BCM4908_EXT_GPHY4 << shift;
		else if (phy_interface_mode_is_rgmii(priv->port_sts[7].mode))
			reg |= CROSSBAR_BCM4908_EXT_RGMII << shift;
		else if (WARN(1, "Invalid port mode\n"))
			return;
		break;
	default:
		return;
	}
	reg_writel(priv, reg, REG_CROSSBAR);

	reg = reg_readl(priv, REG_CROSSBAR);
	for (i = 0; i < priv->num_crossbar_int_ports; i++) {
		shift = i * priv->num_crossbar_int_ports;

		dev_dbg(dev, "crossbar int port #%d - ext port #%d\n", i,
			(reg >> shift) & mask);
	}
}

static void bcm_sf2_intr_disable(struct bcm_sf2_priv *priv)
{
	intrl2_0_mask_set(priv, 0xffffffff);
	intrl2_0_writel(priv, 0xffffffff, INTRL2_CPU_CLEAR);
	intrl2_1_mask_set(priv, 0xffffffff);
	intrl2_1_writel(priv, 0xffffffff, INTRL2_CPU_CLEAR);
}

static void bcm_sf2_identify_ports(struct bcm_sf2_priv *priv,
				   struct device_node *dn)
{
	struct device *dev = priv->dev->ds->dev;
	struct bcm_sf2_port_status *port_st;
	struct device_node *port;
	unsigned int port_num;
	struct property *prop;
	int err;

	priv->moca_port = -1;

	for_each_available_child_of_node(dn, port) {
		if (of_property_read_u32(port, "reg", &port_num))
			continue;

		if (port_num >= DSA_MAX_PORTS) {
			dev_err(dev, "Invalid port number %d\n", port_num);
			continue;
		}

		port_st = &priv->port_sts[port_num];

		/* Internal PHYs get assigned a specific 'phy-mode' property
		 * value: "internal" to help flag them before MDIO probing
		 * has completed, since they might be turned off at that
		 * time
		 */
		err = of_get_phy_mode(port, &port_st->mode);
		if (err)
			continue;

		if (port_st->mode == PHY_INTERFACE_MODE_INTERNAL)
			priv->int_phy_mask |= 1 << port_num;

		if (port_st->mode == PHY_INTERFACE_MODE_MOCA)
			priv->moca_port = port_num;

		if (of_property_read_bool(port, "brcm,use-bcm-hdr"))
			priv->brcm_tag_mask |= 1 << port_num;

		/* Ensure that port 5 is not picked up as a DSA CPU port
		 * flavour but a regular port instead. We should be using
		 * devlink to be able to set the port flavour.
		 */
		if (port_num == 5 && priv->type == BCM7278_DEVICE_ID) {
			prop = of_find_property(port, "ethernet", NULL);
			if (prop)
				of_remove_property(port, prop);
		}
	}
}

static int bcm_sf2_mdio_register(struct dsa_switch *ds)
{
	struct bcm_sf2_priv *priv = bcm_sf2_to_priv(ds);
	struct device_node *dn, *child;
	struct phy_device *phydev;
	struct property *prop;
	static int index;
	int err, reg;

	/* Find our integrated MDIO bus node */
	dn = of_find_compatible_node(NULL, NULL, "brcm,unimac-mdio");
	priv->master_mii_bus = of_mdio_find_bus(dn);
	if (!priv->master_mii_bus) {
		err = -EPROBE_DEFER;
		goto err_of_node_put;
	}

	priv->user_mii_bus = mdiobus_alloc();
	if (!priv->user_mii_bus) {
		err = -ENOMEM;
		goto err_put_master_mii_bus_dev;
	}

	priv->user_mii_bus->priv = priv;
	priv->user_mii_bus->name = "sf2 user mii";
	priv->user_mii_bus->read = bcm_sf2_sw_mdio_read;
	priv->user_mii_bus->write = bcm_sf2_sw_mdio_write;
	snprintf(priv->user_mii_bus->id, MII_BUS_ID_SIZE, "sf2-%d",
		 index++);

	/* Include the pseudo-PHY address to divert reads towards our
	 * workaround. This is only required for 7445D0, since 7445E0
	 * disconnects the internal switch pseudo-PHY such that we can use the
	 * regular SWITCH_MDIO master controller instead.
	 *
	 * Here we flag the pseudo PHY as needing special treatment and would
	 * otherwise make all other PHY read/writes go to the master MDIO bus
	 * controller that comes with this switch backed by the "mdio-unimac"
	 * driver.
	 */
	if (of_machine_is_compatible("brcm,bcm7445d0"))
		priv->indir_phy_mask |= (1 << BRCM_PSEUDO_PHY_ADDR) | (1 << 0);
	else
		priv->indir_phy_mask = 0;

	ds->phys_mii_mask = priv->indir_phy_mask;
	ds->user_mii_bus = priv->user_mii_bus;
	priv->user_mii_bus->parent = ds->dev->parent;
	priv->user_mii_bus->phy_mask = ~priv->indir_phy_mask;

	/* We need to make sure that of_phy_connect() will not work by
	 * removing the 'phandle' and 'linux,phandle' properties and
	 * unregister the existing PHY device that was already registered.
	 */
	for_each_available_child_of_node(dn, child) {
		if (of_property_read_u32(child, "reg", &reg) ||
		    reg >= PHY_MAX_ADDR)
			continue;

		if (!(priv->indir_phy_mask & BIT(reg)))
			continue;

		prop = of_find_property(child, "phandle", NULL);
		if (prop)
			of_remove_property(child, prop);

		prop = of_find_property(child, "linux,phandle", NULL);
		if (prop)
			of_remove_property(child, prop);

		phydev = of_phy_find_device(child);
		if (phydev)
			phy_device_remove(phydev);
	}

	err = mdiobus_register(priv->user_mii_bus);
	if (err)
		goto err_free_user_mii_bus;

	of_node_put(dn);

	return 0;

err_free_user_mii_bus:
	mdiobus_free(priv->user_mii_bus);
err_put_master_mii_bus_dev:
	put_device(&priv->master_mii_bus->dev);
err_of_node_put:
	of_node_put(dn);
	return err;
}

static void bcm_sf2_mdio_unregister(struct bcm_sf2_priv *priv)
{
	mdiobus_unregister(priv->user_mii_bus);
	mdiobus_free(priv->user_mii_bus);
	put_device(&priv->master_mii_bus->dev);
}

static u32 bcm_sf2_sw_get_phy_flags(struct dsa_switch *ds, int port)
{
	struct bcm_sf2_priv *priv = bcm_sf2_to_priv(ds);

	/* The BCM7xxx PHY driver expects to find the integrated PHY revision
	 * in bits 15:8 and the patch level in bits 7:0 which is exactly what
	 * the REG_PHY_REVISION register layout is.
	 */
	if (priv->int_phy_mask & BIT(port))
		return priv->hw_params.gphy_rev;
	else
		return PHY_BRCM_AUTO_PWRDWN_ENABLE |
		       PHY_BRCM_DIS_TXCRXC_NOENRGY |
		       PHY_BRCM_IDDQ_SUSPEND;
}

static void bcm_sf2_sw_get_caps(struct dsa_switch *ds, int port,
				struct phylink_config *config)
{
	unsigned long *interfaces = config->supported_interfaces;
	struct bcm_sf2_priv *priv = bcm_sf2_to_priv(ds);

	if (priv->int_phy_mask & BIT(port)) {
		__set_bit(PHY_INTERFACE_MODE_INTERNAL, interfaces);
	} else if (priv->moca_port == port) {
		__set_bit(PHY_INTERFACE_MODE_MOCA, interfaces);
	} else {
		__set_bit(PHY_INTERFACE_MODE_MII, interfaces);
		__set_bit(PHY_INTERFACE_MODE_REVMII, interfaces);
		__set_bit(PHY_INTERFACE_MODE_GMII, interfaces);
		phy_interface_set_rgmii(interfaces);
	}

	config->mac_capabilities = MAC_ASYM_PAUSE | MAC_SYM_PAUSE |
		MAC_10 | MAC_100 | MAC_1000;
}

static void bcm_sf2_sw_mac_config(struct phylink_config *config,
				  unsigned int mode,
				  const struct phylink_link_state *state)
{
	struct dsa_port *dp = dsa_phylink_to_port(config);
	u32 id_mode_dis = 0, port_mode;
	struct bcm_sf2_priv *priv;
	u32 reg_rgmii_ctrl;
	u32 reg;

	priv = bcm_sf2_to_priv(dp->ds);

	if (dp->index == core_readl(priv, CORE_IMP0_PRT_ID))
		return;

	switch (state->interface) {
	case PHY_INTERFACE_MODE_RGMII:
		id_mode_dis = 1;
		fallthrough;
	case PHY_INTERFACE_MODE_RGMII_TXID:
		port_mode = EXT_GPHY;
		break;
	case PHY_INTERFACE_MODE_MII:
		port_mode = EXT_EPHY;
		break;
	case PHY_INTERFACE_MODE_REVMII:
		port_mode = EXT_REVMII;
		break;
	default:
		/* Nothing required for all other PHYs: internal and MoCA */
		return;
	}

	reg_rgmii_ctrl = bcm_sf2_reg_rgmii_cntrl(priv, dp->index);

	/* Clear id_mode_dis bit, and the existing port mode, let
	 * RGMII_MODE_EN bet set by mac_link_{up,down}
	 */
	reg = reg_readl(priv, reg_rgmii_ctrl);
	reg &= ~ID_MODE_DIS;
	reg &= ~(PORT_MODE_MASK << PORT_MODE_SHIFT);

	reg |= port_mode;
	if (id_mode_dis)
		reg |= ID_MODE_DIS;

	reg_writel(priv, reg, reg_rgmii_ctrl);
}

static void bcm_sf2_sw_mac_link_set(struct dsa_switch *ds, int port,
				    phy_interface_t interface, bool link)
{
	struct bcm_sf2_priv *priv = bcm_sf2_to_priv(ds);
	u32 reg_rgmii_ctrl;
	u32 reg;

	if (!phy_interface_mode_is_rgmii(interface) &&
	    interface != PHY_INTERFACE_MODE_MII &&
	    interface != PHY_INTERFACE_MODE_REVMII)
		return;

	reg_rgmii_ctrl = bcm_sf2_reg_rgmii_cntrl(priv, port);

	/* If the link is down, just disable the interface to conserve power */
	reg = reg_readl(priv, reg_rgmii_ctrl);
	if (link)
		reg |= RGMII_MODE_EN;
	else
		reg &= ~RGMII_MODE_EN;
	reg_writel(priv, reg, reg_rgmii_ctrl);
}

static void bcm_sf2_sw_mac_link_down(struct phylink_config *config,
				     unsigned int mode,
				     phy_interface_t interface)
{
	struct dsa_port *dp = dsa_phylink_to_port(config);
	struct bcm_sf2_priv *priv;
	int port = dp->index;
	u32 reg, offset;

	priv = bcm_sf2_to_priv(dp->ds);
	if (priv->wol_ports_mask & BIT(port))
		return;

	offset = bcm_sf2_port_override_offset(priv, port);
	reg = core_readl(priv, offset);
	reg &= ~LINK_STS;
	core_writel(priv, reg, offset);

	bcm_sf2_sw_mac_link_set(dp->ds, port, interface, false);
}

static void bcm_sf2_sw_mac_link_up(struct phylink_config *config,
				   struct phy_device *phydev,
				   unsigned int mode,
				   phy_interface_t interface,
				   int speed, int duplex,
				   bool tx_pause, bool rx_pause)
{
<<<<<<< HEAD
	struct bcm_sf2_priv *priv = bcm_sf2_to_priv(ds);
	struct ethtool_keee *p = &priv->dev->ports[port].eee;
=======
	struct dsa_port *dp = dsa_phylink_to_port(config);
	struct bcm_sf2_priv *priv;
>>>>>>> 0c383648
	u32 reg_rgmii_ctrl = 0;
	struct ethtool_keee *p;
	int port = dp->index;
	u32 reg, offset;

	bcm_sf2_sw_mac_link_set(dp->ds, port, interface, true);

	priv = bcm_sf2_to_priv(dp->ds);
	offset = bcm_sf2_port_override_offset(priv, port);

	if (phy_interface_mode_is_rgmii(interface) ||
	    interface == PHY_INTERFACE_MODE_MII ||
	    interface == PHY_INTERFACE_MODE_REVMII) {
		reg_rgmii_ctrl = bcm_sf2_reg_rgmii_cntrl(priv, port);
		reg = reg_readl(priv, reg_rgmii_ctrl);
		reg &= ~(RX_PAUSE_EN | TX_PAUSE_EN);

		if (tx_pause)
			reg |= TX_PAUSE_EN;
		if (rx_pause)
			reg |= RX_PAUSE_EN;

		reg_writel(priv, reg, reg_rgmii_ctrl);
	}

	reg = LINK_STS;
	if (port == 8) {
		if (priv->type == BCM4908_DEVICE_ID)
			reg |= GMII_SPEED_UP_2G;
		reg |= MII_SW_OR;
	} else {
		reg |= SW_OVERRIDE;
	}

	switch (speed) {
	case SPEED_1000:
		reg |= SPDSTS_1000 << SPEED_SHIFT;
		break;
	case SPEED_100:
		reg |= SPDSTS_100 << SPEED_SHIFT;
		break;
	}

	if (duplex == DUPLEX_FULL)
		reg |= DUPLX_MODE;

	if (tx_pause)
		reg |= TXFLOW_CNTL;
	if (rx_pause)
		reg |= RXFLOW_CNTL;

	core_writel(priv, reg, offset);

	if (mode == MLO_AN_PHY && phydev) {
		p = &priv->dev->ports[port].eee;
		p->eee_enabled = b53_eee_init(dp->ds, port, phydev);
	}
}

static void bcm_sf2_sw_fixed_state(struct dsa_switch *ds, int port,
				   struct phylink_link_state *status)
{
	struct bcm_sf2_priv *priv = bcm_sf2_to_priv(ds);

	status->link = false;

	/* MoCA port is special as we do not get link status from CORE_LNKSTS,
	 * which means that we need to force the link at the port override
	 * level to get the data to flow. We do use what the interrupt handler
	 * did determine before.
	 *
	 * For the other ports, we just force the link status, since this is
	 * a fixed PHY device.
	 */
	if (port == priv->moca_port) {
		status->link = priv->port_sts[port].link;
		/* For MoCA interfaces, also force a link down notification
		 * since some version of the user-space daemon (mocad) use
		 * cmd->autoneg to force the link, which messes up the PHY
		 * state machine and make it go in PHY_FORCING state instead.
		 */
		if (!status->link)
			netif_carrier_off(dsa_to_port(ds, port)->user);
		status->duplex = DUPLEX_FULL;
	} else {
		status->link = true;
	}
}

static void bcm_sf2_enable_acb(struct dsa_switch *ds)
{
	struct bcm_sf2_priv *priv = bcm_sf2_to_priv(ds);
	u32 reg;

	/* Enable ACB globally */
	reg = acb_readl(priv, ACB_CONTROL);
	reg |= (ACB_FLUSH_MASK << ACB_FLUSH_SHIFT);
	acb_writel(priv, reg, ACB_CONTROL);
	reg &= ~(ACB_FLUSH_MASK << ACB_FLUSH_SHIFT);
	reg |= ACB_EN | ACB_ALGORITHM;
	acb_writel(priv, reg, ACB_CONTROL);
}

static int bcm_sf2_sw_suspend(struct dsa_switch *ds)
{
	struct bcm_sf2_priv *priv = bcm_sf2_to_priv(ds);
	unsigned int port;

	bcm_sf2_intr_disable(priv);

	/* Disable all ports physically present including the IMP
	 * port, the other ones have already been disabled during
	 * bcm_sf2_sw_setup
	 */
	for (port = 0; port < ds->num_ports; port++) {
		if (dsa_is_user_port(ds, port) || dsa_is_cpu_port(ds, port))
			bcm_sf2_port_disable(ds, port);
	}

	if (!priv->wol_ports_mask)
		clk_disable_unprepare(priv->clk);

	return 0;
}

static int bcm_sf2_sw_resume(struct dsa_switch *ds)
{
	struct bcm_sf2_priv *priv = bcm_sf2_to_priv(ds);
	int ret;

	if (!priv->wol_ports_mask)
		clk_prepare_enable(priv->clk);

	ret = bcm_sf2_sw_rst(priv);
	if (ret) {
		pr_err("%s: failed to software reset switch\n", __func__);
		return ret;
	}

	bcm_sf2_crossbar_setup(priv);

	ret = bcm_sf2_cfp_resume(ds);
	if (ret)
		return ret;

	if (priv->hw_params.num_gphy == 1)
		bcm_sf2_gphy_enable_set(ds, true);

	ds->ops->setup(ds);

	return 0;
}

static void bcm_sf2_sw_get_wol(struct dsa_switch *ds, int port,
			       struct ethtool_wolinfo *wol)
{
	struct net_device *p = dsa_port_to_conduit(dsa_to_port(ds, port));
	struct bcm_sf2_priv *priv = bcm_sf2_to_priv(ds);
	struct ethtool_wolinfo pwol = { };

	/* Get the parent device WoL settings */
	if (p->ethtool_ops->get_wol)
		p->ethtool_ops->get_wol(p, &pwol);

	/* Advertise the parent device supported settings */
	wol->supported = pwol.supported;
	memset(&wol->sopass, 0, sizeof(wol->sopass));

	if (pwol.wolopts & WAKE_MAGICSECURE)
		memcpy(&wol->sopass, pwol.sopass, sizeof(wol->sopass));

	if (priv->wol_ports_mask & (1 << port))
		wol->wolopts = pwol.wolopts;
	else
		wol->wolopts = 0;
}

static int bcm_sf2_sw_set_wol(struct dsa_switch *ds, int port,
			      struct ethtool_wolinfo *wol)
{
	struct net_device *p = dsa_port_to_conduit(dsa_to_port(ds, port));
	struct bcm_sf2_priv *priv = bcm_sf2_to_priv(ds);
	s8 cpu_port = dsa_to_port(ds, port)->cpu_dp->index;
	struct ethtool_wolinfo pwol =  { };

	if (p->ethtool_ops->get_wol)
		p->ethtool_ops->get_wol(p, &pwol);
	if (wol->wolopts & ~pwol.supported)
		return -EINVAL;

	if (wol->wolopts)
		priv->wol_ports_mask |= (1 << port);
	else
		priv->wol_ports_mask &= ~(1 << port);

	/* If we have at least one port enabled, make sure the CPU port
	 * is also enabled. If the CPU port is the last one enabled, we disable
	 * it since this configuration does not make sense.
	 */
	if (priv->wol_ports_mask && priv->wol_ports_mask != (1 << cpu_port))
		priv->wol_ports_mask |= (1 << cpu_port);
	else
		priv->wol_ports_mask &= ~(1 << cpu_port);

	return p->ethtool_ops->set_wol(p, wol);
}

static int bcm_sf2_sw_setup(struct dsa_switch *ds)
{
	struct bcm_sf2_priv *priv = bcm_sf2_to_priv(ds);
	unsigned int port;

	/* Enable all valid ports and disable those unused */
	for (port = 0; port < priv->hw_params.num_ports; port++) {
		/* IMP port receives special treatment */
		if (dsa_is_user_port(ds, port))
			bcm_sf2_port_setup(ds, port, NULL);
		else if (dsa_is_cpu_port(ds, port))
			bcm_sf2_imp_setup(ds, port);
		else
			bcm_sf2_port_disable(ds, port);
	}

	b53_configure_vlan(ds);
	bcm_sf2_enable_acb(ds);

	return b53_setup_devlink_resources(ds);
}

static void bcm_sf2_sw_teardown(struct dsa_switch *ds)
{
	dsa_devlink_resources_unregister(ds);
}

/* The SWITCH_CORE register space is managed by b53 but operates on a page +
 * register basis so we need to translate that into an address that the
 * bus-glue understands.
 */
#define SF2_PAGE_REG_MKADDR(page, reg)	((page) << 10 | (reg) << 2)

static int bcm_sf2_core_read8(struct b53_device *dev, u8 page, u8 reg,
			      u8 *val)
{
	struct bcm_sf2_priv *priv = dev->priv;

	*val = core_readl(priv, SF2_PAGE_REG_MKADDR(page, reg));

	return 0;
}

static int bcm_sf2_core_read16(struct b53_device *dev, u8 page, u8 reg,
			       u16 *val)
{
	struct bcm_sf2_priv *priv = dev->priv;

	*val = core_readl(priv, SF2_PAGE_REG_MKADDR(page, reg));

	return 0;
}

static int bcm_sf2_core_read32(struct b53_device *dev, u8 page, u8 reg,
			       u32 *val)
{
	struct bcm_sf2_priv *priv = dev->priv;

	*val = core_readl(priv, SF2_PAGE_REG_MKADDR(page, reg));

	return 0;
}

static int bcm_sf2_core_read64(struct b53_device *dev, u8 page, u8 reg,
			       u64 *val)
{
	struct bcm_sf2_priv *priv = dev->priv;

	*val = core_readq(priv, SF2_PAGE_REG_MKADDR(page, reg));

	return 0;
}

static int bcm_sf2_core_write8(struct b53_device *dev, u8 page, u8 reg,
			       u8 value)
{
	struct bcm_sf2_priv *priv = dev->priv;

	core_writel(priv, value, SF2_PAGE_REG_MKADDR(page, reg));

	return 0;
}

static int bcm_sf2_core_write16(struct b53_device *dev, u8 page, u8 reg,
				u16 value)
{
	struct bcm_sf2_priv *priv = dev->priv;

	core_writel(priv, value, SF2_PAGE_REG_MKADDR(page, reg));

	return 0;
}

static int bcm_sf2_core_write32(struct b53_device *dev, u8 page, u8 reg,
				u32 value)
{
	struct bcm_sf2_priv *priv = dev->priv;

	core_writel(priv, value, SF2_PAGE_REG_MKADDR(page, reg));

	return 0;
}

static int bcm_sf2_core_write64(struct b53_device *dev, u8 page, u8 reg,
				u64 value)
{
	struct bcm_sf2_priv *priv = dev->priv;

	core_writeq(priv, value, SF2_PAGE_REG_MKADDR(page, reg));

	return 0;
}

static const struct b53_io_ops bcm_sf2_io_ops = {
	.read8	= bcm_sf2_core_read8,
	.read16	= bcm_sf2_core_read16,
	.read32	= bcm_sf2_core_read32,
	.read48	= bcm_sf2_core_read64,
	.read64	= bcm_sf2_core_read64,
	.write8	= bcm_sf2_core_write8,
	.write16 = bcm_sf2_core_write16,
	.write32 = bcm_sf2_core_write32,
	.write48 = bcm_sf2_core_write64,
	.write64 = bcm_sf2_core_write64,
};

static void bcm_sf2_sw_get_strings(struct dsa_switch *ds, int port,
				   u32 stringset, uint8_t *data)
{
	int cnt = b53_get_sset_count(ds, port, stringset);

	b53_get_strings(ds, port, stringset, data);
	bcm_sf2_cfp_get_strings(ds, port, stringset,
				data + cnt * ETH_GSTRING_LEN);
}

static void bcm_sf2_sw_get_ethtool_stats(struct dsa_switch *ds, int port,
					 uint64_t *data)
{
	int cnt = b53_get_sset_count(ds, port, ETH_SS_STATS);

	b53_get_ethtool_stats(ds, port, data);
	bcm_sf2_cfp_get_ethtool_stats(ds, port, data + cnt);
}

static int bcm_sf2_sw_get_sset_count(struct dsa_switch *ds, int port,
				     int sset)
{
	int cnt = b53_get_sset_count(ds, port, sset);

	if (cnt < 0)
		return cnt;

	cnt += bcm_sf2_cfp_get_sset_count(ds, port, sset);

	return cnt;
}

static const struct phylink_mac_ops bcm_sf2_phylink_mac_ops = {
	.mac_config	= bcm_sf2_sw_mac_config,
	.mac_link_down	= bcm_sf2_sw_mac_link_down,
	.mac_link_up	= bcm_sf2_sw_mac_link_up,
};

static const struct dsa_switch_ops bcm_sf2_ops = {
	.get_tag_protocol	= b53_get_tag_protocol,
	.setup			= bcm_sf2_sw_setup,
	.teardown		= bcm_sf2_sw_teardown,
	.get_strings		= bcm_sf2_sw_get_strings,
	.get_ethtool_stats	= bcm_sf2_sw_get_ethtool_stats,
	.get_sset_count		= bcm_sf2_sw_get_sset_count,
	.get_ethtool_phy_stats	= b53_get_ethtool_phy_stats,
	.get_phy_flags		= bcm_sf2_sw_get_phy_flags,
	.phylink_get_caps	= bcm_sf2_sw_get_caps,
	.phylink_fixed_state	= bcm_sf2_sw_fixed_state,
	.suspend		= bcm_sf2_sw_suspend,
	.resume			= bcm_sf2_sw_resume,
	.get_wol		= bcm_sf2_sw_get_wol,
	.set_wol		= bcm_sf2_sw_set_wol,
	.port_enable		= bcm_sf2_port_setup,
	.port_disable		= bcm_sf2_port_disable,
	.get_mac_eee		= b53_get_mac_eee,
	.set_mac_eee		= b53_set_mac_eee,
	.port_bridge_join	= b53_br_join,
	.port_bridge_leave	= b53_br_leave,
	.port_pre_bridge_flags	= b53_br_flags_pre,
	.port_bridge_flags	= b53_br_flags,
	.port_stp_state_set	= b53_br_set_stp_state,
	.port_fast_age		= b53_br_fast_age,
	.port_vlan_filtering	= b53_vlan_filtering,
	.port_vlan_add		= b53_vlan_add,
	.port_vlan_del		= b53_vlan_del,
	.port_fdb_dump		= b53_fdb_dump,
	.port_fdb_add		= b53_fdb_add,
	.port_fdb_del		= b53_fdb_del,
	.get_rxnfc		= bcm_sf2_get_rxnfc,
	.set_rxnfc		= bcm_sf2_set_rxnfc,
	.port_mirror_add	= b53_mirror_add,
	.port_mirror_del	= b53_mirror_del,
	.port_mdb_add		= b53_mdb_add,
	.port_mdb_del		= b53_mdb_del,
};

struct bcm_sf2_of_data {
	u32 type;
	const u16 *reg_offsets;
	unsigned int core_reg_align;
	unsigned int num_cfp_rules;
	unsigned int num_crossbar_int_ports;
};

static const u16 bcm_sf2_4908_reg_offsets[] = {
	[REG_SWITCH_CNTRL]	= 0x00,
	[REG_SWITCH_STATUS]	= 0x04,
	[REG_DIR_DATA_WRITE]	= 0x08,
	[REG_DIR_DATA_READ]	= 0x0c,
	[REG_SWITCH_REVISION]	= 0x10,
	[REG_PHY_REVISION]	= 0x14,
	[REG_SPHY_CNTRL]	= 0x24,
	[REG_CROSSBAR]		= 0xc8,
	[REG_RGMII_11_CNTRL]	= 0x014c,
	[REG_LED_0_CNTRL]		= 0x40,
	[REG_LED_1_CNTRL]		= 0x4c,
	[REG_LED_2_CNTRL]		= 0x58,
	[REG_LED_3_CNTRL]		= 0x64,
	[REG_LED_4_CNTRL]		= 0x88,
	[REG_LED_5_CNTRL]		= 0xa0,
	[REG_LED_AGGREGATE_CTRL]	= 0xb8,

};

static const struct bcm_sf2_of_data bcm_sf2_4908_data = {
	.type		= BCM4908_DEVICE_ID,
	.core_reg_align	= 0,
	.reg_offsets	= bcm_sf2_4908_reg_offsets,
	.num_cfp_rules	= 256,
	.num_crossbar_int_ports = 2,
};

/* Register offsets for the SWITCH_REG_* block */
static const u16 bcm_sf2_7445_reg_offsets[] = {
	[REG_SWITCH_CNTRL]	= 0x00,
	[REG_SWITCH_STATUS]	= 0x04,
	[REG_DIR_DATA_WRITE]	= 0x08,
	[REG_DIR_DATA_READ]	= 0x0C,
	[REG_SWITCH_REVISION]	= 0x18,
	[REG_PHY_REVISION]	= 0x1C,
	[REG_SPHY_CNTRL]	= 0x2C,
	[REG_RGMII_0_CNTRL]	= 0x34,
	[REG_RGMII_1_CNTRL]	= 0x40,
	[REG_RGMII_2_CNTRL]	= 0x4c,
	[REG_LED_0_CNTRL]	= 0x90,
	[REG_LED_1_CNTRL]	= 0x94,
	[REG_LED_2_CNTRL]	= 0x98,
};

static const struct bcm_sf2_of_data bcm_sf2_7445_data = {
	.type		= BCM7445_DEVICE_ID,
	.core_reg_align	= 0,
	.reg_offsets	= bcm_sf2_7445_reg_offsets,
	.num_cfp_rules	= 256,
};

static const u16 bcm_sf2_7278_reg_offsets[] = {
	[REG_SWITCH_CNTRL]	= 0x00,
	[REG_SWITCH_STATUS]	= 0x04,
	[REG_DIR_DATA_WRITE]	= 0x08,
	[REG_DIR_DATA_READ]	= 0x0c,
	[REG_SWITCH_REVISION]	= 0x10,
	[REG_PHY_REVISION]	= 0x14,
	[REG_SPHY_CNTRL]	= 0x24,
	[REG_RGMII_0_CNTRL]	= 0xe0,
	[REG_RGMII_1_CNTRL]	= 0xec,
	[REG_RGMII_2_CNTRL]	= 0xf8,
	[REG_LED_0_CNTRL]	= 0x40,
	[REG_LED_1_CNTRL]	= 0x4c,
	[REG_LED_2_CNTRL]	= 0x58,
};

static const struct bcm_sf2_of_data bcm_sf2_7278_data = {
	.type		= BCM7278_DEVICE_ID,
	.core_reg_align	= 1,
	.reg_offsets	= bcm_sf2_7278_reg_offsets,
	.num_cfp_rules	= 128,
};

static const struct of_device_id bcm_sf2_of_match[] = {
	{ .compatible = "brcm,bcm4908-switch",
	  .data = &bcm_sf2_4908_data
	},
	{ .compatible = "brcm,bcm7445-switch-v4.0",
	  .data = &bcm_sf2_7445_data
	},
	{ .compatible = "brcm,bcm7278-switch-v4.0",
	  .data = &bcm_sf2_7278_data
	},
	{ .compatible = "brcm,bcm7278-switch-v4.8",
	  .data = &bcm_sf2_7278_data
	},
	{ /* sentinel */ },
};
MODULE_DEVICE_TABLE(of, bcm_sf2_of_match);

static int bcm_sf2_sw_probe(struct platform_device *pdev)
{
	const char *reg_names[BCM_SF2_REGS_NUM] = BCM_SF2_REGS_NAME;
	struct device_node *dn = pdev->dev.of_node;
	const struct of_device_id *of_id = NULL;
	const struct bcm_sf2_of_data *data;
	struct b53_platform_data *pdata;
	struct dsa_switch_ops *ops;
	struct device_node *ports;
	struct bcm_sf2_priv *priv;
	struct b53_device *dev;
	struct dsa_switch *ds;
	void __iomem **base;
	unsigned int i;
	u32 reg, rev;
	int ret;

	priv = devm_kzalloc(&pdev->dev, sizeof(*priv), GFP_KERNEL);
	if (!priv)
		return -ENOMEM;

	ops = devm_kzalloc(&pdev->dev, sizeof(*ops), GFP_KERNEL);
	if (!ops)
		return -ENOMEM;

	dev = b53_switch_alloc(&pdev->dev, &bcm_sf2_io_ops, priv);
	if (!dev)
		return -ENOMEM;

	pdata = devm_kzalloc(&pdev->dev, sizeof(*pdata), GFP_KERNEL);
	if (!pdata)
		return -ENOMEM;

	of_id = of_match_node(bcm_sf2_of_match, dn);
	if (!of_id || !of_id->data)
		return -EINVAL;

	data = of_id->data;

	/* Set SWITCH_REG register offsets and SWITCH_CORE align factor */
	priv->type = data->type;
	priv->reg_offsets = data->reg_offsets;
	priv->core_reg_align = data->core_reg_align;
	priv->num_cfp_rules = data->num_cfp_rules;
	priv->num_crossbar_int_ports = data->num_crossbar_int_ports;

	priv->rcdev = devm_reset_control_get_optional_exclusive(&pdev->dev,
								"switch");
	if (IS_ERR(priv->rcdev))
		return PTR_ERR(priv->rcdev);

	/* Auto-detection using standard registers will not work, so
	 * provide an indication of what kind of device we are for
	 * b53_common to work with
	 */
	pdata->chip_id = priv->type;
	dev->pdata = pdata;

	priv->dev = dev;
	ds = dev->ds;
	ds->ops = &bcm_sf2_ops;
	ds->phylink_mac_ops = &bcm_sf2_phylink_mac_ops;

	/* Advertise the 8 egress queues */
	ds->num_tx_queues = SF2_NUM_EGRESS_QUEUES;

	dev_set_drvdata(&pdev->dev, priv);

	spin_lock_init(&priv->indir_lock);
	mutex_init(&priv->cfp.lock);
	INIT_LIST_HEAD(&priv->cfp.rules_list);

	/* CFP rule #0 cannot be used for specific classifications, flag it as
	 * permanently used
	 */
	set_bit(0, priv->cfp.used);
	set_bit(0, priv->cfp.unique);

	/* Balance of_node_put() done by of_find_node_by_name() */
	of_node_get(dn);
	ports = of_find_node_by_name(dn, "ports");
	if (ports) {
		bcm_sf2_identify_ports(priv, ports);
		of_node_put(ports);
	}

	priv->irq0 = irq_of_parse_and_map(dn, 0);
	priv->irq1 = irq_of_parse_and_map(dn, 1);

	base = &priv->core;
	for (i = 0; i < BCM_SF2_REGS_NUM; i++) {
		*base = devm_platform_ioremap_resource(pdev, i);
		if (IS_ERR(*base)) {
			pr_err("unable to find register: %s\n", reg_names[i]);
			return PTR_ERR(*base);
		}
		base++;
	}

	priv->clk = devm_clk_get_optional(&pdev->dev, "sw_switch");
	if (IS_ERR(priv->clk))
		return PTR_ERR(priv->clk);

	ret = clk_prepare_enable(priv->clk);
	if (ret)
		return ret;

	priv->clk_mdiv = devm_clk_get_optional(&pdev->dev, "sw_switch_mdiv");
	if (IS_ERR(priv->clk_mdiv)) {
		ret = PTR_ERR(priv->clk_mdiv);
		goto out_clk;
	}

	ret = clk_prepare_enable(priv->clk_mdiv);
	if (ret)
		goto out_clk;

	ret = bcm_sf2_sw_rst(priv);
	if (ret) {
		pr_err("unable to software reset switch: %d\n", ret);
		goto out_clk_mdiv;
	}

	bcm_sf2_crossbar_setup(priv);

	bcm_sf2_gphy_enable_set(priv->dev->ds, true);

	ret = bcm_sf2_mdio_register(ds);
	if (ret) {
		pr_err("failed to register MDIO bus\n");
		goto out_clk_mdiv;
	}

	bcm_sf2_gphy_enable_set(priv->dev->ds, false);

	ret = bcm_sf2_cfp_rst(priv);
	if (ret) {
		pr_err("failed to reset CFP\n");
		goto out_mdio;
	}

	/* Disable all interrupts and request them */
	bcm_sf2_intr_disable(priv);

	ret = devm_request_irq(&pdev->dev, priv->irq0, bcm_sf2_switch_0_isr, 0,
			       "switch_0", ds);
	if (ret < 0) {
		pr_err("failed to request switch_0 IRQ\n");
		goto out_mdio;
	}

	ret = devm_request_irq(&pdev->dev, priv->irq1, bcm_sf2_switch_1_isr, 0,
			       "switch_1", ds);
	if (ret < 0) {
		pr_err("failed to request switch_1 IRQ\n");
		goto out_mdio;
	}

	/* Reset the MIB counters */
	reg = core_readl(priv, CORE_GMNCFGCFG);
	reg |= RST_MIB_CNT;
	core_writel(priv, reg, CORE_GMNCFGCFG);
	reg &= ~RST_MIB_CNT;
	core_writel(priv, reg, CORE_GMNCFGCFG);

	/* Get the maximum number of ports for this switch */
	priv->hw_params.num_ports = core_readl(priv, CORE_IMP0_PRT_ID) + 1;
	if (priv->hw_params.num_ports > DSA_MAX_PORTS)
		priv->hw_params.num_ports = DSA_MAX_PORTS;

	/* Assume a single GPHY setup if we can't read that property */
	if (of_property_read_u32(dn, "brcm,num-gphy",
				 &priv->hw_params.num_gphy))
		priv->hw_params.num_gphy = 1;

	rev = reg_readl(priv, REG_SWITCH_REVISION);
	priv->hw_params.top_rev = (rev >> SWITCH_TOP_REV_SHIFT) &
					SWITCH_TOP_REV_MASK;
	priv->hw_params.core_rev = (rev & SF2_REV_MASK);

	rev = reg_readl(priv, REG_PHY_REVISION);
	priv->hw_params.gphy_rev = rev & PHY_REVISION_MASK;

	ret = b53_switch_register(dev);
	if (ret)
		goto out_mdio;

	dev_info(&pdev->dev,
		 "Starfighter 2 top: %x.%02x, core: %x.%02x, IRQs: %d, %d\n",
		 priv->hw_params.top_rev >> 8, priv->hw_params.top_rev & 0xff,
		 priv->hw_params.core_rev >> 8, priv->hw_params.core_rev & 0xff,
		 priv->irq0, priv->irq1);

	return 0;

out_mdio:
	bcm_sf2_mdio_unregister(priv);
out_clk_mdiv:
	clk_disable_unprepare(priv->clk_mdiv);
out_clk:
	clk_disable_unprepare(priv->clk);
	return ret;
}

static void bcm_sf2_sw_remove(struct platform_device *pdev)
{
	struct bcm_sf2_priv *priv = platform_get_drvdata(pdev);

	if (!priv)
		return;

	priv->wol_ports_mask = 0;
	/* Disable interrupts */
	bcm_sf2_intr_disable(priv);
	dsa_unregister_switch(priv->dev->ds);
	bcm_sf2_cfp_exit(priv->dev->ds);
	bcm_sf2_mdio_unregister(priv);
	clk_disable_unprepare(priv->clk_mdiv);
	clk_disable_unprepare(priv->clk);
	if (priv->type == BCM7278_DEVICE_ID)
		reset_control_assert(priv->rcdev);
}

static void bcm_sf2_sw_shutdown(struct platform_device *pdev)
{
	struct bcm_sf2_priv *priv = platform_get_drvdata(pdev);

	if (!priv)
		return;

	/* For a kernel about to be kexec'd we want to keep the GPHY on for a
	 * successful MDIO bus scan to occur. If we did turn off the GPHY
	 * before (e.g: port_disable), this will also power it back on.
	 *
	 * Do not rely on kexec_in_progress, just power the PHY on.
	 */
	if (priv->hw_params.num_gphy == 1)
		bcm_sf2_gphy_enable_set(priv->dev->ds, true);

	dsa_switch_shutdown(priv->dev->ds);

	platform_set_drvdata(pdev, NULL);
}

#ifdef CONFIG_PM_SLEEP
static int bcm_sf2_suspend(struct device *dev)
{
	struct bcm_sf2_priv *priv = dev_get_drvdata(dev);

	return dsa_switch_suspend(priv->dev->ds);
}

static int bcm_sf2_resume(struct device *dev)
{
	struct bcm_sf2_priv *priv = dev_get_drvdata(dev);

	return dsa_switch_resume(priv->dev->ds);
}
#endif /* CONFIG_PM_SLEEP */

static SIMPLE_DEV_PM_OPS(bcm_sf2_pm_ops,
			 bcm_sf2_suspend, bcm_sf2_resume);


static struct platform_driver bcm_sf2_driver = {
	.probe	= bcm_sf2_sw_probe,
	.remove_new = bcm_sf2_sw_remove,
	.shutdown = bcm_sf2_sw_shutdown,
	.driver = {
		.name = "brcm-sf2",
		.of_match_table = bcm_sf2_of_match,
		.pm = &bcm_sf2_pm_ops,
	},
};
module_platform_driver(bcm_sf2_driver);

MODULE_AUTHOR("Broadcom Corporation");
MODULE_DESCRIPTION("Driver for Broadcom Starfighter 2 ethernet switch chip");
MODULE_LICENSE("GPL");
MODULE_ALIAS("platform:brcm-sf2");<|MERGE_RESOLUTION|>--- conflicted
+++ resolved
@@ -840,13 +840,8 @@
 				   int speed, int duplex,
 				   bool tx_pause, bool rx_pause)
 {
-<<<<<<< HEAD
-	struct bcm_sf2_priv *priv = bcm_sf2_to_priv(ds);
-	struct ethtool_keee *p = &priv->dev->ports[port].eee;
-=======
 	struct dsa_port *dp = dsa_phylink_to_port(config);
 	struct bcm_sf2_priv *priv;
->>>>>>> 0c383648
 	u32 reg_rgmii_ctrl = 0;
 	struct ethtool_keee *p;
 	int port = dp->index;
