--- conflicted
+++ resolved
@@ -2254,9 +2254,7 @@
 	if (!dev->ctrl.tagset) {
 		dev->tagset.ops = &nvme_mq_ops;
 		dev->tagset.nr_hw_queues = dev->online_queues - 1;
-		dev->tagset.nr_maps = 1; /* default */
-		if (dev->io_queues[HCTX_TYPE_READ])
-			dev->tagset.nr_maps++;
+		dev->tagset.nr_maps = 2; /* default + read */
 		if (dev->io_queues[HCTX_TYPE_POLL])
 			dev->tagset.nr_maps++;
 		dev->tagset.timeout = NVME_IO_TIMEOUT;
@@ -2849,11 +2847,7 @@
 	struct nvme_dev *ndev = pci_get_drvdata(to_pci_dev(dev));
 	struct nvme_ctrl *ctrl = &ndev->ctrl;
 
-<<<<<<< HEAD
-	if (pm_resume_via_firmware() || !ctrl->npss ||
-=======
 	if (ndev->last_ps == U32_MAX ||
->>>>>>> bb831786
 	    nvme_set_power_state(ctrl, ndev->last_ps) != 0)
 		nvme_reset_ctrl(ctrl);
 	return 0;
@@ -2866,11 +2860,8 @@
 	struct nvme_ctrl *ctrl = &ndev->ctrl;
 	int ret = -EBUSY;
 
-<<<<<<< HEAD
-=======
 	ndev->last_ps = U32_MAX;
 
->>>>>>> bb831786
 	/*
 	 * The platform does not remove power for a kernel managed suspend so
 	 * use host managed nvme power settings for lowest idle power if
@@ -2878,10 +2869,6 @@
 	 * shutdown.  But if the firmware is involved after the suspend or the
 	 * device does not support any non-default power states, shut down the
 	 * device fully.
-<<<<<<< HEAD
-	 */
-	if (pm_suspend_via_firmware() || !ctrl->npss) {
-=======
 	 *
 	 * If ASPM is not enabled for the device, shut down the device and allow
 	 * the PCI bus layer to put it into D3 in order to take the PCIe link
@@ -2891,7 +2878,6 @@
 	if (pm_suspend_via_firmware() || !ctrl->npss ||
 	    !pcie_aspm_enabled(pdev) ||
 	    (ndev->ctrl.quirks & NVME_QUIRK_SIMPLE_SUSPEND)) {
->>>>>>> bb831786
 		nvme_dev_disable(ndev, true);
 		return 0;
 	}
@@ -2904,10 +2890,6 @@
 	    ctrl->state != NVME_CTRL_ADMIN_ONLY)
 		goto unfreeze;
 
-<<<<<<< HEAD
-	ndev->last_ps = 0;
-=======
->>>>>>> bb831786
 	ret = nvme_get_power_state(ctrl, &ndev->last_ps);
 	if (ret < 0)
 		goto unfreeze;
