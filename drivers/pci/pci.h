--- conflicted
+++ resolved
@@ -203,12 +203,8 @@
 				struct resource *res, unsigned int reg);
 extern int pci_resource_bar(struct pci_dev *dev, int resno,
 			    enum pci_bar_type *type);
-<<<<<<< HEAD
-extern int pci_bus_add_child(struct pci_bus *bus);
 extern void pci_configure_ari(struct pci_dev *dev);
-=======
-extern void pci_enable_ari(struct pci_dev *dev);
->>>>>>> 4f535093
+
 /**
  * pci_ari_enabled - query ARI forwarding status
  * @bus: the PCI bus
