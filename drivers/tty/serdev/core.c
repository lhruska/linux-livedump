// SPDX-License-Identifier: GPL-2.0
/*
 * Copyright (C) 2016-2017 Linaro Ltd., Rob Herring <robh@kernel.org>
 *
 * Based on drivers/spmi/spmi.c:
 * Copyright (c) 2012-2015, The Linux Foundation. All rights reserved.
 */

#include <linux/acpi.h>
#include <linux/errno.h>
#include <linux/idr.h>
#include <linux/kernel.h>
#include <linux/module.h>
#include <linux/of.h>
#include <linux/of_device.h>
#include <linux/pm_domain.h>
#include <linux/pm_runtime.h>
#include <linux/sched.h>
#include <linux/serdev.h>
#include <linux/slab.h>

static bool is_registered;
static DEFINE_IDA(ctrl_ida);

static ssize_t modalias_show(struct device *dev,
			     struct device_attribute *attr, char *buf)
{
	int len;

	len = acpi_device_modalias(dev, buf, PAGE_SIZE - 1);
	if (len != -ENODEV)
		return len;

	return of_device_modalias(dev, buf, PAGE_SIZE);
}
static DEVICE_ATTR_RO(modalias);

static struct attribute *serdev_device_attrs[] = {
	&dev_attr_modalias.attr,
	NULL,
};
ATTRIBUTE_GROUPS(serdev_device);

static int serdev_device_uevent(struct device *dev, struct kobj_uevent_env *env)
{
	int rc;

	/* TODO: platform modalias */

	rc = acpi_device_uevent_modalias(dev, env);
	if (rc != -ENODEV)
		return rc;

	return of_device_uevent_modalias(dev, env);
}

static void serdev_device_release(struct device *dev)
{
	struct serdev_device *serdev = to_serdev_device(dev);
	kfree(serdev);
}

static const struct device_type serdev_device_type = {
	.groups		= serdev_device_groups,
	.uevent		= serdev_device_uevent,
	.release	= serdev_device_release,
};

static bool is_serdev_device(const struct device *dev)
{
	return dev->type == &serdev_device_type;
}

static void serdev_ctrl_release(struct device *dev)
{
	struct serdev_controller *ctrl = to_serdev_controller(dev);
	ida_simple_remove(&ctrl_ida, ctrl->nr);
	kfree(ctrl);
}

static const struct device_type serdev_ctrl_type = {
	.release	= serdev_ctrl_release,
};

static int serdev_device_match(struct device *dev, struct device_driver *drv)
{
	if (!is_serdev_device(dev))
		return 0;

	/* TODO: platform matching */
	if (acpi_driver_match_device(dev, drv))
		return 1;

	return of_driver_match_device(dev, drv);
}

/**
 * serdev_device_add() - add a device previously constructed via serdev_device_alloc()
 * @serdev:	serdev_device to be added
 */
int serdev_device_add(struct serdev_device *serdev)
{
	struct serdev_controller *ctrl = serdev->ctrl;
	struct device *parent = serdev->dev.parent;
	int err;

	dev_set_name(&serdev->dev, "%s-%d", dev_name(parent), serdev->nr);

	/* Only a single slave device is currently supported. */
	if (ctrl->serdev) {
		dev_err(&serdev->dev, "controller busy\n");
		return -EBUSY;
	}
	ctrl->serdev = serdev;

	err = device_add(&serdev->dev);
	if (err < 0) {
		dev_err(&serdev->dev, "Can't add %s, status %d\n",
			dev_name(&serdev->dev), err);
		goto err_clear_serdev;
	}

	dev_dbg(&serdev->dev, "device %s registered\n", dev_name(&serdev->dev));

	return 0;

err_clear_serdev:
	ctrl->serdev = NULL;
	return err;
}
EXPORT_SYMBOL_GPL(serdev_device_add);

/**
 * serdev_device_remove(): remove an serdev device
 * @serdev:	serdev_device to be removed
 */
void serdev_device_remove(struct serdev_device *serdev)
{
	struct serdev_controller *ctrl = serdev->ctrl;

	device_unregister(&serdev->dev);
	ctrl->serdev = NULL;
}
EXPORT_SYMBOL_GPL(serdev_device_remove);

int serdev_device_open(struct serdev_device *serdev)
{
	struct serdev_controller *ctrl = serdev->ctrl;
	int ret;

	if (!ctrl || !ctrl->ops->open)
		return -EINVAL;

	ret = ctrl->ops->open(ctrl);
	if (ret)
		return ret;

	ret = pm_runtime_get_sync(&ctrl->dev);
	if (ret < 0) {
		pm_runtime_put_noidle(&ctrl->dev);
		goto err_close;
	}

	return 0;

err_close:
	if (ctrl->ops->close)
		ctrl->ops->close(ctrl);

	return ret;
}
EXPORT_SYMBOL_GPL(serdev_device_open);

void serdev_device_close(struct serdev_device *serdev)
{
	struct serdev_controller *ctrl = serdev->ctrl;

	if (!ctrl || !ctrl->ops->close)
		return;

	pm_runtime_put(&ctrl->dev);

	ctrl->ops->close(ctrl);
}
EXPORT_SYMBOL_GPL(serdev_device_close);

static void devm_serdev_device_release(struct device *dev, void *dr)
{
	serdev_device_close(*(struct serdev_device **)dr);
}

int devm_serdev_device_open(struct device *dev, struct serdev_device *serdev)
{
	struct serdev_device **dr;
	int ret;

	dr = devres_alloc(devm_serdev_device_release, sizeof(*dr), GFP_KERNEL);
	if (!dr)
		return -ENOMEM;

	ret = serdev_device_open(serdev);
	if (ret) {
		devres_free(dr);
		return ret;
	}

	*dr = serdev;
	devres_add(dev, dr);

	return 0;
}
EXPORT_SYMBOL_GPL(devm_serdev_device_open);

void serdev_device_write_wakeup(struct serdev_device *serdev)
{
	complete(&serdev->write_comp);
}
EXPORT_SYMBOL_GPL(serdev_device_write_wakeup);

/**
 * serdev_device_write_buf() - write data asynchronously
 * @serdev:	serdev device
 * @buf:	data to be written
 * @count:	number of bytes to write
 *
 * Write data to the device asynchronously.
 *
 * Note that any accepted data has only been buffered by the controller; use
 * serdev_device_wait_until_sent() to make sure the controller write buffer
 * has actually been emptied.
 *
 * Return: The number of bytes written (less than count if not enough room in
 * the write buffer), or a negative errno on errors.
 */
int serdev_device_write_buf(struct serdev_device *serdev,
			    const unsigned char *buf, size_t count)
{
	struct serdev_controller *ctrl = serdev->ctrl;

	if (!ctrl || !ctrl->ops->write_buf)
		return -EINVAL;

	return ctrl->ops->write_buf(ctrl, buf, count);
}
EXPORT_SYMBOL_GPL(serdev_device_write_buf);

/**
 * serdev_device_write() - write data synchronously
 * @serdev:	serdev device
 * @buf:	data to be written
 * @count:	number of bytes to write
 * @timeout:	timeout in jiffies, or 0 to wait indefinitely
 *
 * Write data to the device synchronously by repeatedly calling
 * serdev_device_write() until the controller has accepted all data (unless
 * interrupted by a timeout or a signal).
 *
 * Note that any accepted data has only been buffered by the controller; use
 * serdev_device_wait_until_sent() to make sure the controller write buffer
 * has actually been emptied.
 *
 * Note that this function depends on serdev_device_write_wakeup() being
 * called in the serdev driver write_wakeup() callback.
 *
 * Return: The number of bytes written (less than count if interrupted),
 * -ETIMEDOUT or -ERESTARTSYS if interrupted before any bytes were written, or
 * a negative errno on errors.
 */
int serdev_device_write(struct serdev_device *serdev,
			const unsigned char *buf, size_t count,
			long timeout)
{
	struct serdev_controller *ctrl = serdev->ctrl;
	int written = 0;
	int ret;

	if (!ctrl || !ctrl->ops->write_buf || !serdev->ops->write_wakeup)
		return -EINVAL;

	if (timeout == 0)
		timeout = MAX_SCHEDULE_TIMEOUT;

	mutex_lock(&serdev->write_lock);
	do {
		reinit_completion(&serdev->write_comp);

		ret = ctrl->ops->write_buf(ctrl, buf, count);
		if (ret < 0)
			break;

		written += ret;
		buf += ret;
		count -= ret;

		if (count == 0)
			break;

		timeout = wait_for_completion_interruptible_timeout(&serdev->write_comp,
								    timeout);
	} while (timeout > 0);
	mutex_unlock(&serdev->write_lock);

	if (ret < 0)
		return ret;

	if (timeout <= 0 && written == 0) {
		if (timeout == -ERESTARTSYS)
			return -ERESTARTSYS;
		else
			return -ETIMEDOUT;
	}

	return written;
}
EXPORT_SYMBOL_GPL(serdev_device_write);

void serdev_device_write_flush(struct serdev_device *serdev)
{
	struct serdev_controller *ctrl = serdev->ctrl;

	if (!ctrl || !ctrl->ops->write_flush)
		return;

	ctrl->ops->write_flush(ctrl);
}
EXPORT_SYMBOL_GPL(serdev_device_write_flush);

int serdev_device_write_room(struct serdev_device *serdev)
{
	struct serdev_controller *ctrl = serdev->ctrl;

	if (!ctrl || !ctrl->ops->write_room)
		return 0;

	return serdev->ctrl->ops->write_room(ctrl);
}
EXPORT_SYMBOL_GPL(serdev_device_write_room);

unsigned int serdev_device_set_baudrate(struct serdev_device *serdev, unsigned int speed)
{
	struct serdev_controller *ctrl = serdev->ctrl;

	if (!ctrl || !ctrl->ops->set_baudrate)
		return 0;

	return ctrl->ops->set_baudrate(ctrl, speed);

}
EXPORT_SYMBOL_GPL(serdev_device_set_baudrate);

void serdev_device_set_flow_control(struct serdev_device *serdev, bool enable)
{
	struct serdev_controller *ctrl = serdev->ctrl;

	if (!ctrl || !ctrl->ops->set_flow_control)
		return;

	ctrl->ops->set_flow_control(ctrl, enable);
}
EXPORT_SYMBOL_GPL(serdev_device_set_flow_control);

int serdev_device_set_parity(struct serdev_device *serdev,
			     enum serdev_parity parity)
{
	struct serdev_controller *ctrl = serdev->ctrl;

	if (!ctrl || !ctrl->ops->set_parity)
		return -ENOTSUPP;

	return ctrl->ops->set_parity(ctrl, parity);
}
EXPORT_SYMBOL_GPL(serdev_device_set_parity);

void serdev_device_wait_until_sent(struct serdev_device *serdev, long timeout)
{
	struct serdev_controller *ctrl = serdev->ctrl;

	if (!ctrl || !ctrl->ops->wait_until_sent)
		return;

	ctrl->ops->wait_until_sent(ctrl, timeout);
}
EXPORT_SYMBOL_GPL(serdev_device_wait_until_sent);

int serdev_device_get_tiocm(struct serdev_device *serdev)
{
	struct serdev_controller *ctrl = serdev->ctrl;

	if (!ctrl || !ctrl->ops->get_tiocm)
		return -ENOTSUPP;

	return ctrl->ops->get_tiocm(ctrl);
}
EXPORT_SYMBOL_GPL(serdev_device_get_tiocm);

int serdev_device_set_tiocm(struct serdev_device *serdev, int set, int clear)
{
	struct serdev_controller *ctrl = serdev->ctrl;

	if (!ctrl || !ctrl->ops->set_tiocm)
		return -ENOTSUPP;

	return ctrl->ops->set_tiocm(ctrl, set, clear);
}
EXPORT_SYMBOL_GPL(serdev_device_set_tiocm);

static int serdev_drv_probe(struct device *dev)
{
	const struct serdev_device_driver *sdrv = to_serdev_device_driver(dev->driver);
	int ret;

	ret = dev_pm_domain_attach(dev, true);
	if (ret)
		return ret;

	ret = sdrv->probe(to_serdev_device(dev));
	if (ret)
		dev_pm_domain_detach(dev, true);

	return ret;
}

static int serdev_drv_remove(struct device *dev)
{
	const struct serdev_device_driver *sdrv = to_serdev_device_driver(dev->driver);
	if (sdrv->remove)
		sdrv->remove(to_serdev_device(dev));

	dev_pm_domain_detach(dev, true);

	return 0;
}

static struct bus_type serdev_bus_type = {
	.name		= "serial",
	.match		= serdev_device_match,
	.probe		= serdev_drv_probe,
	.remove		= serdev_drv_remove,
};

/**
 * serdev_device_alloc() - Allocate a new serdev device
 * @ctrl:	associated controller
 *
 * Caller is responsible for either calling serdev_device_add() to add the
 * newly allocated controller, or calling serdev_device_put() to discard it.
 */
struct serdev_device *serdev_device_alloc(struct serdev_controller *ctrl)
{
	struct serdev_device *serdev;

	serdev = kzalloc(sizeof(*serdev), GFP_KERNEL);
	if (!serdev)
		return NULL;

	serdev->ctrl = ctrl;
	device_initialize(&serdev->dev);
	serdev->dev.parent = &ctrl->dev;
	serdev->dev.bus = &serdev_bus_type;
	serdev->dev.type = &serdev_device_type;
	init_completion(&serdev->write_comp);
	mutex_init(&serdev->write_lock);
	return serdev;
}
EXPORT_SYMBOL_GPL(serdev_device_alloc);

/**
 * serdev_controller_alloc() - Allocate a new serdev controller
 * @parent:	parent device
 * @size:	size of private data
 *
 * Caller is responsible for either calling serdev_controller_add() to add the
 * newly allocated controller, or calling serdev_controller_put() to discard it.
 * The allocated private data region may be accessed via
 * serdev_controller_get_drvdata()
 */
struct serdev_controller *serdev_controller_alloc(struct device *parent,
					      size_t size)
{
	struct serdev_controller *ctrl;
	int id;

	if (WARN_ON(!parent))
		return NULL;

	ctrl = kzalloc(sizeof(*ctrl) + size, GFP_KERNEL);
	if (!ctrl)
		return NULL;

	id = ida_simple_get(&ctrl_ida, 0, 0, GFP_KERNEL);
	if (id < 0) {
		dev_err(parent,
			"unable to allocate serdev controller identifier.\n");
		goto err_free;
	}

	ctrl->nr = id;

	device_initialize(&ctrl->dev);
	ctrl->dev.type = &serdev_ctrl_type;
	ctrl->dev.bus = &serdev_bus_type;
	ctrl->dev.parent = parent;
	ctrl->dev.of_node = parent->of_node;
	serdev_controller_set_drvdata(ctrl, &ctrl[1]);

	dev_set_name(&ctrl->dev, "serial%d", id);

	pm_runtime_no_callbacks(&ctrl->dev);
	pm_suspend_ignore_children(&ctrl->dev, true);

	dev_dbg(&ctrl->dev, "allocated controller 0x%p id %d\n", ctrl, id);
	return ctrl;

err_free:
	kfree(ctrl);

	return NULL;
}
EXPORT_SYMBOL_GPL(serdev_controller_alloc);

static int of_serdev_register_devices(struct serdev_controller *ctrl)
{
	struct device_node *node;
	struct serdev_device *serdev = NULL;
	int err;
	bool found = false;

	for_each_available_child_of_node(ctrl->dev.of_node, node) {
		if (!of_get_property(node, "compatible", NULL))
			continue;

		dev_dbg(&ctrl->dev, "adding child %pOF\n", node);

		serdev = serdev_device_alloc(ctrl);
		if (!serdev)
			continue;

		serdev->dev.of_node = node;

		err = serdev_device_add(serdev);
		if (err) {
			dev_err(&serdev->dev,
				"failure adding device. status %d\n", err);
			serdev_device_put(serdev);
		} else
			found = true;
	}
	if (!found)
		return -ENODEV;

	return 0;
}

#ifdef CONFIG_ACPI

#define SERDEV_ACPI_MAX_SCAN_DEPTH 32

struct acpi_serdev_lookup {
	acpi_handle device_handle;
	acpi_handle controller_handle;
	int n;
	int index;
};

static int acpi_serdev_parse_resource(struct acpi_resource *ares, void *data)
{
	struct acpi_serdev_lookup *lookup = data;
	struct acpi_resource_uart_serialbus *sb;
	acpi_status status;

	if (ares->type != ACPI_RESOURCE_TYPE_SERIAL_BUS)
		return 1;

	if (ares->data.common_serial_bus.type != ACPI_RESOURCE_SERIAL_TYPE_UART)
		return 1;

	if (lookup->index != -1 && lookup->n++ != lookup->index)
		return 1;

	sb = &ares->data.uart_serial_bus;

	status = acpi_get_handle(lookup->device_handle,
				 sb->resource_source.string_ptr,
				 &lookup->controller_handle);
	if (ACPI_FAILURE(status))
		return 1;

	/*
	 * NOTE: Ideally, we would also want to retreive other properties here,
	 * once setting them before opening the device is supported by serdev.
	 */

	return 1;
}

static int acpi_serdev_do_lookup(struct acpi_device *adev,
                                 struct acpi_serdev_lookup *lookup)
{
	struct list_head resource_list;
	int ret;

	lookup->device_handle = acpi_device_handle(adev);
	lookup->controller_handle = NULL;
	lookup->n = 0;

	INIT_LIST_HEAD(&resource_list);
	ret = acpi_dev_get_resources(adev, &resource_list,
				     acpi_serdev_parse_resource, lookup);
	acpi_dev_free_resource_list(&resource_list);

	if (ret < 0)
		return -EINVAL;

	return 0;
}

static int acpi_serdev_check_resources(struct serdev_controller *ctrl,
				       struct acpi_device *adev)
{
	struct acpi_serdev_lookup lookup;
	int ret;

	if (acpi_bus_get_status(adev) || !adev->status.present)
		return -EINVAL;

	/* Look for UARTSerialBusV2 resource */
	lookup.index = -1;	// we only care for the last device

	ret = acpi_serdev_do_lookup(adev, &lookup);
	if (ret)
		return ret;

	/* Make sure controller and ResourceSource handle match */
	if (ACPI_HANDLE(ctrl->dev.parent) != lookup.controller_handle)
		return -ENODEV;

	return 0;
}

static acpi_status acpi_serdev_register_device(struct serdev_controller *ctrl,
					       struct acpi_device *adev)
{
	struct serdev_device *serdev;
	int err;

	serdev = serdev_device_alloc(ctrl);
	if (!serdev) {
		dev_err(&ctrl->dev, "failed to allocate serdev device for %s\n",
			dev_name(&adev->dev));
		return AE_NO_MEMORY;
	}

	ACPI_COMPANION_SET(&serdev->dev, adev);
	acpi_device_set_enumerated(adev);

	err = serdev_device_add(serdev);
	if (err) {
		dev_err(&serdev->dev,
			"failure adding ACPI serdev device. status %d\n", err);
		serdev_device_put(serdev);
	}

	return AE_OK;
}

static const struct acpi_device_id serdev_acpi_devices_blacklist[] = {
	{ "INT3511", 0 },
	{ "INT3512", 0 },
	{ },
};

static acpi_status acpi_serdev_add_device(acpi_handle handle, u32 level,
					  void *data, void **return_value)
{
	struct serdev_controller *ctrl = data;
	struct acpi_device *adev;

	if (acpi_bus_get_device(handle, &adev))
		return AE_OK;

	if (acpi_device_enumerated(adev))
		return AE_OK;

<<<<<<< HEAD
=======
	/* Skip if black listed */
	if (!acpi_match_device_ids(adev, serdev_acpi_devices_blacklist))
		return AE_OK;

>>>>>>> a7196caf
	if (acpi_serdev_check_resources(ctrl, adev))
		return AE_OK;

	return acpi_serdev_register_device(ctrl, adev);
}


static int acpi_serdev_register_devices(struct serdev_controller *ctrl)
{
	acpi_status status;

	if (!has_acpi_companion(ctrl->dev.parent))
		return -ENODEV;

	status = acpi_walk_namespace(ACPI_TYPE_DEVICE, ACPI_ROOT_OBJECT,
				     SERDEV_ACPI_MAX_SCAN_DEPTH,
				     acpi_serdev_add_device, NULL, ctrl, NULL);
	if (ACPI_FAILURE(status))
		dev_warn(&ctrl->dev, "failed to enumerate serdev slaves\n");

	if (!ctrl->serdev)
		return -ENODEV;

	return 0;
}
#else
static inline int acpi_serdev_register_devices(struct serdev_controller *ctrl)
{
	return -ENODEV;
}
#endif /* CONFIG_ACPI */

/**
 * serdev_controller_add() - Add an serdev controller
 * @ctrl:	controller to be registered.
 *
 * Register a controller previously allocated via serdev_controller_alloc() with
 * the serdev core.
 */
int serdev_controller_add(struct serdev_controller *ctrl)
{
	int ret_of, ret_acpi, ret;

	/* Can't register until after driver model init */
	if (WARN_ON(!is_registered))
		return -EAGAIN;

	ret = device_add(&ctrl->dev);
	if (ret)
		return ret;

	pm_runtime_enable(&ctrl->dev);

	ret_of = of_serdev_register_devices(ctrl);
	ret_acpi = acpi_serdev_register_devices(ctrl);
	if (ret_of && ret_acpi) {
		dev_dbg(&ctrl->dev, "no devices registered: of:%d acpi:%d\n",
			ret_of, ret_acpi);
		ret = -ENODEV;
		goto err_rpm_disable;
	}

	dev_dbg(&ctrl->dev, "serdev%d registered: dev:%p\n",
		ctrl->nr, &ctrl->dev);
	return 0;

err_rpm_disable:
	pm_runtime_disable(&ctrl->dev);
	device_del(&ctrl->dev);
	return ret;
};
EXPORT_SYMBOL_GPL(serdev_controller_add);

/* Remove a device associated with a controller */
static int serdev_remove_device(struct device *dev, void *data)
{
	struct serdev_device *serdev = to_serdev_device(dev);
	if (dev->type == &serdev_device_type)
		serdev_device_remove(serdev);
	return 0;
}

/**
 * serdev_controller_remove(): remove an serdev controller
 * @ctrl:	controller to remove
 *
 * Remove a serdev controller.  Caller is responsible for calling
 * serdev_controller_put() to discard the allocated controller.
 */
void serdev_controller_remove(struct serdev_controller *ctrl)
{
	int dummy;

	if (!ctrl)
		return;

	dummy = device_for_each_child(&ctrl->dev, NULL,
				      serdev_remove_device);
	pm_runtime_disable(&ctrl->dev);
	device_del(&ctrl->dev);
}
EXPORT_SYMBOL_GPL(serdev_controller_remove);

/**
 * serdev_driver_register() - Register client driver with serdev core
 * @sdrv:	client driver to be associated with client-device.
 *
 * This API will register the client driver with the serdev framework.
 * It is typically called from the driver's module-init function.
 */
int __serdev_device_driver_register(struct serdev_device_driver *sdrv, struct module *owner)
{
	sdrv->driver.bus = &serdev_bus_type;
	sdrv->driver.owner = owner;

	/* force drivers to async probe so I/O is possible in probe */
        sdrv->driver.probe_type = PROBE_PREFER_ASYNCHRONOUS;

	return driver_register(&sdrv->driver);
}
EXPORT_SYMBOL_GPL(__serdev_device_driver_register);

static void __exit serdev_exit(void)
{
	bus_unregister(&serdev_bus_type);
	ida_destroy(&ctrl_ida);
}
module_exit(serdev_exit);

static int __init serdev_init(void)
{
	int ret;

	ret = bus_register(&serdev_bus_type);
	if (ret)
		return ret;

	is_registered = true;
	return 0;
}
/* Must be before serial drivers register */
postcore_initcall(serdev_init);

MODULE_AUTHOR("Rob Herring <robh@kernel.org>");
MODULE_LICENSE("GPL v2");
MODULE_DESCRIPTION("Serial attached device bus");<|MERGE_RESOLUTION|>--- conflicted
+++ resolved
@@ -681,13 +681,10 @@
 	if (acpi_device_enumerated(adev))
 		return AE_OK;
 
-<<<<<<< HEAD
-=======
 	/* Skip if black listed */
 	if (!acpi_match_device_ids(adev, serdev_acpi_devices_blacklist))
 		return AE_OK;
 
->>>>>>> a7196caf
 	if (acpi_serdev_check_resources(ctrl, adev))
 		return AE_OK;
 
