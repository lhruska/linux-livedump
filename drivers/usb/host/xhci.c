/*
 * xHCI host controller driver
 *
 * Copyright (C) 2008 Intel Corp.
 *
 * Author: Sarah Sharp
 * Some code borrowed from the Linux EHCI driver.
 *
 * This program is free software; you can redistribute it and/or modify
 * it under the terms of the GNU General Public License version 2 as
 * published by the Free Software Foundation.
 *
 * This program is distributed in the hope that it will be useful, but
 * WITHOUT ANY WARRANTY; without even the implied warranty of MERCHANTABILITY
 * or FITNESS FOR A PARTICULAR PURPOSE.  See the GNU General Public License
 * for more details.
 *
 * You should have received a copy of the GNU General Public License
 * along with this program; if not, write to the Free Software Foundation,
 * Inc., 675 Mass Ave, Cambridge, MA 02139, USA.
 */

#include <linux/pci.h>
#include <linux/irq.h>
#include <linux/log2.h>
#include <linux/module.h>
#include <linux/moduleparam.h>
#include <linux/slab.h>
#include <linux/dmi.h>

#include "xhci.h"

#define DRIVER_AUTHOR "Sarah Sharp"
#define DRIVER_DESC "'eXtensible' Host Controller (xHC) Driver"

/* Some 0.95 hardware can't handle the chain bit on a Link TRB being cleared */
static int link_quirk;
module_param(link_quirk, int, S_IRUGO | S_IWUSR);
MODULE_PARM_DESC(link_quirk, "Don't clear the chain bit on a link TRB");

/* TODO: copied from ehci-hcd.c - can this be refactored? */
/*
 * handshake - spin reading hc until handshake completes or fails
 * @ptr: address of hc register to be read
 * @mask: bits to look at in result of read
 * @done: value of those bits when handshake succeeds
 * @usec: timeout in microseconds
 *
 * Returns negative errno, or zero on success
 *
 * Success happens when the "mask" bits have the specified value (hardware
 * handshake done).  There are two failure modes:  "usec" have passed (major
 * hardware flakeout), or the register reads as all-ones (hardware removed).
 */
static int handshake(struct xhci_hcd *xhci, void __iomem *ptr,
		      u32 mask, u32 done, int usec)
{
	u32	result;

	do {
		result = xhci_readl(xhci, ptr);
		if (result == ~(u32)0)		/* card removed */
			return -ENODEV;
		result &= mask;
		if (result == done)
			return 0;
		udelay(1);
		usec--;
	} while (usec > 0);
	return -ETIMEDOUT;
}

/*
 * Disable interrupts and begin the xHCI halting process.
 */
void xhci_quiesce(struct xhci_hcd *xhci)
{
	u32 halted;
	u32 cmd;
	u32 mask;

	mask = ~(XHCI_IRQS);
	halted = xhci_readl(xhci, &xhci->op_regs->status) & STS_HALT;
	if (!halted)
		mask &= ~CMD_RUN;

	cmd = xhci_readl(xhci, &xhci->op_regs->command);
	cmd &= mask;
	xhci_writel(xhci, cmd, &xhci->op_regs->command);
}

/*
 * Force HC into halt state.
 *
 * Disable any IRQs and clear the run/stop bit.
 * HC will complete any current and actively pipelined transactions, and
 * should halt within 16 ms of the run/stop bit being cleared.
 * Read HC Halted bit in the status register to see when the HC is finished.
 */
int xhci_halt(struct xhci_hcd *xhci)
{
	int ret;
	xhci_dbg(xhci, "// Halt the HC\n");
	xhci_quiesce(xhci);

	ret = handshake(xhci, &xhci->op_regs->status,
			STS_HALT, STS_HALT, XHCI_MAX_HALT_USEC);
	if (!ret)
		xhci->xhc_state |= XHCI_STATE_HALTED;
	else
		xhci_warn(xhci, "Host not halted after %u microseconds.\n",
				XHCI_MAX_HALT_USEC);
	return ret;
}

/*
 * Set the run bit and wait for the host to be running.
 */
static int xhci_start(struct xhci_hcd *xhci)
{
	u32 temp;
	int ret;

	temp = xhci_readl(xhci, &xhci->op_regs->command);
	temp |= (CMD_RUN);
	xhci_dbg(xhci, "// Turn on HC, cmd = 0x%x.\n",
			temp);
	xhci_writel(xhci, temp, &xhci->op_regs->command);

	/*
	 * Wait for the HCHalted Status bit to be 0 to indicate the host is
	 * running.
	 */
	ret = handshake(xhci, &xhci->op_regs->status,
			STS_HALT, 0, XHCI_MAX_HALT_USEC);
	if (ret == -ETIMEDOUT)
		xhci_err(xhci, "Host took too long to start, "
				"waited %u microseconds.\n",
				XHCI_MAX_HALT_USEC);
	if (!ret)
		xhci->xhc_state &= ~XHCI_STATE_HALTED;
	return ret;
}

/*
 * Reset a halted HC.
 *
 * This resets pipelines, timers, counters, state machines, etc.
 * Transactions will be terminated immediately, and operational registers
 * will be set to their defaults.
 */
int xhci_reset(struct xhci_hcd *xhci)
{
	u32 command;
	u32 state;
	int ret, i;

	state = xhci_readl(xhci, &xhci->op_regs->status);
	if ((state & STS_HALT) == 0) {
		xhci_warn(xhci, "Host controller not halted, aborting reset.\n");
		return 0;
	}

	xhci_dbg(xhci, "// Reset the HC\n");
	command = xhci_readl(xhci, &xhci->op_regs->command);
	command |= CMD_RESET;
	xhci_writel(xhci, command, &xhci->op_regs->command);

	ret = handshake(xhci, &xhci->op_regs->command,
			CMD_RESET, 0, 10 * 1000 * 1000);
	if (ret)
		return ret;

	xhci_dbg(xhci, "Wait for controller to be ready for doorbell rings\n");
	/*
	 * xHCI cannot write to any doorbells or operational registers other
	 * than status until the "Controller Not Ready" flag is cleared.
	 */
	ret = handshake(xhci, &xhci->op_regs->status,
			STS_CNR, 0, 10 * 1000 * 1000);

	for (i = 0; i < 2; ++i) {
		xhci->bus_state[i].port_c_suspend = 0;
		xhci->bus_state[i].suspended_ports = 0;
		xhci->bus_state[i].resuming_ports = 0;
	}

	return ret;
}

#ifdef CONFIG_PCI
static int xhci_free_msi(struct xhci_hcd *xhci)
{
	int i;

	if (!xhci->msix_entries)
		return -EINVAL;

	for (i = 0; i < xhci->msix_count; i++)
		if (xhci->msix_entries[i].vector)
			free_irq(xhci->msix_entries[i].vector,
					xhci_to_hcd(xhci));
	return 0;
}

/*
 * Set up MSI
 */
static int xhci_setup_msi(struct xhci_hcd *xhci)
{
	int ret;
	struct pci_dev  *pdev = to_pci_dev(xhci_to_hcd(xhci)->self.controller);

	ret = pci_enable_msi(pdev);
	if (ret) {
		xhci_dbg(xhci, "failed to allocate MSI entry\n");
		return ret;
	}

	ret = request_irq(pdev->irq, (irq_handler_t)xhci_msi_irq,
				0, "xhci_hcd", xhci_to_hcd(xhci));
	if (ret) {
		xhci_dbg(xhci, "disable MSI interrupt\n");
		pci_disable_msi(pdev);
	}

	return ret;
}

/*
 * Free IRQs
 * free all IRQs request
 */
static void xhci_free_irq(struct xhci_hcd *xhci)
{
	struct pci_dev *pdev = to_pci_dev(xhci_to_hcd(xhci)->self.controller);
	int ret;

	/* return if using legacy interrupt */
	if (xhci_to_hcd(xhci)->irq > 0)
		return;

	ret = xhci_free_msi(xhci);
	if (!ret)
		return;
	if (pdev->irq > 0)
		free_irq(pdev->irq, xhci_to_hcd(xhci));

	return;
}

/*
 * Set up MSI-X
 */
static int xhci_setup_msix(struct xhci_hcd *xhci)
{
	int i, ret = 0;
	struct usb_hcd *hcd = xhci_to_hcd(xhci);
	struct pci_dev *pdev = to_pci_dev(hcd->self.controller);

	/*
	 * calculate number of msi-x vectors supported.
	 * - HCS_MAX_INTRS: the max number of interrupts the host can handle,
	 *   with max number of interrupters based on the xhci HCSPARAMS1.
	 * - num_online_cpus: maximum msi-x vectors per CPUs core.
	 *   Add additional 1 vector to ensure always available interrupt.
	 */
	xhci->msix_count = min(num_online_cpus() + 1,
				HCS_MAX_INTRS(xhci->hcs_params1));

	xhci->msix_entries =
		kmalloc((sizeof(struct msix_entry))*xhci->msix_count,
				GFP_KERNEL);
	if (!xhci->msix_entries) {
		xhci_err(xhci, "Failed to allocate MSI-X entries\n");
		return -ENOMEM;
	}

	for (i = 0; i < xhci->msix_count; i++) {
		xhci->msix_entries[i].entry = i;
		xhci->msix_entries[i].vector = 0;
	}

	ret = pci_enable_msix(pdev, xhci->msix_entries, xhci->msix_count);
	if (ret) {
		xhci_dbg(xhci, "Failed to enable MSI-X\n");
		goto free_entries;
	}

	for (i = 0; i < xhci->msix_count; i++) {
		ret = request_irq(xhci->msix_entries[i].vector,
				(irq_handler_t)xhci_msi_irq,
				0, "xhci_hcd", xhci_to_hcd(xhci));
		if (ret)
			goto disable_msix;
	}

	hcd->msix_enabled = 1;
	return ret;

disable_msix:
	xhci_dbg(xhci, "disable MSI-X interrupt\n");
	xhci_free_irq(xhci);
	pci_disable_msix(pdev);
free_entries:
	kfree(xhci->msix_entries);
	xhci->msix_entries = NULL;
	return ret;
}

/* Free any IRQs and disable MSI-X */
static void xhci_cleanup_msix(struct xhci_hcd *xhci)
{
	struct usb_hcd *hcd = xhci_to_hcd(xhci);
	struct pci_dev *pdev = to_pci_dev(hcd->self.controller);

	xhci_free_irq(xhci);

	if (xhci->msix_entries) {
		pci_disable_msix(pdev);
		kfree(xhci->msix_entries);
		xhci->msix_entries = NULL;
	} else {
		pci_disable_msi(pdev);
	}

	hcd->msix_enabled = 0;
	return;
}

static void xhci_msix_sync_irqs(struct xhci_hcd *xhci)
{
	int i;

	if (xhci->msix_entries) {
		for (i = 0; i < xhci->msix_count; i++)
			synchronize_irq(xhci->msix_entries[i].vector);
	}
}

static int xhci_try_enable_msi(struct usb_hcd *hcd)
{
	struct xhci_hcd *xhci = hcd_to_xhci(hcd);
	struct pci_dev  *pdev = to_pci_dev(xhci_to_hcd(xhci)->self.controller);
	int ret;

	/*
	 * Some Fresco Logic host controllers advertise MSI, but fail to
	 * generate interrupts.  Don't even try to enable MSI.
	 */
	if (xhci->quirks & XHCI_BROKEN_MSI)
		return 0;

	/* unregister the legacy interrupt */
	if (hcd->irq)
		free_irq(hcd->irq, hcd);
	hcd->irq = 0;

	ret = xhci_setup_msix(xhci);
	if (ret)
		/* fall back to msi*/
		ret = xhci_setup_msi(xhci);

	if (!ret)
		/* hcd->irq is 0, we have MSI */
		return 0;

	if (!pdev->irq) {
		xhci_err(xhci, "No msi-x/msi found and no IRQ in BIOS\n");
		return -EINVAL;
	}

	/* fall back to legacy interrupt*/
	ret = request_irq(pdev->irq, &usb_hcd_irq, IRQF_SHARED,
			hcd->irq_descr, hcd);
	if (ret) {
		xhci_err(xhci, "request interrupt %d failed\n",
				pdev->irq);
		return ret;
	}
	hcd->irq = pdev->irq;
	return 0;
}

#else

static int xhci_try_enable_msi(struct usb_hcd *hcd)
{
	return 0;
}

static void xhci_cleanup_msix(struct xhci_hcd *xhci)
{
}

static void xhci_msix_sync_irqs(struct xhci_hcd *xhci)
{
}

#endif

static void compliance_mode_recovery(unsigned long arg)
{
	struct xhci_hcd *xhci;
	struct usb_hcd *hcd;
	u32 temp;
	int i;

	xhci = (struct xhci_hcd *)arg;

	for (i = 0; i < xhci->num_usb3_ports; i++) {
		temp = xhci_readl(xhci, xhci->usb3_ports[i]);
		if ((temp & PORT_PLS_MASK) == USB_SS_PORT_LS_COMP_MOD) {
			/*
			 * Compliance Mode Detected. Letting USB Core
			 * handle the Warm Reset
			 */
			xhci_dbg(xhci, "Compliance Mode Detected->Port %d!\n",
					i + 1);
			xhci_dbg(xhci, "Attempting Recovery routine!\n");
			hcd = xhci->shared_hcd;

			if (hcd->state == HC_STATE_SUSPENDED)
				usb_hcd_resume_root_hub(hcd);

			usb_hcd_poll_rh_status(hcd);
		}
	}

	if (xhci->port_status_u0 != ((1 << xhci->num_usb3_ports)-1))
		mod_timer(&xhci->comp_mode_recovery_timer,
			jiffies + msecs_to_jiffies(COMP_MODE_RCVRY_MSECS));
}

/*
 * Quirk to work around issue generated by the SN65LVPE502CP USB3.0 re-driver
 * that causes ports behind that hardware to enter compliance mode sometimes.
 * The quirk creates a timer that polls every 2 seconds the link state of
 * each host controller's port and recovers it by issuing a Warm reset
 * if Compliance mode is detected, otherwise the port will become "dead" (no
 * device connections or disconnections will be detected anymore). Becasue no
 * status event is generated when entering compliance mode (per xhci spec),
 * this quirk is needed on systems that have the failing hardware installed.
 */
static void compliance_mode_recovery_timer_init(struct xhci_hcd *xhci)
{
	xhci->port_status_u0 = 0;
	init_timer(&xhci->comp_mode_recovery_timer);

	xhci->comp_mode_recovery_timer.data = (unsigned long) xhci;
	xhci->comp_mode_recovery_timer.function = compliance_mode_recovery;
	xhci->comp_mode_recovery_timer.expires = jiffies +
			msecs_to_jiffies(COMP_MODE_RCVRY_MSECS);

	set_timer_slack(&xhci->comp_mode_recovery_timer,
			msecs_to_jiffies(COMP_MODE_RCVRY_MSECS));
	add_timer(&xhci->comp_mode_recovery_timer);
	xhci_dbg(xhci, "Compliance Mode Recovery Timer Initialized.\n");
}

/*
 * This function identifies the systems that have installed the SN65LVPE502CP
 * USB3.0 re-driver and that need the Compliance Mode Quirk.
 * Systems:
 * Vendor: Hewlett-Packard -> System Models: Z420, Z620 and Z820
 */
static bool compliance_mode_recovery_timer_quirk_check(void)
{
	const char *dmi_product_name, *dmi_sys_vendor;

	dmi_product_name = dmi_get_system_info(DMI_PRODUCT_NAME);
	dmi_sys_vendor = dmi_get_system_info(DMI_SYS_VENDOR);

	if (!(strstr(dmi_sys_vendor, "Hewlett-Packard")))
		return false;

	if (strstr(dmi_product_name, "Z420") ||
			strstr(dmi_product_name, "Z620") ||
			strstr(dmi_product_name, "Z820"))
		return true;

	return false;
}

static int xhci_all_ports_seen_u0(struct xhci_hcd *xhci)
{
	return (xhci->port_status_u0 == ((1 << xhci->num_usb3_ports)-1));
}


/*
 * Initialize memory for HCD and xHC (one-time init).
 *
 * Program the PAGESIZE register, initialize the device context array, create
 * device contexts (?), set up a command ring segment (or two?), create event
 * ring (one for now).
 */
int xhci_init(struct usb_hcd *hcd)
{
	struct xhci_hcd *xhci = hcd_to_xhci(hcd);
	int retval = 0;

	xhci_dbg(xhci, "xhci_init\n");
	spin_lock_init(&xhci->lock);
	if (xhci->hci_version == 0x95 && link_quirk) {
		xhci_dbg(xhci, "QUIRK: Not clearing Link TRB chain bits.\n");
		xhci->quirks |= XHCI_LINK_TRB_QUIRK;
	} else {
		xhci_dbg(xhci, "xHCI doesn't need link TRB QUIRK\n");
	}
	retval = xhci_mem_init(xhci, GFP_KERNEL);
	xhci_dbg(xhci, "Finished xhci_init\n");

	/* Initializing Compliance Mode Recovery Data If Needed */
	if (compliance_mode_recovery_timer_quirk_check()) {
		xhci->quirks |= XHCI_COMP_MODE_QUIRK;
		compliance_mode_recovery_timer_init(xhci);
	}

	return retval;
}

/*-------------------------------------------------------------------------*/


#ifdef CONFIG_USB_XHCI_HCD_DEBUGGING
static void xhci_event_ring_work(unsigned long arg)
{
	unsigned long flags;
	int temp;
	u64 temp_64;
	struct xhci_hcd *xhci = (struct xhci_hcd *) arg;
	int i, j;

	xhci_dbg(xhci, "Poll event ring: %lu\n", jiffies);

	spin_lock_irqsave(&xhci->lock, flags);
	temp = xhci_readl(xhci, &xhci->op_regs->status);
	xhci_dbg(xhci, "op reg status = 0x%x\n", temp);
	if (temp == 0xffffffff || (xhci->xhc_state & XHCI_STATE_DYING) ||
			(xhci->xhc_state & XHCI_STATE_HALTED)) {
		xhci_dbg(xhci, "HW died, polling stopped.\n");
		spin_unlock_irqrestore(&xhci->lock, flags);
		return;
	}

	temp = xhci_readl(xhci, &xhci->ir_set->irq_pending);
	xhci_dbg(xhci, "ir_set 0 pending = 0x%x\n", temp);
	xhci_dbg(xhci, "HC error bitmask = 0x%x\n", xhci->error_bitmask);
	xhci->error_bitmask = 0;
	xhci_dbg(xhci, "Event ring:\n");
	xhci_debug_segment(xhci, xhci->event_ring->deq_seg);
	xhci_dbg_ring_ptrs(xhci, xhci->event_ring);
	temp_64 = xhci_read_64(xhci, &xhci->ir_set->erst_dequeue);
	temp_64 &= ~ERST_PTR_MASK;
	xhci_dbg(xhci, "ERST deq = 64'h%0lx\n", (long unsigned int) temp_64);
	xhci_dbg(xhci, "Command ring:\n");
	xhci_debug_segment(xhci, xhci->cmd_ring->deq_seg);
	xhci_dbg_ring_ptrs(xhci, xhci->cmd_ring);
	xhci_dbg_cmd_ptrs(xhci);
	for (i = 0; i < MAX_HC_SLOTS; ++i) {
		if (!xhci->devs[i])
			continue;
		for (j = 0; j < 31; ++j) {
			xhci_dbg_ep_rings(xhci, i, j, &xhci->devs[i]->eps[j]);
		}
	}
	spin_unlock_irqrestore(&xhci->lock, flags);

	if (!xhci->zombie)
		mod_timer(&xhci->event_ring_timer, jiffies + POLL_TIMEOUT * HZ);
	else
		xhci_dbg(xhci, "Quit polling the event ring.\n");
}
#endif

static int xhci_run_finished(struct xhci_hcd *xhci)
{
	if (xhci_start(xhci)) {
		xhci_halt(xhci);
		return -ENODEV;
	}
	xhci->shared_hcd->state = HC_STATE_RUNNING;

	if (xhci->quirks & XHCI_NEC_HOST)
		xhci_ring_cmd_db(xhci);

	xhci_dbg(xhci, "Finished xhci_run for USB3 roothub\n");
	return 0;
}

/*
 * Start the HC after it was halted.
 *
 * This function is called by the USB core when the HC driver is added.
 * Its opposite is xhci_stop().
 *
 * xhci_init() must be called once before this function can be called.
 * Reset the HC, enable device slot contexts, program DCBAAP, and
 * set command ring pointer and event ring pointer.
 *
 * Setup MSI-X vectors and enable interrupts.
 */
int xhci_run(struct usb_hcd *hcd)
{
	u32 temp;
	u64 temp_64;
	int ret;
	struct xhci_hcd *xhci = hcd_to_xhci(hcd);

	/* Start the xHCI host controller running only after the USB 2.0 roothub
	 * is setup.
	 */

	hcd->uses_new_polling = 1;
	if (!usb_hcd_is_primary_hcd(hcd))
		return xhci_run_finished(xhci);

	xhci_dbg(xhci, "xhci_run\n");

	ret = xhci_try_enable_msi(hcd);
	if (ret)
		return ret;

#ifdef CONFIG_USB_XHCI_HCD_DEBUGGING
	init_timer(&xhci->event_ring_timer);
	xhci->event_ring_timer.data = (unsigned long) xhci;
	xhci->event_ring_timer.function = xhci_event_ring_work;
	/* Poll the event ring */
	xhci->event_ring_timer.expires = jiffies + POLL_TIMEOUT * HZ;
	xhci->zombie = 0;
	xhci_dbg(xhci, "Setting event ring polling timer\n");
	add_timer(&xhci->event_ring_timer);
#endif

	xhci_dbg(xhci, "Command ring memory map follows:\n");
	xhci_debug_ring(xhci, xhci->cmd_ring);
	xhci_dbg_ring_ptrs(xhci, xhci->cmd_ring);
	xhci_dbg_cmd_ptrs(xhci);

	xhci_dbg(xhci, "ERST memory map follows:\n");
	xhci_dbg_erst(xhci, &xhci->erst);
	xhci_dbg(xhci, "Event ring:\n");
	xhci_debug_ring(xhci, xhci->event_ring);
	xhci_dbg_ring_ptrs(xhci, xhci->event_ring);
	temp_64 = xhci_read_64(xhci, &xhci->ir_set->erst_dequeue);
	temp_64 &= ~ERST_PTR_MASK;
	xhci_dbg(xhci, "ERST deq = 64'h%0lx\n", (long unsigned int) temp_64);

	xhci_dbg(xhci, "// Set the interrupt modulation register\n");
	temp = xhci_readl(xhci, &xhci->ir_set->irq_control);
	temp &= ~ER_IRQ_INTERVAL_MASK;
	temp |= (u32) 160;
	xhci_writel(xhci, temp, &xhci->ir_set->irq_control);

	/* Set the HCD state before we enable the irqs */
	temp = xhci_readl(xhci, &xhci->op_regs->command);
	temp |= (CMD_EIE);
	xhci_dbg(xhci, "// Enable interrupts, cmd = 0x%x.\n",
			temp);
	xhci_writel(xhci, temp, &xhci->op_regs->command);

	temp = xhci_readl(xhci, &xhci->ir_set->irq_pending);
	xhci_dbg(xhci, "// Enabling event ring interrupter %p by writing 0x%x to irq_pending\n",
			xhci->ir_set, (unsigned int) ER_IRQ_ENABLE(temp));
	xhci_writel(xhci, ER_IRQ_ENABLE(temp),
			&xhci->ir_set->irq_pending);
	xhci_print_ir_set(xhci, 0);

	if (xhci->quirks & XHCI_NEC_HOST)
		xhci_queue_vendor_command(xhci, 0, 0, 0,
				TRB_TYPE(TRB_NEC_GET_FW));

	xhci_dbg(xhci, "Finished xhci_run for USB2 roothub\n");
	return 0;
}

static void xhci_only_stop_hcd(struct usb_hcd *hcd)
{
	struct xhci_hcd *xhci = hcd_to_xhci(hcd);

	spin_lock_irq(&xhci->lock);
	xhci_halt(xhci);

	/* The shared_hcd is going to be deallocated shortly (the USB core only
	 * calls this function when allocation fails in usb_add_hcd(), or
	 * usb_remove_hcd() is called).  So we need to unset xHCI's pointer.
	 */
	xhci->shared_hcd = NULL;
	spin_unlock_irq(&xhci->lock);
}

/*
 * Stop xHCI driver.
 *
 * This function is called by the USB core when the HC driver is removed.
 * Its opposite is xhci_run().
 *
 * Disable device contexts, disable IRQs, and quiesce the HC.
 * Reset the HC, finish any completed transactions, and cleanup memory.
 */
void xhci_stop(struct usb_hcd *hcd)
{
	u32 temp;
	struct xhci_hcd *xhci = hcd_to_xhci(hcd);

	if (!usb_hcd_is_primary_hcd(hcd)) {
		xhci_only_stop_hcd(xhci->shared_hcd);
		return;
	}

	spin_lock_irq(&xhci->lock);
	/* Make sure the xHC is halted for a USB3 roothub
	 * (xhci_stop() could be called as part of failed init).
	 */
	xhci_halt(xhci);
	xhci_reset(xhci);
	spin_unlock_irq(&xhci->lock);

	xhci_cleanup_msix(xhci);

#ifdef CONFIG_USB_XHCI_HCD_DEBUGGING
	/* Tell the event ring poll function not to reschedule */
	xhci->zombie = 1;
	del_timer_sync(&xhci->event_ring_timer);
#endif

	/* Deleting Compliance Mode Recovery Timer */
	if ((xhci->quirks & XHCI_COMP_MODE_QUIRK) &&
			(!(xhci_all_ports_seen_u0(xhci))))
		del_timer_sync(&xhci->comp_mode_recovery_timer);

	if (xhci->quirks & XHCI_AMD_PLL_FIX)
		usb_amd_dev_put();

	xhci_dbg(xhci, "// Disabling event ring interrupts\n");
	temp = xhci_readl(xhci, &xhci->op_regs->status);
	xhci_writel(xhci, temp & ~STS_EINT, &xhci->op_regs->status);
	temp = xhci_readl(xhci, &xhci->ir_set->irq_pending);
	xhci_writel(xhci, ER_IRQ_DISABLE(temp),
			&xhci->ir_set->irq_pending);
	xhci_print_ir_set(xhci, 0);

	xhci_dbg(xhci, "cleaning up memory\n");
	xhci_mem_cleanup(xhci);
	xhci_dbg(xhci, "xhci_stop completed - status = %x\n",
		    xhci_readl(xhci, &xhci->op_regs->status));
}

/*
 * Shutdown HC (not bus-specific)
 *
 * This is called when the machine is rebooting or halting.  We assume that the
 * machine will be powered off, and the HC's internal state will be reset.
 * Don't bother to free memory.
 *
 * This will only ever be called with the main usb_hcd (the USB3 roothub).
 */
void xhci_shutdown(struct usb_hcd *hcd)
{
	struct xhci_hcd *xhci = hcd_to_xhci(hcd);

<<<<<<< HEAD
	if (xhci->quirks && XHCI_SPURIOUS_REBOOT)
=======
	if (xhci->quirks & XHCI_SPURIOUS_REBOOT)
>>>>>>> ddfb43f3
		usb_disable_xhci_ports(to_pci_dev(hcd->self.controller));

	spin_lock_irq(&xhci->lock);
	xhci_halt(xhci);
	spin_unlock_irq(&xhci->lock);

	xhci_cleanup_msix(xhci);

	xhci_dbg(xhci, "xhci_shutdown completed - status = %x\n",
		    xhci_readl(xhci, &xhci->op_regs->status));
}

#ifdef CONFIG_PM
static void xhci_save_registers(struct xhci_hcd *xhci)
{
	xhci->s3.command = xhci_readl(xhci, &xhci->op_regs->command);
	xhci->s3.dev_nt = xhci_readl(xhci, &xhci->op_regs->dev_notification);
	xhci->s3.dcbaa_ptr = xhci_read_64(xhci, &xhci->op_regs->dcbaa_ptr);
	xhci->s3.config_reg = xhci_readl(xhci, &xhci->op_regs->config_reg);
	xhci->s3.erst_size = xhci_readl(xhci, &xhci->ir_set->erst_size);
	xhci->s3.erst_base = xhci_read_64(xhci, &xhci->ir_set->erst_base);
	xhci->s3.erst_dequeue = xhci_read_64(xhci, &xhci->ir_set->erst_dequeue);
	xhci->s3.irq_pending = xhci_readl(xhci, &xhci->ir_set->irq_pending);
	xhci->s3.irq_control = xhci_readl(xhci, &xhci->ir_set->irq_control);
}

static void xhci_restore_registers(struct xhci_hcd *xhci)
{
	xhci_writel(xhci, xhci->s3.command, &xhci->op_regs->command);
	xhci_writel(xhci, xhci->s3.dev_nt, &xhci->op_regs->dev_notification);
	xhci_write_64(xhci, xhci->s3.dcbaa_ptr, &xhci->op_regs->dcbaa_ptr);
	xhci_writel(xhci, xhci->s3.config_reg, &xhci->op_regs->config_reg);
	xhci_writel(xhci, xhci->s3.erst_size, &xhci->ir_set->erst_size);
	xhci_write_64(xhci, xhci->s3.erst_base, &xhci->ir_set->erst_base);
	xhci_write_64(xhci, xhci->s3.erst_dequeue, &xhci->ir_set->erst_dequeue);
	xhci_writel(xhci, xhci->s3.irq_pending, &xhci->ir_set->irq_pending);
	xhci_writel(xhci, xhci->s3.irq_control, &xhci->ir_set->irq_control);
}

static void xhci_set_cmd_ring_deq(struct xhci_hcd *xhci)
{
	u64	val_64;

	/* step 2: initialize command ring buffer */
	val_64 = xhci_read_64(xhci, &xhci->op_regs->cmd_ring);
	val_64 = (val_64 & (u64) CMD_RING_RSVD_BITS) |
		(xhci_trb_virt_to_dma(xhci->cmd_ring->deq_seg,
				      xhci->cmd_ring->dequeue) &
		 (u64) ~CMD_RING_RSVD_BITS) |
		xhci->cmd_ring->cycle_state;
	xhci_dbg(xhci, "// Setting command ring address to 0x%llx\n",
			(long unsigned long) val_64);
	xhci_write_64(xhci, val_64, &xhci->op_regs->cmd_ring);
}

/*
 * The whole command ring must be cleared to zero when we suspend the host.
 *
 * The host doesn't save the command ring pointer in the suspend well, so we
 * need to re-program it on resume.  Unfortunately, the pointer must be 64-byte
 * aligned, because of the reserved bits in the command ring dequeue pointer
 * register.  Therefore, we can't just set the dequeue pointer back in the
 * middle of the ring (TRBs are 16-byte aligned).
 */
static void xhci_clear_command_ring(struct xhci_hcd *xhci)
{
	struct xhci_ring *ring;
	struct xhci_segment *seg;

	ring = xhci->cmd_ring;
	seg = ring->deq_seg;
	do {
		memset(seg->trbs, 0,
			sizeof(union xhci_trb) * (TRBS_PER_SEGMENT - 1));
		seg->trbs[TRBS_PER_SEGMENT - 1].link.control &=
			cpu_to_le32(~TRB_CYCLE);
		seg = seg->next;
	} while (seg != ring->deq_seg);

	/* Reset the software enqueue and dequeue pointers */
	ring->deq_seg = ring->first_seg;
	ring->dequeue = ring->first_seg->trbs;
	ring->enq_seg = ring->deq_seg;
	ring->enqueue = ring->dequeue;

	ring->num_trbs_free = ring->num_segs * (TRBS_PER_SEGMENT - 1) - 1;
	/*
	 * Ring is now zeroed, so the HW should look for change of ownership
	 * when the cycle bit is set to 1.
	 */
	ring->cycle_state = 1;

	/*
	 * Reset the hardware dequeue pointer.
	 * Yes, this will need to be re-written after resume, but we're paranoid
	 * and want to make sure the hardware doesn't access bogus memory
	 * because, say, the BIOS or an SMI started the host without changing
	 * the command ring pointers.
	 */
	xhci_set_cmd_ring_deq(xhci);
}

/*
 * Stop HC (not bus-specific)
 *
 * This is called when the machine transition into S3/S4 mode.
 *
 */
int xhci_suspend(struct xhci_hcd *xhci)
{
	int			rc = 0;
	struct usb_hcd		*hcd = xhci_to_hcd(xhci);
	u32			command;

	spin_lock_irq(&xhci->lock);
	clear_bit(HCD_FLAG_HW_ACCESSIBLE, &hcd->flags);
	clear_bit(HCD_FLAG_HW_ACCESSIBLE, &xhci->shared_hcd->flags);
	/* step 1: stop endpoint */
	/* skipped assuming that port suspend has done */

	/* step 2: clear Run/Stop bit */
	command = xhci_readl(xhci, &xhci->op_regs->command);
	command &= ~CMD_RUN;
	xhci_writel(xhci, command, &xhci->op_regs->command);
	if (handshake(xhci, &xhci->op_regs->status,
		      STS_HALT, STS_HALT, 100*100)) {
		xhci_warn(xhci, "WARN: xHC CMD_RUN timeout\n");
		spin_unlock_irq(&xhci->lock);
		return -ETIMEDOUT;
	}
	xhci_clear_command_ring(xhci);

	/* step 3: save registers */
	xhci_save_registers(xhci);

	/* step 4: set CSS flag */
	command = xhci_readl(xhci, &xhci->op_regs->command);
	command |= CMD_CSS;
	xhci_writel(xhci, command, &xhci->op_regs->command);
	if (handshake(xhci, &xhci->op_regs->status, STS_SAVE, 0, 10 * 1000)) {
		xhci_warn(xhci, "WARN: xHC save state timeout\n");
		spin_unlock_irq(&xhci->lock);
		return -ETIMEDOUT;
	}
	spin_unlock_irq(&xhci->lock);

	/*
	 * Deleting Compliance Mode Recovery Timer because the xHCI Host
	 * is about to be suspended.
	 */
	if ((xhci->quirks & XHCI_COMP_MODE_QUIRK) &&
			(!(xhci_all_ports_seen_u0(xhci)))) {
		del_timer_sync(&xhci->comp_mode_recovery_timer);
		xhci_dbg(xhci, "Compliance Mode Recovery Timer Deleted!\n");
	}

	/* step 5: remove core well power */
	/* synchronize irq when using MSI-X */
	xhci_msix_sync_irqs(xhci);

	return rc;
}

/*
 * start xHC (not bus-specific)
 *
 * This is called when the machine transition from S3/S4 mode.
 *
 */
int xhci_resume(struct xhci_hcd *xhci, bool hibernated)
{
	u32			command, temp = 0;
	struct usb_hcd		*hcd = xhci_to_hcd(xhci);
	struct usb_hcd		*secondary_hcd;
	int			retval = 0;

	/* Wait a bit if either of the roothubs need to settle from the
	 * transition into bus suspend.
	 */
	if (time_before(jiffies, xhci->bus_state[0].next_statechange) ||
			time_before(jiffies,
				xhci->bus_state[1].next_statechange))
		msleep(100);

	set_bit(HCD_FLAG_HW_ACCESSIBLE, &hcd->flags);
	set_bit(HCD_FLAG_HW_ACCESSIBLE, &xhci->shared_hcd->flags);

	spin_lock_irq(&xhci->lock);
	if (xhci->quirks & XHCI_RESET_ON_RESUME)
		hibernated = true;

	if (!hibernated) {
		/* step 1: restore register */
		xhci_restore_registers(xhci);
		/* step 2: initialize command ring buffer */
		xhci_set_cmd_ring_deq(xhci);
		/* step 3: restore state and start state*/
		/* step 3: set CRS flag */
		command = xhci_readl(xhci, &xhci->op_regs->command);
		command |= CMD_CRS;
		xhci_writel(xhci, command, &xhci->op_regs->command);
		if (handshake(xhci, &xhci->op_regs->status,
			      STS_RESTORE, 0, 10 * 1000)) {
			xhci_warn(xhci, "WARN: xHC restore state timeout\n");
			spin_unlock_irq(&xhci->lock);
			return -ETIMEDOUT;
		}
		temp = xhci_readl(xhci, &xhci->op_regs->status);
	}

	/* If restore operation fails, re-initialize the HC during resume */
	if ((temp & STS_SRE) || hibernated) {
		/* Let the USB core know _both_ roothubs lost power. */
		usb_root_hub_lost_power(xhci->main_hcd->self.root_hub);
		usb_root_hub_lost_power(xhci->shared_hcd->self.root_hub);

		xhci_dbg(xhci, "Stop HCD\n");
		xhci_halt(xhci);
		xhci_reset(xhci);
		spin_unlock_irq(&xhci->lock);
		xhci_cleanup_msix(xhci);

#ifdef CONFIG_USB_XHCI_HCD_DEBUGGING
		/* Tell the event ring poll function not to reschedule */
		xhci->zombie = 1;
		del_timer_sync(&xhci->event_ring_timer);
#endif

		xhci_dbg(xhci, "// Disabling event ring interrupts\n");
		temp = xhci_readl(xhci, &xhci->op_regs->status);
		xhci_writel(xhci, temp & ~STS_EINT, &xhci->op_regs->status);
		temp = xhci_readl(xhci, &xhci->ir_set->irq_pending);
		xhci_writel(xhci, ER_IRQ_DISABLE(temp),
				&xhci->ir_set->irq_pending);
		xhci_print_ir_set(xhci, 0);

		xhci_dbg(xhci, "cleaning up memory\n");
		xhci_mem_cleanup(xhci);
		xhci_dbg(xhci, "xhci_stop completed - status = %x\n",
			    xhci_readl(xhci, &xhci->op_regs->status));

		/* USB core calls the PCI reinit and start functions twice:
		 * first with the primary HCD, and then with the secondary HCD.
		 * If we don't do the same, the host will never be started.
		 */
		if (!usb_hcd_is_primary_hcd(hcd))
			secondary_hcd = hcd;
		else
			secondary_hcd = xhci->shared_hcd;

		xhci_dbg(xhci, "Initialize the xhci_hcd\n");
		retval = xhci_init(hcd->primary_hcd);
		if (retval)
			return retval;
		xhci_dbg(xhci, "Start the primary HCD\n");
		retval = xhci_run(hcd->primary_hcd);
		if (!retval) {
			xhci_dbg(xhci, "Start the secondary HCD\n");
			retval = xhci_run(secondary_hcd);
		}
		hcd->state = HC_STATE_SUSPENDED;
		xhci->shared_hcd->state = HC_STATE_SUSPENDED;
		goto done;
	}

	/* step 4: set Run/Stop bit */
	command = xhci_readl(xhci, &xhci->op_regs->command);
	command |= CMD_RUN;
	xhci_writel(xhci, command, &xhci->op_regs->command);
	handshake(xhci, &xhci->op_regs->status, STS_HALT,
		  0, 250 * 1000);

	/* step 5: walk topology and initialize portsc,
	 * portpmsc and portli
	 */
	/* this is done in bus_resume */

	/* step 6: restart each of the previously
	 * Running endpoints by ringing their doorbells
	 */

	spin_unlock_irq(&xhci->lock);

 done:
	if (retval == 0) {
		usb_hcd_resume_root_hub(hcd);
		usb_hcd_resume_root_hub(xhci->shared_hcd);
	}

	/*
	 * If system is subject to the Quirk, Compliance Mode Timer needs to
	 * be re-initialized Always after a system resume. Ports are subject
	 * to suffer the Compliance Mode issue again. It doesn't matter if
	 * ports have entered previously to U0 before system's suspension.
	 */
	if (xhci->quirks & XHCI_COMP_MODE_QUIRK)
		compliance_mode_recovery_timer_init(xhci);

	return retval;
}
#endif	/* CONFIG_PM */

/*-------------------------------------------------------------------------*/

/**
 * xhci_get_endpoint_index - Used for passing endpoint bitmasks between the core and
 * HCDs.  Find the index for an endpoint given its descriptor.  Use the return
 * value to right shift 1 for the bitmask.
 *
 * Index  = (epnum * 2) + direction - 1,
 * where direction = 0 for OUT, 1 for IN.
 * For control endpoints, the IN index is used (OUT index is unused), so
 * index = (epnum * 2) + direction - 1 = (epnum * 2) + 1 - 1 = (epnum * 2)
 */
unsigned int xhci_get_endpoint_index(struct usb_endpoint_descriptor *desc)
{
	unsigned int index;
	if (usb_endpoint_xfer_control(desc))
		index = (unsigned int) (usb_endpoint_num(desc)*2);
	else
		index = (unsigned int) (usb_endpoint_num(desc)*2) +
			(usb_endpoint_dir_in(desc) ? 1 : 0) - 1;
	return index;
}

/* Find the flag for this endpoint (for use in the control context).  Use the
 * endpoint index to create a bitmask.  The slot context is bit 0, endpoint 0 is
 * bit 1, etc.
 */
unsigned int xhci_get_endpoint_flag(struct usb_endpoint_descriptor *desc)
{
	return 1 << (xhci_get_endpoint_index(desc) + 1);
}

/* Find the flag for this endpoint (for use in the control context).  Use the
 * endpoint index to create a bitmask.  The slot context is bit 0, endpoint 0 is
 * bit 1, etc.
 */
unsigned int xhci_get_endpoint_flag_from_index(unsigned int ep_index)
{
	return 1 << (ep_index + 1);
}

/* Compute the last valid endpoint context index.  Basically, this is the
 * endpoint index plus one.  For slot contexts with more than valid endpoint,
 * we find the most significant bit set in the added contexts flags.
 * e.g. ep 1 IN (with epnum 0x81) => added_ctxs = 0b1000
 * fls(0b1000) = 4, but the endpoint context index is 3, so subtract one.
 */
unsigned int xhci_last_valid_endpoint(u32 added_ctxs)
{
	return fls(added_ctxs) - 1;
}

/* Returns 1 if the arguments are OK;
 * returns 0 this is a root hub; returns -EINVAL for NULL pointers.
 */
static int xhci_check_args(struct usb_hcd *hcd, struct usb_device *udev,
		struct usb_host_endpoint *ep, int check_ep, bool check_virt_dev,
		const char *func) {
	struct xhci_hcd	*xhci;
	struct xhci_virt_device	*virt_dev;

	if (!hcd || (check_ep && !ep) || !udev) {
		printk(KERN_DEBUG "xHCI %s called with invalid args\n",
				func);
		return -EINVAL;
	}
	if (!udev->parent) {
		printk(KERN_DEBUG "xHCI %s called for root hub\n",
				func);
		return 0;
	}

	xhci = hcd_to_xhci(hcd);
	if (xhci->xhc_state & XHCI_STATE_HALTED)
		return -ENODEV;

	if (check_virt_dev) {
		if (!udev->slot_id || !xhci->devs[udev->slot_id]) {
			printk(KERN_DEBUG "xHCI %s called with unaddressed "
						"device\n", func);
			return -EINVAL;
		}

		virt_dev = xhci->devs[udev->slot_id];
		if (virt_dev->udev != udev) {
			printk(KERN_DEBUG "xHCI %s called with udev and "
					  "virt_dev does not match\n", func);
			return -EINVAL;
		}
	}

	return 1;
}

static int xhci_configure_endpoint(struct xhci_hcd *xhci,
		struct usb_device *udev, struct xhci_command *command,
		bool ctx_change, bool must_succeed);

/*
 * Full speed devices may have a max packet size greater than 8 bytes, but the
 * USB core doesn't know that until it reads the first 8 bytes of the
 * descriptor.  If the usb_device's max packet size changes after that point,
 * we need to issue an evaluate context command and wait on it.
 */
static int xhci_check_maxpacket(struct xhci_hcd *xhci, unsigned int slot_id,
		unsigned int ep_index, struct urb *urb)
{
	struct xhci_container_ctx *in_ctx;
	struct xhci_container_ctx *out_ctx;
	struct xhci_input_control_ctx *ctrl_ctx;
	struct xhci_ep_ctx *ep_ctx;
	int max_packet_size;
	int hw_max_packet_size;
	int ret = 0;

	out_ctx = xhci->devs[slot_id]->out_ctx;
	ep_ctx = xhci_get_ep_ctx(xhci, out_ctx, ep_index);
	hw_max_packet_size = MAX_PACKET_DECODED(le32_to_cpu(ep_ctx->ep_info2));
	max_packet_size = usb_endpoint_maxp(&urb->dev->ep0.desc);
	if (hw_max_packet_size != max_packet_size) {
		xhci_dbg(xhci, "Max Packet Size for ep 0 changed.\n");
		xhci_dbg(xhci, "Max packet size in usb_device = %d\n",
				max_packet_size);
		xhci_dbg(xhci, "Max packet size in xHCI HW = %d\n",
				hw_max_packet_size);
		xhci_dbg(xhci, "Issuing evaluate context command.\n");

		/* Set up the modified control endpoint 0 */
		xhci_endpoint_copy(xhci, xhci->devs[slot_id]->in_ctx,
				xhci->devs[slot_id]->out_ctx, ep_index);
		in_ctx = xhci->devs[slot_id]->in_ctx;
		ep_ctx = xhci_get_ep_ctx(xhci, in_ctx, ep_index);
		ep_ctx->ep_info2 &= cpu_to_le32(~MAX_PACKET_MASK);
		ep_ctx->ep_info2 |= cpu_to_le32(MAX_PACKET(max_packet_size));

		/* Set up the input context flags for the command */
		/* FIXME: This won't work if a non-default control endpoint
		 * changes max packet sizes.
		 */
		ctrl_ctx = xhci_get_input_control_ctx(xhci, in_ctx);
		ctrl_ctx->add_flags = cpu_to_le32(EP0_FLAG);
		ctrl_ctx->drop_flags = 0;

		xhci_dbg(xhci, "Slot %d input context\n", slot_id);
		xhci_dbg_ctx(xhci, in_ctx, ep_index);
		xhci_dbg(xhci, "Slot %d output context\n", slot_id);
		xhci_dbg_ctx(xhci, out_ctx, ep_index);

		ret = xhci_configure_endpoint(xhci, urb->dev, NULL,
				true, false);

		/* Clean up the input context for later use by bandwidth
		 * functions.
		 */
		ctrl_ctx->add_flags = cpu_to_le32(SLOT_FLAG);
	}
	return ret;
}

/*
 * non-error returns are a promise to giveback() the urb later
 * we drop ownership so next owner (or urb unlink) can get it
 */
int xhci_urb_enqueue(struct usb_hcd *hcd, struct urb *urb, gfp_t mem_flags)
{
	struct xhci_hcd *xhci = hcd_to_xhci(hcd);
	struct xhci_td *buffer;
	unsigned long flags;
	int ret = 0;
	unsigned int slot_id, ep_index;
	struct urb_priv	*urb_priv;
	int size, i;

	if (!urb || xhci_check_args(hcd, urb->dev, urb->ep,
					true, true, __func__) <= 0)
		return -EINVAL;

	slot_id = urb->dev->slot_id;
	ep_index = xhci_get_endpoint_index(&urb->ep->desc);

	if (!HCD_HW_ACCESSIBLE(hcd)) {
		if (!in_interrupt())
			xhci_dbg(xhci, "urb submitted during PCI suspend\n");
		ret = -ESHUTDOWN;
		goto exit;
	}

	if (usb_endpoint_xfer_isoc(&urb->ep->desc))
		size = urb->number_of_packets;
	else
		size = 1;

	urb_priv = kzalloc(sizeof(struct urb_priv) +
				  size * sizeof(struct xhci_td *), mem_flags);
	if (!urb_priv)
		return -ENOMEM;

	buffer = kzalloc(size * sizeof(struct xhci_td), mem_flags);
	if (!buffer) {
		kfree(urb_priv);
		return -ENOMEM;
	}

	for (i = 0; i < size; i++) {
		urb_priv->td[i] = buffer;
		buffer++;
	}

	urb_priv->length = size;
	urb_priv->td_cnt = 0;
	urb->hcpriv = urb_priv;

	if (usb_endpoint_xfer_control(&urb->ep->desc)) {
		/* Check to see if the max packet size for the default control
		 * endpoint changed during FS device enumeration
		 */
		if (urb->dev->speed == USB_SPEED_FULL) {
			ret = xhci_check_maxpacket(xhci, slot_id,
					ep_index, urb);
			if (ret < 0) {
				xhci_urb_free_priv(xhci, urb_priv);
				urb->hcpriv = NULL;
				return ret;
			}
		}

		/* We have a spinlock and interrupts disabled, so we must pass
		 * atomic context to this function, which may allocate memory.
		 */
		spin_lock_irqsave(&xhci->lock, flags);
		if (xhci->xhc_state & XHCI_STATE_DYING)
			goto dying;
		ret = xhci_queue_ctrl_tx(xhci, GFP_ATOMIC, urb,
				slot_id, ep_index);
		if (ret)
			goto free_priv;
		spin_unlock_irqrestore(&xhci->lock, flags);
	} else if (usb_endpoint_xfer_bulk(&urb->ep->desc)) {
		spin_lock_irqsave(&xhci->lock, flags);
		if (xhci->xhc_state & XHCI_STATE_DYING)
			goto dying;
		if (xhci->devs[slot_id]->eps[ep_index].ep_state &
				EP_GETTING_STREAMS) {
			xhci_warn(xhci, "WARN: Can't enqueue URB while bulk ep "
					"is transitioning to using streams.\n");
			ret = -EINVAL;
		} else if (xhci->devs[slot_id]->eps[ep_index].ep_state &
				EP_GETTING_NO_STREAMS) {
			xhci_warn(xhci, "WARN: Can't enqueue URB while bulk ep "
					"is transitioning to "
					"not having streams.\n");
			ret = -EINVAL;
		} else {
			ret = xhci_queue_bulk_tx(xhci, GFP_ATOMIC, urb,
					slot_id, ep_index);
		}
		if (ret)
			goto free_priv;
		spin_unlock_irqrestore(&xhci->lock, flags);
	} else if (usb_endpoint_xfer_int(&urb->ep->desc)) {
		spin_lock_irqsave(&xhci->lock, flags);
		if (xhci->xhc_state & XHCI_STATE_DYING)
			goto dying;
		ret = xhci_queue_intr_tx(xhci, GFP_ATOMIC, urb,
				slot_id, ep_index);
		if (ret)
			goto free_priv;
		spin_unlock_irqrestore(&xhci->lock, flags);
	} else {
		spin_lock_irqsave(&xhci->lock, flags);
		if (xhci->xhc_state & XHCI_STATE_DYING)
			goto dying;
		ret = xhci_queue_isoc_tx_prepare(xhci, GFP_ATOMIC, urb,
				slot_id, ep_index);
		if (ret)
			goto free_priv;
		spin_unlock_irqrestore(&xhci->lock, flags);
	}
exit:
	return ret;
dying:
	xhci_dbg(xhci, "Ep 0x%x: URB %p submitted for "
			"non-responsive xHCI host.\n",
			urb->ep->desc.bEndpointAddress, urb);
	ret = -ESHUTDOWN;
free_priv:
	xhci_urb_free_priv(xhci, urb_priv);
	urb->hcpriv = NULL;
	spin_unlock_irqrestore(&xhci->lock, flags);
	return ret;
}

/* Get the right ring for the given URB.
 * If the endpoint supports streams, boundary check the URB's stream ID.
 * If the endpoint doesn't support streams, return the singular endpoint ring.
 */
static struct xhci_ring *xhci_urb_to_transfer_ring(struct xhci_hcd *xhci,
		struct urb *urb)
{
	unsigned int slot_id;
	unsigned int ep_index;
	unsigned int stream_id;
	struct xhci_virt_ep *ep;

	slot_id = urb->dev->slot_id;
	ep_index = xhci_get_endpoint_index(&urb->ep->desc);
	stream_id = urb->stream_id;
	ep = &xhci->devs[slot_id]->eps[ep_index];
	/* Common case: no streams */
	if (!(ep->ep_state & EP_HAS_STREAMS))
		return ep->ring;

	if (stream_id == 0) {
		xhci_warn(xhci,
				"WARN: Slot ID %u, ep index %u has streams, "
				"but URB has no stream ID.\n",
				slot_id, ep_index);
		return NULL;
	}

	if (stream_id < ep->stream_info->num_streams)
		return ep->stream_info->stream_rings[stream_id];

	xhci_warn(xhci,
			"WARN: Slot ID %u, ep index %u has "
			"stream IDs 1 to %u allocated, "
			"but stream ID %u is requested.\n",
			slot_id, ep_index,
			ep->stream_info->num_streams - 1,
			stream_id);
	return NULL;
}

/*
 * Remove the URB's TD from the endpoint ring.  This may cause the HC to stop
 * USB transfers, potentially stopping in the middle of a TRB buffer.  The HC
 * should pick up where it left off in the TD, unless a Set Transfer Ring
 * Dequeue Pointer is issued.
 *
 * The TRBs that make up the buffers for the canceled URB will be "removed" from
 * the ring.  Since the ring is a contiguous structure, they can't be physically
 * removed.  Instead, there are two options:
 *
 *  1) If the HC is in the middle of processing the URB to be canceled, we
 *     simply move the ring's dequeue pointer past those TRBs using the Set
 *     Transfer Ring Dequeue Pointer command.  This will be the common case,
 *     when drivers timeout on the last submitted URB and attempt to cancel.
 *
 *  2) If the HC is in the middle of a different TD, we turn the TRBs into a
 *     series of 1-TRB transfer no-op TDs.  (No-ops shouldn't be chained.)  The
 *     HC will need to invalidate the any TRBs it has cached after the stop
 *     endpoint command, as noted in the xHCI 0.95 errata.
 *
 *  3) The TD may have completed by the time the Stop Endpoint Command
 *     completes, so software needs to handle that case too.
 *
 * This function should protect against the TD enqueueing code ringing the
 * doorbell while this code is waiting for a Stop Endpoint command to complete.
 * It also needs to account for multiple cancellations on happening at the same
 * time for the same endpoint.
 *
 * Note that this function can be called in any context, or so says
 * usb_hcd_unlink_urb()
 */
int xhci_urb_dequeue(struct usb_hcd *hcd, struct urb *urb, int status)
{
	unsigned long flags;
	int ret, i;
	u32 temp;
	struct xhci_hcd *xhci;
	struct urb_priv	*urb_priv;
	struct xhci_td *td;
	unsigned int ep_index;
	struct xhci_ring *ep_ring;
	struct xhci_virt_ep *ep;

	xhci = hcd_to_xhci(hcd);
	spin_lock_irqsave(&xhci->lock, flags);
	/* Make sure the URB hasn't completed or been unlinked already */
	ret = usb_hcd_check_unlink_urb(hcd, urb, status);
	if (ret || !urb->hcpriv)
		goto done;
	temp = xhci_readl(xhci, &xhci->op_regs->status);
	if (temp == 0xffffffff || (xhci->xhc_state & XHCI_STATE_HALTED)) {
		xhci_dbg(xhci, "HW died, freeing TD.\n");
		urb_priv = urb->hcpriv;
		for (i = urb_priv->td_cnt; i < urb_priv->length; i++) {
			td = urb_priv->td[i];
			if (!list_empty(&td->td_list))
				list_del_init(&td->td_list);
			if (!list_empty(&td->cancelled_td_list))
				list_del_init(&td->cancelled_td_list);
		}

		usb_hcd_unlink_urb_from_ep(hcd, urb);
		spin_unlock_irqrestore(&xhci->lock, flags);
		usb_hcd_giveback_urb(hcd, urb, -ESHUTDOWN);
		xhci_urb_free_priv(xhci, urb_priv);
		return ret;
	}
	if ((xhci->xhc_state & XHCI_STATE_DYING) ||
			(xhci->xhc_state & XHCI_STATE_HALTED)) {
		xhci_dbg(xhci, "Ep 0x%x: URB %p to be canceled on "
				"non-responsive xHCI host.\n",
				urb->ep->desc.bEndpointAddress, urb);
		/* Let the stop endpoint command watchdog timer (which set this
		 * state) finish cleaning up the endpoint TD lists.  We must
		 * have caught it in the middle of dropping a lock and giving
		 * back an URB.
		 */
		goto done;
	}

	ep_index = xhci_get_endpoint_index(&urb->ep->desc);
	ep = &xhci->devs[urb->dev->slot_id]->eps[ep_index];
	ep_ring = xhci_urb_to_transfer_ring(xhci, urb);
	if (!ep_ring) {
		ret = -EINVAL;
		goto done;
	}

	urb_priv = urb->hcpriv;
	i = urb_priv->td_cnt;
	if (i < urb_priv->length)
		xhci_dbg(xhci, "Cancel URB %p, dev %s, ep 0x%x, "
				"starting at offset 0x%llx\n",
				urb, urb->dev->devpath,
				urb->ep->desc.bEndpointAddress,
				(unsigned long long) xhci_trb_virt_to_dma(
					urb_priv->td[i]->start_seg,
					urb_priv->td[i]->first_trb));

	for (; i < urb_priv->length; i++) {
		td = urb_priv->td[i];
		list_add_tail(&td->cancelled_td_list, &ep->cancelled_td_list);
	}

	/* Queue a stop endpoint command, but only if this is
	 * the first cancellation to be handled.
	 */
	if (!(ep->ep_state & EP_HALT_PENDING)) {
		ep->ep_state |= EP_HALT_PENDING;
		ep->stop_cmds_pending++;
		ep->stop_cmd_timer.expires = jiffies +
			XHCI_STOP_EP_CMD_TIMEOUT * HZ;
		add_timer(&ep->stop_cmd_timer);
		xhci_queue_stop_endpoint(xhci, urb->dev->slot_id, ep_index, 0);
		xhci_ring_cmd_db(xhci);
	}
done:
	spin_unlock_irqrestore(&xhci->lock, flags);
	return ret;
}

/* Drop an endpoint from a new bandwidth configuration for this device.
 * Only one call to this function is allowed per endpoint before
 * check_bandwidth() or reset_bandwidth() must be called.
 * A call to xhci_drop_endpoint() followed by a call to xhci_add_endpoint() will
 * add the endpoint to the schedule with possibly new parameters denoted by a
 * different endpoint descriptor in usb_host_endpoint.
 * A call to xhci_add_endpoint() followed by a call to xhci_drop_endpoint() is
 * not allowed.
 *
 * The USB core will not allow URBs to be queued to an endpoint that is being
 * disabled, so there's no need for mutual exclusion to protect
 * the xhci->devs[slot_id] structure.
 */
int xhci_drop_endpoint(struct usb_hcd *hcd, struct usb_device *udev,
		struct usb_host_endpoint *ep)
{
	struct xhci_hcd *xhci;
	struct xhci_container_ctx *in_ctx, *out_ctx;
	struct xhci_input_control_ctx *ctrl_ctx;
	struct xhci_slot_ctx *slot_ctx;
	unsigned int last_ctx;
	unsigned int ep_index;
	struct xhci_ep_ctx *ep_ctx;
	u32 drop_flag;
	u32 new_add_flags, new_drop_flags, new_slot_info;
	int ret;

	ret = xhci_check_args(hcd, udev, ep, 1, true, __func__);
	if (ret <= 0)
		return ret;
	xhci = hcd_to_xhci(hcd);
	if (xhci->xhc_state & XHCI_STATE_DYING)
		return -ENODEV;

	xhci_dbg(xhci, "%s called for udev %p\n", __func__, udev);
	drop_flag = xhci_get_endpoint_flag(&ep->desc);
	if (drop_flag == SLOT_FLAG || drop_flag == EP0_FLAG) {
		xhci_dbg(xhci, "xHCI %s - can't drop slot or ep 0 %#x\n",
				__func__, drop_flag);
		return 0;
	}

	in_ctx = xhci->devs[udev->slot_id]->in_ctx;
	out_ctx = xhci->devs[udev->slot_id]->out_ctx;
	ctrl_ctx = xhci_get_input_control_ctx(xhci, in_ctx);
	ep_index = xhci_get_endpoint_index(&ep->desc);
	ep_ctx = xhci_get_ep_ctx(xhci, out_ctx, ep_index);
	/* If the HC already knows the endpoint is disabled,
	 * or the HCD has noted it is disabled, ignore this request
	 */
	if (((ep_ctx->ep_info & cpu_to_le32(EP_STATE_MASK)) ==
	     cpu_to_le32(EP_STATE_DISABLED)) ||
	    le32_to_cpu(ctrl_ctx->drop_flags) &
	    xhci_get_endpoint_flag(&ep->desc)) {
		xhci_warn(xhci, "xHCI %s called with disabled ep %p\n",
				__func__, ep);
		return 0;
	}

	ctrl_ctx->drop_flags |= cpu_to_le32(drop_flag);
	new_drop_flags = le32_to_cpu(ctrl_ctx->drop_flags);

	ctrl_ctx->add_flags &= cpu_to_le32(~drop_flag);
	new_add_flags = le32_to_cpu(ctrl_ctx->add_flags);

	last_ctx = xhci_last_valid_endpoint(le32_to_cpu(ctrl_ctx->add_flags));
	slot_ctx = xhci_get_slot_ctx(xhci, in_ctx);
	/* Update the last valid endpoint context, if we deleted the last one */
	if ((le32_to_cpu(slot_ctx->dev_info) & LAST_CTX_MASK) >
	    LAST_CTX(last_ctx)) {
		slot_ctx->dev_info &= cpu_to_le32(~LAST_CTX_MASK);
		slot_ctx->dev_info |= cpu_to_le32(LAST_CTX(last_ctx));
	}
	new_slot_info = le32_to_cpu(slot_ctx->dev_info);

	xhci_endpoint_zero(xhci, xhci->devs[udev->slot_id], ep);

	xhci_dbg(xhci, "drop ep 0x%x, slot id %d, new drop flags = %#x, new add flags = %#x, new slot info = %#x\n",
			(unsigned int) ep->desc.bEndpointAddress,
			udev->slot_id,
			(unsigned int) new_drop_flags,
			(unsigned int) new_add_flags,
			(unsigned int) new_slot_info);
	return 0;
}

/* Add an endpoint to a new possible bandwidth configuration for this device.
 * Only one call to this function is allowed per endpoint before
 * check_bandwidth() or reset_bandwidth() must be called.
 * A call to xhci_drop_endpoint() followed by a call to xhci_add_endpoint() will
 * add the endpoint to the schedule with possibly new parameters denoted by a
 * different endpoint descriptor in usb_host_endpoint.
 * A call to xhci_add_endpoint() followed by a call to xhci_drop_endpoint() is
 * not allowed.
 *
 * The USB core will not allow URBs to be queued to an endpoint until the
 * configuration or alt setting is installed in the device, so there's no need
 * for mutual exclusion to protect the xhci->devs[slot_id] structure.
 */
int xhci_add_endpoint(struct usb_hcd *hcd, struct usb_device *udev,
		struct usb_host_endpoint *ep)
{
	struct xhci_hcd *xhci;
	struct xhci_container_ctx *in_ctx, *out_ctx;
	unsigned int ep_index;
	struct xhci_ep_ctx *ep_ctx;
	struct xhci_slot_ctx *slot_ctx;
	struct xhci_input_control_ctx *ctrl_ctx;
	u32 added_ctxs;
	unsigned int last_ctx;
	u32 new_add_flags, new_drop_flags, new_slot_info;
	struct xhci_virt_device *virt_dev;
	int ret = 0;

	ret = xhci_check_args(hcd, udev, ep, 1, true, __func__);
	if (ret <= 0) {
		/* So we won't queue a reset ep command for a root hub */
		ep->hcpriv = NULL;
		return ret;
	}
	xhci = hcd_to_xhci(hcd);
	if (xhci->xhc_state & XHCI_STATE_DYING)
		return -ENODEV;

	added_ctxs = xhci_get_endpoint_flag(&ep->desc);
	last_ctx = xhci_last_valid_endpoint(added_ctxs);
	if (added_ctxs == SLOT_FLAG || added_ctxs == EP0_FLAG) {
		/* FIXME when we have to issue an evaluate endpoint command to
		 * deal with ep0 max packet size changing once we get the
		 * descriptors
		 */
		xhci_dbg(xhci, "xHCI %s - can't add slot or ep 0 %#x\n",
				__func__, added_ctxs);
		return 0;
	}

	virt_dev = xhci->devs[udev->slot_id];
	in_ctx = virt_dev->in_ctx;
	out_ctx = virt_dev->out_ctx;
	ctrl_ctx = xhci_get_input_control_ctx(xhci, in_ctx);
	ep_index = xhci_get_endpoint_index(&ep->desc);
	ep_ctx = xhci_get_ep_ctx(xhci, out_ctx, ep_index);

	/* If this endpoint is already in use, and the upper layers are trying
	 * to add it again without dropping it, reject the addition.
	 */
	if (virt_dev->eps[ep_index].ring &&
			!(le32_to_cpu(ctrl_ctx->drop_flags) &
				xhci_get_endpoint_flag(&ep->desc))) {
		xhci_warn(xhci, "Trying to add endpoint 0x%x "
				"without dropping it.\n",
				(unsigned int) ep->desc.bEndpointAddress);
		return -EINVAL;
	}

	/* If the HCD has already noted the endpoint is enabled,
	 * ignore this request.
	 */
	if (le32_to_cpu(ctrl_ctx->add_flags) &
	    xhci_get_endpoint_flag(&ep->desc)) {
		xhci_warn(xhci, "xHCI %s called with enabled ep %p\n",
				__func__, ep);
		return 0;
	}

	/*
	 * Configuration and alternate setting changes must be done in
	 * process context, not interrupt context (or so documenation
	 * for usb_set_interface() and usb_set_configuration() claim).
	 */
	if (xhci_endpoint_init(xhci, virt_dev, udev, ep, GFP_NOIO) < 0) {
		dev_dbg(&udev->dev, "%s - could not initialize ep %#x\n",
				__func__, ep->desc.bEndpointAddress);
		return -ENOMEM;
	}

	ctrl_ctx->add_flags |= cpu_to_le32(added_ctxs);
	new_add_flags = le32_to_cpu(ctrl_ctx->add_flags);

	/* If xhci_endpoint_disable() was called for this endpoint, but the
	 * xHC hasn't been notified yet through the check_bandwidth() call,
	 * this re-adds a new state for the endpoint from the new endpoint
	 * descriptors.  We must drop and re-add this endpoint, so we leave the
	 * drop flags alone.
	 */
	new_drop_flags = le32_to_cpu(ctrl_ctx->drop_flags);

	slot_ctx = xhci_get_slot_ctx(xhci, in_ctx);
	/* Update the last valid endpoint context, if we just added one past */
	if ((le32_to_cpu(slot_ctx->dev_info) & LAST_CTX_MASK) <
	    LAST_CTX(last_ctx)) {
		slot_ctx->dev_info &= cpu_to_le32(~LAST_CTX_MASK);
		slot_ctx->dev_info |= cpu_to_le32(LAST_CTX(last_ctx));
	}
	new_slot_info = le32_to_cpu(slot_ctx->dev_info);

	/* Store the usb_device pointer for later use */
	ep->hcpriv = udev;

	xhci_dbg(xhci, "add ep 0x%x, slot id %d, new drop flags = %#x, new add flags = %#x, new slot info = %#x\n",
			(unsigned int) ep->desc.bEndpointAddress,
			udev->slot_id,
			(unsigned int) new_drop_flags,
			(unsigned int) new_add_flags,
			(unsigned int) new_slot_info);
	return 0;
}

static void xhci_zero_in_ctx(struct xhci_hcd *xhci, struct xhci_virt_device *virt_dev)
{
	struct xhci_input_control_ctx *ctrl_ctx;
	struct xhci_ep_ctx *ep_ctx;
	struct xhci_slot_ctx *slot_ctx;
	int i;

	/* When a device's add flag and drop flag are zero, any subsequent
	 * configure endpoint command will leave that endpoint's state
	 * untouched.  Make sure we don't leave any old state in the input
	 * endpoint contexts.
	 */
	ctrl_ctx = xhci_get_input_control_ctx(xhci, virt_dev->in_ctx);
	ctrl_ctx->drop_flags = 0;
	ctrl_ctx->add_flags = 0;
	slot_ctx = xhci_get_slot_ctx(xhci, virt_dev->in_ctx);
	slot_ctx->dev_info &= cpu_to_le32(~LAST_CTX_MASK);
	/* Endpoint 0 is always valid */
	slot_ctx->dev_info |= cpu_to_le32(LAST_CTX(1));
	for (i = 1; i < 31; ++i) {
		ep_ctx = xhci_get_ep_ctx(xhci, virt_dev->in_ctx, i);
		ep_ctx->ep_info = 0;
		ep_ctx->ep_info2 = 0;
		ep_ctx->deq = 0;
		ep_ctx->tx_info = 0;
	}
}

static int xhci_configure_endpoint_result(struct xhci_hcd *xhci,
		struct usb_device *udev, u32 *cmd_status)
{
	int ret;

	switch (*cmd_status) {
	case COMP_ENOMEM:
		dev_warn(&udev->dev, "Not enough host controller resources "
				"for new device state.\n");
		ret = -ENOMEM;
		/* FIXME: can we allocate more resources for the HC? */
		break;
	case COMP_BW_ERR:
	case COMP_2ND_BW_ERR:
		dev_warn(&udev->dev, "Not enough bandwidth "
				"for new device state.\n");
		ret = -ENOSPC;
		/* FIXME: can we go back to the old state? */
		break;
	case COMP_TRB_ERR:
		/* the HCD set up something wrong */
		dev_warn(&udev->dev, "ERROR: Endpoint drop flag = 0, "
				"add flag = 1, "
				"and endpoint is not disabled.\n");
		ret = -EINVAL;
		break;
	case COMP_DEV_ERR:
		dev_warn(&udev->dev, "ERROR: Incompatible device for endpoint "
				"configure command.\n");
		ret = -ENODEV;
		break;
	case COMP_SUCCESS:
		dev_dbg(&udev->dev, "Successful Endpoint Configure command\n");
		ret = 0;
		break;
	default:
		xhci_err(xhci, "ERROR: unexpected command completion "
				"code 0x%x.\n", *cmd_status);
		ret = -EINVAL;
		break;
	}
	return ret;
}

static int xhci_evaluate_context_result(struct xhci_hcd *xhci,
		struct usb_device *udev, u32 *cmd_status)
{
	int ret;
	struct xhci_virt_device *virt_dev = xhci->devs[udev->slot_id];

	switch (*cmd_status) {
	case COMP_EINVAL:
		dev_warn(&udev->dev, "WARN: xHCI driver setup invalid evaluate "
				"context command.\n");
		ret = -EINVAL;
		break;
	case COMP_EBADSLT:
		dev_warn(&udev->dev, "WARN: slot not enabled for"
				"evaluate context command.\n");
	case COMP_CTX_STATE:
		dev_warn(&udev->dev, "WARN: invalid context state for "
				"evaluate context command.\n");
		xhci_dbg_ctx(xhci, virt_dev->out_ctx, 1);
		ret = -EINVAL;
		break;
	case COMP_DEV_ERR:
		dev_warn(&udev->dev, "ERROR: Incompatible device for evaluate "
				"context command.\n");
		ret = -ENODEV;
		break;
	case COMP_MEL_ERR:
		/* Max Exit Latency too large error */
		dev_warn(&udev->dev, "WARN: Max Exit Latency too large\n");
		ret = -EINVAL;
		break;
	case COMP_SUCCESS:
		dev_dbg(&udev->dev, "Successful evaluate context command\n");
		ret = 0;
		break;
	default:
		xhci_err(xhci, "ERROR: unexpected command completion "
				"code 0x%x.\n", *cmd_status);
		ret = -EINVAL;
		break;
	}
	return ret;
}

static u32 xhci_count_num_new_endpoints(struct xhci_hcd *xhci,
		struct xhci_container_ctx *in_ctx)
{
	struct xhci_input_control_ctx *ctrl_ctx;
	u32 valid_add_flags;
	u32 valid_drop_flags;

	ctrl_ctx = xhci_get_input_control_ctx(xhci, in_ctx);
	/* Ignore the slot flag (bit 0), and the default control endpoint flag
	 * (bit 1).  The default control endpoint is added during the Address
	 * Device command and is never removed until the slot is disabled.
	 */
	valid_add_flags = ctrl_ctx->add_flags >> 2;
	valid_drop_flags = ctrl_ctx->drop_flags >> 2;

	/* Use hweight32 to count the number of ones in the add flags, or
	 * number of endpoints added.  Don't count endpoints that are changed
	 * (both added and dropped).
	 */
	return hweight32(valid_add_flags) -
		hweight32(valid_add_flags & valid_drop_flags);
}

static unsigned int xhci_count_num_dropped_endpoints(struct xhci_hcd *xhci,
		struct xhci_container_ctx *in_ctx)
{
	struct xhci_input_control_ctx *ctrl_ctx;
	u32 valid_add_flags;
	u32 valid_drop_flags;

	ctrl_ctx = xhci_get_input_control_ctx(xhci, in_ctx);
	valid_add_flags = ctrl_ctx->add_flags >> 2;
	valid_drop_flags = ctrl_ctx->drop_flags >> 2;

	return hweight32(valid_drop_flags) -
		hweight32(valid_add_flags & valid_drop_flags);
}

/*
 * We need to reserve the new number of endpoints before the configure endpoint
 * command completes.  We can't subtract the dropped endpoints from the number
 * of active endpoints until the command completes because we can oversubscribe
 * the host in this case:
 *
 *  - the first configure endpoint command drops more endpoints than it adds
 *  - a second configure endpoint command that adds more endpoints is queued
 *  - the first configure endpoint command fails, so the config is unchanged
 *  - the second command may succeed, even though there isn't enough resources
 *
 * Must be called with xhci->lock held.
 */
static int xhci_reserve_host_resources(struct xhci_hcd *xhci,
		struct xhci_container_ctx *in_ctx)
{
	u32 added_eps;

	added_eps = xhci_count_num_new_endpoints(xhci, in_ctx);
	if (xhci->num_active_eps + added_eps > xhci->limit_active_eps) {
		xhci_dbg(xhci, "Not enough ep ctxs: "
				"%u active, need to add %u, limit is %u.\n",
				xhci->num_active_eps, added_eps,
				xhci->limit_active_eps);
		return -ENOMEM;
	}
	xhci->num_active_eps += added_eps;
	xhci_dbg(xhci, "Adding %u ep ctxs, %u now active.\n", added_eps,
			xhci->num_active_eps);
	return 0;
}

/*
 * The configure endpoint was failed by the xHC for some other reason, so we
 * need to revert the resources that failed configuration would have used.
 *
 * Must be called with xhci->lock held.
 */
static void xhci_free_host_resources(struct xhci_hcd *xhci,
		struct xhci_container_ctx *in_ctx)
{
	u32 num_failed_eps;

	num_failed_eps = xhci_count_num_new_endpoints(xhci, in_ctx);
	xhci->num_active_eps -= num_failed_eps;
	xhci_dbg(xhci, "Removing %u failed ep ctxs, %u now active.\n",
			num_failed_eps,
			xhci->num_active_eps);
}

/*
 * Now that the command has completed, clean up the active endpoint count by
 * subtracting out the endpoints that were dropped (but not changed).
 *
 * Must be called with xhci->lock held.
 */
static void xhci_finish_resource_reservation(struct xhci_hcd *xhci,
		struct xhci_container_ctx *in_ctx)
{
	u32 num_dropped_eps;

	num_dropped_eps = xhci_count_num_dropped_endpoints(xhci, in_ctx);
	xhci->num_active_eps -= num_dropped_eps;
	if (num_dropped_eps)
		xhci_dbg(xhci, "Removing %u dropped ep ctxs, %u now active.\n",
				num_dropped_eps,
				xhci->num_active_eps);
}

unsigned int xhci_get_block_size(struct usb_device *udev)
{
	switch (udev->speed) {
	case USB_SPEED_LOW:
	case USB_SPEED_FULL:
		return FS_BLOCK;
	case USB_SPEED_HIGH:
		return HS_BLOCK;
	case USB_SPEED_SUPER:
		return SS_BLOCK;
	case USB_SPEED_UNKNOWN:
	case USB_SPEED_WIRELESS:
	default:
		/* Should never happen */
		return 1;
	}
}

unsigned int xhci_get_largest_overhead(struct xhci_interval_bw *interval_bw)
{
	if (interval_bw->overhead[LS_OVERHEAD_TYPE])
		return LS_OVERHEAD;
	if (interval_bw->overhead[FS_OVERHEAD_TYPE])
		return FS_OVERHEAD;
	return HS_OVERHEAD;
}

/* If we are changing a LS/FS device under a HS hub,
 * make sure (if we are activating a new TT) that the HS bus has enough
 * bandwidth for this new TT.
 */
static int xhci_check_tt_bw_table(struct xhci_hcd *xhci,
		struct xhci_virt_device *virt_dev,
		int old_active_eps)
{
	struct xhci_interval_bw_table *bw_table;
	struct xhci_tt_bw_info *tt_info;

	/* Find the bandwidth table for the root port this TT is attached to. */
	bw_table = &xhci->rh_bw[virt_dev->real_port - 1].bw_table;
	tt_info = virt_dev->tt_info;
	/* If this TT already had active endpoints, the bandwidth for this TT
	 * has already been added.  Removing all periodic endpoints (and thus
	 * making the TT enactive) will only decrease the bandwidth used.
	 */
	if (old_active_eps)
		return 0;
	if (old_active_eps == 0 && tt_info->active_eps != 0) {
		if (bw_table->bw_used + TT_HS_OVERHEAD > HS_BW_LIMIT)
			return -ENOMEM;
		return 0;
	}
	/* Not sure why we would have no new active endpoints...
	 *
	 * Maybe because of an Evaluate Context change for a hub update or a
	 * control endpoint 0 max packet size change?
	 * FIXME: skip the bandwidth calculation in that case.
	 */
	return 0;
}

static int xhci_check_ss_bw(struct xhci_hcd *xhci,
		struct xhci_virt_device *virt_dev)
{
	unsigned int bw_reserved;

	bw_reserved = DIV_ROUND_UP(SS_BW_RESERVED*SS_BW_LIMIT_IN, 100);
	if (virt_dev->bw_table->ss_bw_in > (SS_BW_LIMIT_IN - bw_reserved))
		return -ENOMEM;

	bw_reserved = DIV_ROUND_UP(SS_BW_RESERVED*SS_BW_LIMIT_OUT, 100);
	if (virt_dev->bw_table->ss_bw_out > (SS_BW_LIMIT_OUT - bw_reserved))
		return -ENOMEM;

	return 0;
}

/*
 * This algorithm is a very conservative estimate of the worst-case scheduling
 * scenario for any one interval.  The hardware dynamically schedules the
 * packets, so we can't tell which microframe could be the limiting factor in
 * the bandwidth scheduling.  This only takes into account periodic endpoints.
 *
 * Obviously, we can't solve an NP complete problem to find the minimum worst
 * case scenario.  Instead, we come up with an estimate that is no less than
 * the worst case bandwidth used for any one microframe, but may be an
 * over-estimate.
 *
 * We walk the requirements for each endpoint by interval, starting with the
 * smallest interval, and place packets in the schedule where there is only one
 * possible way to schedule packets for that interval.  In order to simplify
 * this algorithm, we record the largest max packet size for each interval, and
 * assume all packets will be that size.
 *
 * For interval 0, we obviously must schedule all packets for each interval.
 * The bandwidth for interval 0 is just the amount of data to be transmitted
 * (the sum of all max ESIT payload sizes, plus any overhead per packet times
 * the number of packets).
 *
 * For interval 1, we have two possible microframes to schedule those packets
 * in.  For this algorithm, if we can schedule the same number of packets for
 * each possible scheduling opportunity (each microframe), we will do so.  The
 * remaining number of packets will be saved to be transmitted in the gaps in
 * the next interval's scheduling sequence.
 *
 * As we move those remaining packets to be scheduled with interval 2 packets,
 * we have to double the number of remaining packets to transmit.  This is
 * because the intervals are actually powers of 2, and we would be transmitting
 * the previous interval's packets twice in this interval.  We also have to be
 * sure that when we look at the largest max packet size for this interval, we
 * also look at the largest max packet size for the remaining packets and take
 * the greater of the two.
 *
 * The algorithm continues to evenly distribute packets in each scheduling
 * opportunity, and push the remaining packets out, until we get to the last
 * interval.  Then those packets and their associated overhead are just added
 * to the bandwidth used.
 */
static int xhci_check_bw_table(struct xhci_hcd *xhci,
		struct xhci_virt_device *virt_dev,
		int old_active_eps)
{
	unsigned int bw_reserved;
	unsigned int max_bandwidth;
	unsigned int bw_used;
	unsigned int block_size;
	struct xhci_interval_bw_table *bw_table;
	unsigned int packet_size = 0;
	unsigned int overhead = 0;
	unsigned int packets_transmitted = 0;
	unsigned int packets_remaining = 0;
	unsigned int i;

	if (virt_dev->udev->speed == USB_SPEED_SUPER)
		return xhci_check_ss_bw(xhci, virt_dev);

	if (virt_dev->udev->speed == USB_SPEED_HIGH) {
		max_bandwidth = HS_BW_LIMIT;
		/* Convert percent of bus BW reserved to blocks reserved */
		bw_reserved = DIV_ROUND_UP(HS_BW_RESERVED * max_bandwidth, 100);
	} else {
		max_bandwidth = FS_BW_LIMIT;
		bw_reserved = DIV_ROUND_UP(FS_BW_RESERVED * max_bandwidth, 100);
	}

	bw_table = virt_dev->bw_table;
	/* We need to translate the max packet size and max ESIT payloads into
	 * the units the hardware uses.
	 */
	block_size = xhci_get_block_size(virt_dev->udev);

	/* If we are manipulating a LS/FS device under a HS hub, double check
	 * that the HS bus has enough bandwidth if we are activing a new TT.
	 */
	if (virt_dev->tt_info) {
		xhci_dbg(xhci, "Recalculating BW for rootport %u\n",
				virt_dev->real_port);
		if (xhci_check_tt_bw_table(xhci, virt_dev, old_active_eps)) {
			xhci_warn(xhci, "Not enough bandwidth on HS bus for "
					"newly activated TT.\n");
			return -ENOMEM;
		}
		xhci_dbg(xhci, "Recalculating BW for TT slot %u port %u\n",
				virt_dev->tt_info->slot_id,
				virt_dev->tt_info->ttport);
	} else {
		xhci_dbg(xhci, "Recalculating BW for rootport %u\n",
				virt_dev->real_port);
	}

	/* Add in how much bandwidth will be used for interval zero, or the
	 * rounded max ESIT payload + number of packets * largest overhead.
	 */
	bw_used = DIV_ROUND_UP(bw_table->interval0_esit_payload, block_size) +
		bw_table->interval_bw[0].num_packets *
		xhci_get_largest_overhead(&bw_table->interval_bw[0]);

	for (i = 1; i < XHCI_MAX_INTERVAL; i++) {
		unsigned int bw_added;
		unsigned int largest_mps;
		unsigned int interval_overhead;

		/*
		 * How many packets could we transmit in this interval?
		 * If packets didn't fit in the previous interval, we will need
		 * to transmit that many packets twice within this interval.
		 */
		packets_remaining = 2 * packets_remaining +
			bw_table->interval_bw[i].num_packets;

		/* Find the largest max packet size of this or the previous
		 * interval.
		 */
		if (list_empty(&bw_table->interval_bw[i].endpoints))
			largest_mps = 0;
		else {
			struct xhci_virt_ep *virt_ep;
			struct list_head *ep_entry;

			ep_entry = bw_table->interval_bw[i].endpoints.next;
			virt_ep = list_entry(ep_entry,
					struct xhci_virt_ep, bw_endpoint_list);
			/* Convert to blocks, rounding up */
			largest_mps = DIV_ROUND_UP(
					virt_ep->bw_info.max_packet_size,
					block_size);
		}
		if (largest_mps > packet_size)
			packet_size = largest_mps;

		/* Use the larger overhead of this or the previous interval. */
		interval_overhead = xhci_get_largest_overhead(
				&bw_table->interval_bw[i]);
		if (interval_overhead > overhead)
			overhead = interval_overhead;

		/* How many packets can we evenly distribute across
		 * (1 << (i + 1)) possible scheduling opportunities?
		 */
		packets_transmitted = packets_remaining >> (i + 1);

		/* Add in the bandwidth used for those scheduled packets */
		bw_added = packets_transmitted * (overhead + packet_size);

		/* How many packets do we have remaining to transmit? */
		packets_remaining = packets_remaining % (1 << (i + 1));

		/* What largest max packet size should those packets have? */
		/* If we've transmitted all packets, don't carry over the
		 * largest packet size.
		 */
		if (packets_remaining == 0) {
			packet_size = 0;
			overhead = 0;
		} else if (packets_transmitted > 0) {
			/* Otherwise if we do have remaining packets, and we've
			 * scheduled some packets in this interval, take the
			 * largest max packet size from endpoints with this
			 * interval.
			 */
			packet_size = largest_mps;
			overhead = interval_overhead;
		}
		/* Otherwise carry over packet_size and overhead from the last
		 * time we had a remainder.
		 */
		bw_used += bw_added;
		if (bw_used > max_bandwidth) {
			xhci_warn(xhci, "Not enough bandwidth. "
					"Proposed: %u, Max: %u\n",
				bw_used, max_bandwidth);
			return -ENOMEM;
		}
	}
	/*
	 * Ok, we know we have some packets left over after even-handedly
	 * scheduling interval 15.  We don't know which microframes they will
	 * fit into, so we over-schedule and say they will be scheduled every
	 * microframe.
	 */
	if (packets_remaining > 0)
		bw_used += overhead + packet_size;

	if (!virt_dev->tt_info && virt_dev->udev->speed == USB_SPEED_HIGH) {
		unsigned int port_index = virt_dev->real_port - 1;

		/* OK, we're manipulating a HS device attached to a
		 * root port bandwidth domain.  Include the number of active TTs
		 * in the bandwidth used.
		 */
		bw_used += TT_HS_OVERHEAD *
			xhci->rh_bw[port_index].num_active_tts;
	}

	xhci_dbg(xhci, "Final bandwidth: %u, Limit: %u, Reserved: %u, "
		"Available: %u " "percent\n",
		bw_used, max_bandwidth, bw_reserved,
		(max_bandwidth - bw_used - bw_reserved) * 100 /
		max_bandwidth);

	bw_used += bw_reserved;
	if (bw_used > max_bandwidth) {
		xhci_warn(xhci, "Not enough bandwidth. Proposed: %u, Max: %u\n",
				bw_used, max_bandwidth);
		return -ENOMEM;
	}

	bw_table->bw_used = bw_used;
	return 0;
}

static bool xhci_is_async_ep(unsigned int ep_type)
{
	return (ep_type != ISOC_OUT_EP && ep_type != INT_OUT_EP &&
					ep_type != ISOC_IN_EP &&
					ep_type != INT_IN_EP);
}

static bool xhci_is_sync_in_ep(unsigned int ep_type)
{
	return (ep_type == ISOC_IN_EP || ep_type != INT_IN_EP);
}

static unsigned int xhci_get_ss_bw_consumed(struct xhci_bw_info *ep_bw)
{
	unsigned int mps = DIV_ROUND_UP(ep_bw->max_packet_size, SS_BLOCK);

	if (ep_bw->ep_interval == 0)
		return SS_OVERHEAD_BURST +
			(ep_bw->mult * ep_bw->num_packets *
					(SS_OVERHEAD + mps));
	return DIV_ROUND_UP(ep_bw->mult * ep_bw->num_packets *
				(SS_OVERHEAD + mps + SS_OVERHEAD_BURST),
				1 << ep_bw->ep_interval);

}

void xhci_drop_ep_from_interval_table(struct xhci_hcd *xhci,
		struct xhci_bw_info *ep_bw,
		struct xhci_interval_bw_table *bw_table,
		struct usb_device *udev,
		struct xhci_virt_ep *virt_ep,
		struct xhci_tt_bw_info *tt_info)
{
	struct xhci_interval_bw	*interval_bw;
	int normalized_interval;

	if (xhci_is_async_ep(ep_bw->type))
		return;

	if (udev->speed == USB_SPEED_SUPER) {
		if (xhci_is_sync_in_ep(ep_bw->type))
			xhci->devs[udev->slot_id]->bw_table->ss_bw_in -=
				xhci_get_ss_bw_consumed(ep_bw);
		else
			xhci->devs[udev->slot_id]->bw_table->ss_bw_out -=
				xhci_get_ss_bw_consumed(ep_bw);
		return;
	}

	/* SuperSpeed endpoints never get added to intervals in the table, so
	 * this check is only valid for HS/FS/LS devices.
	 */
	if (list_empty(&virt_ep->bw_endpoint_list))
		return;
	/* For LS/FS devices, we need to translate the interval expressed in
	 * microframes to frames.
	 */
	if (udev->speed == USB_SPEED_HIGH)
		normalized_interval = ep_bw->ep_interval;
	else
		normalized_interval = ep_bw->ep_interval - 3;

	if (normalized_interval == 0)
		bw_table->interval0_esit_payload -= ep_bw->max_esit_payload;
	interval_bw = &bw_table->interval_bw[normalized_interval];
	interval_bw->num_packets -= ep_bw->num_packets;
	switch (udev->speed) {
	case USB_SPEED_LOW:
		interval_bw->overhead[LS_OVERHEAD_TYPE] -= 1;
		break;
	case USB_SPEED_FULL:
		interval_bw->overhead[FS_OVERHEAD_TYPE] -= 1;
		break;
	case USB_SPEED_HIGH:
		interval_bw->overhead[HS_OVERHEAD_TYPE] -= 1;
		break;
	case USB_SPEED_SUPER:
	case USB_SPEED_UNKNOWN:
	case USB_SPEED_WIRELESS:
		/* Should never happen because only LS/FS/HS endpoints will get
		 * added to the endpoint list.
		 */
		return;
	}
	if (tt_info)
		tt_info->active_eps -= 1;
	list_del_init(&virt_ep->bw_endpoint_list);
}

static void xhci_add_ep_to_interval_table(struct xhci_hcd *xhci,
		struct xhci_bw_info *ep_bw,
		struct xhci_interval_bw_table *bw_table,
		struct usb_device *udev,
		struct xhci_virt_ep *virt_ep,
		struct xhci_tt_bw_info *tt_info)
{
	struct xhci_interval_bw	*interval_bw;
	struct xhci_virt_ep *smaller_ep;
	int normalized_interval;

	if (xhci_is_async_ep(ep_bw->type))
		return;

	if (udev->speed == USB_SPEED_SUPER) {
		if (xhci_is_sync_in_ep(ep_bw->type))
			xhci->devs[udev->slot_id]->bw_table->ss_bw_in +=
				xhci_get_ss_bw_consumed(ep_bw);
		else
			xhci->devs[udev->slot_id]->bw_table->ss_bw_out +=
				xhci_get_ss_bw_consumed(ep_bw);
		return;
	}

	/* For LS/FS devices, we need to translate the interval expressed in
	 * microframes to frames.
	 */
	if (udev->speed == USB_SPEED_HIGH)
		normalized_interval = ep_bw->ep_interval;
	else
		normalized_interval = ep_bw->ep_interval - 3;

	if (normalized_interval == 0)
		bw_table->interval0_esit_payload += ep_bw->max_esit_payload;
	interval_bw = &bw_table->interval_bw[normalized_interval];
	interval_bw->num_packets += ep_bw->num_packets;
	switch (udev->speed) {
	case USB_SPEED_LOW:
		interval_bw->overhead[LS_OVERHEAD_TYPE] += 1;
		break;
	case USB_SPEED_FULL:
		interval_bw->overhead[FS_OVERHEAD_TYPE] += 1;
		break;
	case USB_SPEED_HIGH:
		interval_bw->overhead[HS_OVERHEAD_TYPE] += 1;
		break;
	case USB_SPEED_SUPER:
	case USB_SPEED_UNKNOWN:
	case USB_SPEED_WIRELESS:
		/* Should never happen because only LS/FS/HS endpoints will get
		 * added to the endpoint list.
		 */
		return;
	}

	if (tt_info)
		tt_info->active_eps += 1;
	/* Insert the endpoint into the list, largest max packet size first. */
	list_for_each_entry(smaller_ep, &interval_bw->endpoints,
			bw_endpoint_list) {
		if (ep_bw->max_packet_size >=
				smaller_ep->bw_info.max_packet_size) {
			/* Add the new ep before the smaller endpoint */
			list_add_tail(&virt_ep->bw_endpoint_list,
					&smaller_ep->bw_endpoint_list);
			return;
		}
	}
	/* Add the new endpoint at the end of the list. */
	list_add_tail(&virt_ep->bw_endpoint_list,
			&interval_bw->endpoints);
}

void xhci_update_tt_active_eps(struct xhci_hcd *xhci,
		struct xhci_virt_device *virt_dev,
		int old_active_eps)
{
	struct xhci_root_port_bw_info *rh_bw_info;
	if (!virt_dev->tt_info)
		return;

	rh_bw_info = &xhci->rh_bw[virt_dev->real_port - 1];
	if (old_active_eps == 0 &&
				virt_dev->tt_info->active_eps != 0) {
		rh_bw_info->num_active_tts += 1;
		rh_bw_info->bw_table.bw_used += TT_HS_OVERHEAD;
	} else if (old_active_eps != 0 &&
				virt_dev->tt_info->active_eps == 0) {
		rh_bw_info->num_active_tts -= 1;
		rh_bw_info->bw_table.bw_used -= TT_HS_OVERHEAD;
	}
}

static int xhci_reserve_bandwidth(struct xhci_hcd *xhci,
		struct xhci_virt_device *virt_dev,
		struct xhci_container_ctx *in_ctx)
{
	struct xhci_bw_info ep_bw_info[31];
	int i;
	struct xhci_input_control_ctx *ctrl_ctx;
	int old_active_eps = 0;

	if (virt_dev->tt_info)
		old_active_eps = virt_dev->tt_info->active_eps;

	ctrl_ctx = xhci_get_input_control_ctx(xhci, in_ctx);

	for (i = 0; i < 31; i++) {
		if (!EP_IS_ADDED(ctrl_ctx, i) && !EP_IS_DROPPED(ctrl_ctx, i))
			continue;

		/* Make a copy of the BW info in case we need to revert this */
		memcpy(&ep_bw_info[i], &virt_dev->eps[i].bw_info,
				sizeof(ep_bw_info[i]));
		/* Drop the endpoint from the interval table if the endpoint is
		 * being dropped or changed.
		 */
		if (EP_IS_DROPPED(ctrl_ctx, i))
			xhci_drop_ep_from_interval_table(xhci,
					&virt_dev->eps[i].bw_info,
					virt_dev->bw_table,
					virt_dev->udev,
					&virt_dev->eps[i],
					virt_dev->tt_info);
	}
	/* Overwrite the information stored in the endpoints' bw_info */
	xhci_update_bw_info(xhci, virt_dev->in_ctx, ctrl_ctx, virt_dev);
	for (i = 0; i < 31; i++) {
		/* Add any changed or added endpoints to the interval table */
		if (EP_IS_ADDED(ctrl_ctx, i))
			xhci_add_ep_to_interval_table(xhci,
					&virt_dev->eps[i].bw_info,
					virt_dev->bw_table,
					virt_dev->udev,
					&virt_dev->eps[i],
					virt_dev->tt_info);
	}

	if (!xhci_check_bw_table(xhci, virt_dev, old_active_eps)) {
		/* Ok, this fits in the bandwidth we have.
		 * Update the number of active TTs.
		 */
		xhci_update_tt_active_eps(xhci, virt_dev, old_active_eps);
		return 0;
	}

	/* We don't have enough bandwidth for this, revert the stored info. */
	for (i = 0; i < 31; i++) {
		if (!EP_IS_ADDED(ctrl_ctx, i) && !EP_IS_DROPPED(ctrl_ctx, i))
			continue;

		/* Drop the new copies of any added or changed endpoints from
		 * the interval table.
		 */
		if (EP_IS_ADDED(ctrl_ctx, i)) {
			xhci_drop_ep_from_interval_table(xhci,
					&virt_dev->eps[i].bw_info,
					virt_dev->bw_table,
					virt_dev->udev,
					&virt_dev->eps[i],
					virt_dev->tt_info);
		}
		/* Revert the endpoint back to its old information */
		memcpy(&virt_dev->eps[i].bw_info, &ep_bw_info[i],
				sizeof(ep_bw_info[i]));
		/* Add any changed or dropped endpoints back into the table */
		if (EP_IS_DROPPED(ctrl_ctx, i))
			xhci_add_ep_to_interval_table(xhci,
					&virt_dev->eps[i].bw_info,
					virt_dev->bw_table,
					virt_dev->udev,
					&virt_dev->eps[i],
					virt_dev->tt_info);
	}
	return -ENOMEM;
}


/* Issue a configure endpoint command or evaluate context command
 * and wait for it to finish.
 */
static int xhci_configure_endpoint(struct xhci_hcd *xhci,
		struct usb_device *udev,
		struct xhci_command *command,
		bool ctx_change, bool must_succeed)
{
	int ret;
	int timeleft;
	unsigned long flags;
	struct xhci_container_ctx *in_ctx;
	struct completion *cmd_completion;
	u32 *cmd_status;
	struct xhci_virt_device *virt_dev;

	spin_lock_irqsave(&xhci->lock, flags);
	virt_dev = xhci->devs[udev->slot_id];

	if (command)
		in_ctx = command->in_ctx;
	else
		in_ctx = virt_dev->in_ctx;

	if ((xhci->quirks & XHCI_EP_LIMIT_QUIRK) &&
			xhci_reserve_host_resources(xhci, in_ctx)) {
		spin_unlock_irqrestore(&xhci->lock, flags);
		xhci_warn(xhci, "Not enough host resources, "
				"active endpoint contexts = %u\n",
				xhci->num_active_eps);
		return -ENOMEM;
	}
	if ((xhci->quirks & XHCI_SW_BW_CHECKING) &&
			xhci_reserve_bandwidth(xhci, virt_dev, in_ctx)) {
		if ((xhci->quirks & XHCI_EP_LIMIT_QUIRK))
			xhci_free_host_resources(xhci, in_ctx);
		spin_unlock_irqrestore(&xhci->lock, flags);
		xhci_warn(xhci, "Not enough bandwidth\n");
		return -ENOMEM;
	}

	if (command) {
		cmd_completion = command->completion;
		cmd_status = &command->status;
		command->command_trb = xhci->cmd_ring->enqueue;

		/* Enqueue pointer can be left pointing to the link TRB,
		 * we must handle that
		 */
		if (TRB_TYPE_LINK_LE32(command->command_trb->link.control))
			command->command_trb =
				xhci->cmd_ring->enq_seg->next->trbs;

		list_add_tail(&command->cmd_list, &virt_dev->cmd_list);
	} else {
		cmd_completion = &virt_dev->cmd_completion;
		cmd_status = &virt_dev->cmd_status;
	}
	init_completion(cmd_completion);

	if (!ctx_change)
		ret = xhci_queue_configure_endpoint(xhci, in_ctx->dma,
				udev->slot_id, must_succeed);
	else
		ret = xhci_queue_evaluate_context(xhci, in_ctx->dma,
				udev->slot_id, must_succeed);
	if (ret < 0) {
		if (command)
			list_del(&command->cmd_list);
		if ((xhci->quirks & XHCI_EP_LIMIT_QUIRK))
			xhci_free_host_resources(xhci, in_ctx);
		spin_unlock_irqrestore(&xhci->lock, flags);
		xhci_dbg(xhci, "FIXME allocate a new ring segment\n");
		return -ENOMEM;
	}
	xhci_ring_cmd_db(xhci);
	spin_unlock_irqrestore(&xhci->lock, flags);

	/* Wait for the configure endpoint command to complete */
	timeleft = wait_for_completion_interruptible_timeout(
			cmd_completion,
			USB_CTRL_SET_TIMEOUT);
	if (timeleft <= 0) {
		xhci_warn(xhci, "%s while waiting for %s command\n",
				timeleft == 0 ? "Timeout" : "Signal",
				ctx_change == 0 ?
					"configure endpoint" :
					"evaluate context");
		/* FIXME cancel the configure endpoint command */
		return -ETIME;
	}

	if (!ctx_change)
		ret = xhci_configure_endpoint_result(xhci, udev, cmd_status);
	else
		ret = xhci_evaluate_context_result(xhci, udev, cmd_status);

	if ((xhci->quirks & XHCI_EP_LIMIT_QUIRK)) {
		spin_lock_irqsave(&xhci->lock, flags);
		/* If the command failed, remove the reserved resources.
		 * Otherwise, clean up the estimate to include dropped eps.
		 */
		if (ret)
			xhci_free_host_resources(xhci, in_ctx);
		else
			xhci_finish_resource_reservation(xhci, in_ctx);
		spin_unlock_irqrestore(&xhci->lock, flags);
	}
	return ret;
}

/* Called after one or more calls to xhci_add_endpoint() or
 * xhci_drop_endpoint().  If this call fails, the USB core is expected
 * to call xhci_reset_bandwidth().
 *
 * Since we are in the middle of changing either configuration or
 * installing a new alt setting, the USB core won't allow URBs to be
 * enqueued for any endpoint on the old config or interface.  Nothing
 * else should be touching the xhci->devs[slot_id] structure, so we
 * don't need to take the xhci->lock for manipulating that.
 */
int xhci_check_bandwidth(struct usb_hcd *hcd, struct usb_device *udev)
{
	int i;
	int ret = 0;
	struct xhci_hcd *xhci;
	struct xhci_virt_device	*virt_dev;
	struct xhci_input_control_ctx *ctrl_ctx;
	struct xhci_slot_ctx *slot_ctx;

	ret = xhci_check_args(hcd, udev, NULL, 0, true, __func__);
	if (ret <= 0)
		return ret;
	xhci = hcd_to_xhci(hcd);
	if (xhci->xhc_state & XHCI_STATE_DYING)
		return -ENODEV;

	xhci_dbg(xhci, "%s called for udev %p\n", __func__, udev);
	virt_dev = xhci->devs[udev->slot_id];

	/* See section 4.6.6 - A0 = 1; A1 = D0 = D1 = 0 */
	ctrl_ctx = xhci_get_input_control_ctx(xhci, virt_dev->in_ctx);
	ctrl_ctx->add_flags |= cpu_to_le32(SLOT_FLAG);
	ctrl_ctx->add_flags &= cpu_to_le32(~EP0_FLAG);
	ctrl_ctx->drop_flags &= cpu_to_le32(~(SLOT_FLAG | EP0_FLAG));

	/* Don't issue the command if there's no endpoints to update. */
	if (ctrl_ctx->add_flags == cpu_to_le32(SLOT_FLAG) &&
			ctrl_ctx->drop_flags == 0)
		return 0;

	xhci_dbg(xhci, "New Input Control Context:\n");
	slot_ctx = xhci_get_slot_ctx(xhci, virt_dev->in_ctx);
	xhci_dbg_ctx(xhci, virt_dev->in_ctx,
		     LAST_CTX_TO_EP_NUM(le32_to_cpu(slot_ctx->dev_info)));

	ret = xhci_configure_endpoint(xhci, udev, NULL,
			false, false);
	if (ret) {
		/* Callee should call reset_bandwidth() */
		return ret;
	}

	xhci_dbg(xhci, "Output context after successful config ep cmd:\n");
	xhci_dbg_ctx(xhci, virt_dev->out_ctx,
		     LAST_CTX_TO_EP_NUM(le32_to_cpu(slot_ctx->dev_info)));

	/* Free any rings that were dropped, but not changed. */
	for (i = 1; i < 31; ++i) {
		if ((le32_to_cpu(ctrl_ctx->drop_flags) & (1 << (i + 1))) &&
		    !(le32_to_cpu(ctrl_ctx->add_flags) & (1 << (i + 1))))
			xhci_free_or_cache_endpoint_ring(xhci, virt_dev, i);
	}
	xhci_zero_in_ctx(xhci, virt_dev);
	/*
	 * Install any rings for completely new endpoints or changed endpoints,
	 * and free or cache any old rings from changed endpoints.
	 */
	for (i = 1; i < 31; ++i) {
		if (!virt_dev->eps[i].new_ring)
			continue;
		/* Only cache or free the old ring if it exists.
		 * It may not if this is the first add of an endpoint.
		 */
		if (virt_dev->eps[i].ring) {
			xhci_free_or_cache_endpoint_ring(xhci, virt_dev, i);
		}
		virt_dev->eps[i].ring = virt_dev->eps[i].new_ring;
		virt_dev->eps[i].new_ring = NULL;
	}

	return ret;
}

void xhci_reset_bandwidth(struct usb_hcd *hcd, struct usb_device *udev)
{
	struct xhci_hcd *xhci;
	struct xhci_virt_device	*virt_dev;
	int i, ret;

	ret = xhci_check_args(hcd, udev, NULL, 0, true, __func__);
	if (ret <= 0)
		return;
	xhci = hcd_to_xhci(hcd);

	xhci_dbg(xhci, "%s called for udev %p\n", __func__, udev);
	virt_dev = xhci->devs[udev->slot_id];
	/* Free any rings allocated for added endpoints */
	for (i = 0; i < 31; ++i) {
		if (virt_dev->eps[i].new_ring) {
			xhci_ring_free(xhci, virt_dev->eps[i].new_ring);
			virt_dev->eps[i].new_ring = NULL;
		}
	}
	xhci_zero_in_ctx(xhci, virt_dev);
}

static void xhci_setup_input_ctx_for_config_ep(struct xhci_hcd *xhci,
		struct xhci_container_ctx *in_ctx,
		struct xhci_container_ctx *out_ctx,
		u32 add_flags, u32 drop_flags)
{
	struct xhci_input_control_ctx *ctrl_ctx;
	ctrl_ctx = xhci_get_input_control_ctx(xhci, in_ctx);
	ctrl_ctx->add_flags = cpu_to_le32(add_flags);
	ctrl_ctx->drop_flags = cpu_to_le32(drop_flags);
	xhci_slot_copy(xhci, in_ctx, out_ctx);
	ctrl_ctx->add_flags |= cpu_to_le32(SLOT_FLAG);

	xhci_dbg(xhci, "Input Context:\n");
	xhci_dbg_ctx(xhci, in_ctx, xhci_last_valid_endpoint(add_flags));
}

static void xhci_setup_input_ctx_for_quirk(struct xhci_hcd *xhci,
		unsigned int slot_id, unsigned int ep_index,
		struct xhci_dequeue_state *deq_state)
{
	struct xhci_container_ctx *in_ctx;
	struct xhci_ep_ctx *ep_ctx;
	u32 added_ctxs;
	dma_addr_t addr;

	xhci_endpoint_copy(xhci, xhci->devs[slot_id]->in_ctx,
			xhci->devs[slot_id]->out_ctx, ep_index);
	in_ctx = xhci->devs[slot_id]->in_ctx;
	ep_ctx = xhci_get_ep_ctx(xhci, in_ctx, ep_index);
	addr = xhci_trb_virt_to_dma(deq_state->new_deq_seg,
			deq_state->new_deq_ptr);
	if (addr == 0) {
		xhci_warn(xhci, "WARN Cannot submit config ep after "
				"reset ep command\n");
		xhci_warn(xhci, "WARN deq seg = %p, deq ptr = %p\n",
				deq_state->new_deq_seg,
				deq_state->new_deq_ptr);
		return;
	}
	ep_ctx->deq = cpu_to_le64(addr | deq_state->new_cycle_state);

	added_ctxs = xhci_get_endpoint_flag_from_index(ep_index);
	xhci_setup_input_ctx_for_config_ep(xhci, xhci->devs[slot_id]->in_ctx,
			xhci->devs[slot_id]->out_ctx, added_ctxs, added_ctxs);
}

void xhci_cleanup_stalled_ring(struct xhci_hcd *xhci,
		struct usb_device *udev, unsigned int ep_index)
{
	struct xhci_dequeue_state deq_state;
	struct xhci_virt_ep *ep;

	xhci_dbg(xhci, "Cleaning up stalled endpoint ring\n");
	ep = &xhci->devs[udev->slot_id]->eps[ep_index];
	/* We need to move the HW's dequeue pointer past this TD,
	 * or it will attempt to resend it on the next doorbell ring.
	 */
	xhci_find_new_dequeue_state(xhci, udev->slot_id,
			ep_index, ep->stopped_stream, ep->stopped_td,
			&deq_state);

	/* HW with the reset endpoint quirk will use the saved dequeue state to
	 * issue a configure endpoint command later.
	 */
	if (!(xhci->quirks & XHCI_RESET_EP_QUIRK)) {
		xhci_dbg(xhci, "Queueing new dequeue state\n");
		xhci_queue_new_dequeue_state(xhci, udev->slot_id,
				ep_index, ep->stopped_stream, &deq_state);
	} else {
		/* Better hope no one uses the input context between now and the
		 * reset endpoint completion!
		 * XXX: No idea how this hardware will react when stream rings
		 * are enabled.
		 */
		xhci_dbg(xhci, "Setting up input context for "
				"configure endpoint command\n");
		xhci_setup_input_ctx_for_quirk(xhci, udev->slot_id,
				ep_index, &deq_state);
	}
}

/* Deal with stalled endpoints.  The core should have sent the control message
 * to clear the halt condition.  However, we need to make the xHCI hardware
 * reset its sequence number, since a device will expect a sequence number of
 * zero after the halt condition is cleared.
 * Context: in_interrupt
 */
void xhci_endpoint_reset(struct usb_hcd *hcd,
		struct usb_host_endpoint *ep)
{
	struct xhci_hcd *xhci;
	struct usb_device *udev;
	unsigned int ep_index;
	unsigned long flags;
	int ret;
	struct xhci_virt_ep *virt_ep;

	xhci = hcd_to_xhci(hcd);
	udev = (struct usb_device *) ep->hcpriv;
	/* Called with a root hub endpoint (or an endpoint that wasn't added
	 * with xhci_add_endpoint()
	 */
	if (!ep->hcpriv)
		return;
	ep_index = xhci_get_endpoint_index(&ep->desc);
	virt_ep = &xhci->devs[udev->slot_id]->eps[ep_index];
	if (!virt_ep->stopped_td) {
		xhci_dbg(xhci, "Endpoint 0x%x not halted, refusing to reset.\n",
				ep->desc.bEndpointAddress);
		return;
	}
	if (usb_endpoint_xfer_control(&ep->desc)) {
		xhci_dbg(xhci, "Control endpoint stall already handled.\n");
		return;
	}

	xhci_dbg(xhci, "Queueing reset endpoint command\n");
	spin_lock_irqsave(&xhci->lock, flags);
	ret = xhci_queue_reset_ep(xhci, udev->slot_id, ep_index);
	/*
	 * Can't change the ring dequeue pointer until it's transitioned to the
	 * stopped state, which is only upon a successful reset endpoint
	 * command.  Better hope that last command worked!
	 */
	if (!ret) {
		xhci_cleanup_stalled_ring(xhci, udev, ep_index);
		kfree(virt_ep->stopped_td);
		xhci_ring_cmd_db(xhci);
	}
	virt_ep->stopped_td = NULL;
	virt_ep->stopped_trb = NULL;
	virt_ep->stopped_stream = 0;
	spin_unlock_irqrestore(&xhci->lock, flags);

	if (ret)
		xhci_warn(xhci, "FIXME allocate a new ring segment\n");
}

static int xhci_check_streams_endpoint(struct xhci_hcd *xhci,
		struct usb_device *udev, struct usb_host_endpoint *ep,
		unsigned int slot_id)
{
	int ret;
	unsigned int ep_index;
	unsigned int ep_state;

	if (!ep)
		return -EINVAL;
	ret = xhci_check_args(xhci_to_hcd(xhci), udev, ep, 1, true, __func__);
	if (ret <= 0)
		return -EINVAL;
	if (ep->ss_ep_comp.bmAttributes == 0) {
		xhci_warn(xhci, "WARN: SuperSpeed Endpoint Companion"
				" descriptor for ep 0x%x does not support streams\n",
				ep->desc.bEndpointAddress);
		return -EINVAL;
	}

	ep_index = xhci_get_endpoint_index(&ep->desc);
	ep_state = xhci->devs[slot_id]->eps[ep_index].ep_state;
	if (ep_state & EP_HAS_STREAMS ||
			ep_state & EP_GETTING_STREAMS) {
		xhci_warn(xhci, "WARN: SuperSpeed bulk endpoint 0x%x "
				"already has streams set up.\n",
				ep->desc.bEndpointAddress);
		xhci_warn(xhci, "Send email to xHCI maintainer and ask for "
				"dynamic stream context array reallocation.\n");
		return -EINVAL;
	}
	if (!list_empty(&xhci->devs[slot_id]->eps[ep_index].ring->td_list)) {
		xhci_warn(xhci, "Cannot setup streams for SuperSpeed bulk "
				"endpoint 0x%x; URBs are pending.\n",
				ep->desc.bEndpointAddress);
		return -EINVAL;
	}
	return 0;
}

static void xhci_calculate_streams_entries(struct xhci_hcd *xhci,
		unsigned int *num_streams, unsigned int *num_stream_ctxs)
{
	unsigned int max_streams;

	/* The stream context array size must be a power of two */
	*num_stream_ctxs = roundup_pow_of_two(*num_streams);
	/*
	 * Find out how many primary stream array entries the host controller
	 * supports.  Later we may use secondary stream arrays (similar to 2nd
	 * level page entries), but that's an optional feature for xHCI host
	 * controllers. xHCs must support at least 4 stream IDs.
	 */
	max_streams = HCC_MAX_PSA(xhci->hcc_params);
	if (*num_stream_ctxs > max_streams) {
		xhci_dbg(xhci, "xHCI HW only supports %u stream ctx entries.\n",
				max_streams);
		*num_stream_ctxs = max_streams;
		*num_streams = max_streams;
	}
}

/* Returns an error code if one of the endpoint already has streams.
 * This does not change any data structures, it only checks and gathers
 * information.
 */
static int xhci_calculate_streams_and_bitmask(struct xhci_hcd *xhci,
		struct usb_device *udev,
		struct usb_host_endpoint **eps, unsigned int num_eps,
		unsigned int *num_streams, u32 *changed_ep_bitmask)
{
	unsigned int max_streams;
	unsigned int endpoint_flag;
	int i;
	int ret;

	for (i = 0; i < num_eps; i++) {
		ret = xhci_check_streams_endpoint(xhci, udev,
				eps[i], udev->slot_id);
		if (ret < 0)
			return ret;

		max_streams = usb_ss_max_streams(&eps[i]->ss_ep_comp);
		if (max_streams < (*num_streams - 1)) {
			xhci_dbg(xhci, "Ep 0x%x only supports %u stream IDs.\n",
					eps[i]->desc.bEndpointAddress,
					max_streams);
			*num_streams = max_streams+1;
		}

		endpoint_flag = xhci_get_endpoint_flag(&eps[i]->desc);
		if (*changed_ep_bitmask & endpoint_flag)
			return -EINVAL;
		*changed_ep_bitmask |= endpoint_flag;
	}
	return 0;
}

static u32 xhci_calculate_no_streams_bitmask(struct xhci_hcd *xhci,
		struct usb_device *udev,
		struct usb_host_endpoint **eps, unsigned int num_eps)
{
	u32 changed_ep_bitmask = 0;
	unsigned int slot_id;
	unsigned int ep_index;
	unsigned int ep_state;
	int i;

	slot_id = udev->slot_id;
	if (!xhci->devs[slot_id])
		return 0;

	for (i = 0; i < num_eps; i++) {
		ep_index = xhci_get_endpoint_index(&eps[i]->desc);
		ep_state = xhci->devs[slot_id]->eps[ep_index].ep_state;
		/* Are streams already being freed for the endpoint? */
		if (ep_state & EP_GETTING_NO_STREAMS) {
			xhci_warn(xhci, "WARN Can't disable streams for "
					"endpoint 0x%x\n, "
					"streams are being disabled already.",
					eps[i]->desc.bEndpointAddress);
			return 0;
		}
		/* Are there actually any streams to free? */
		if (!(ep_state & EP_HAS_STREAMS) &&
				!(ep_state & EP_GETTING_STREAMS)) {
			xhci_warn(xhci, "WARN Can't disable streams for "
					"endpoint 0x%x\n, "
					"streams are already disabled!",
					eps[i]->desc.bEndpointAddress);
			xhci_warn(xhci, "WARN xhci_free_streams() called "
					"with non-streams endpoint\n");
			return 0;
		}
		changed_ep_bitmask |= xhci_get_endpoint_flag(&eps[i]->desc);
	}
	return changed_ep_bitmask;
}

/*
 * The USB device drivers use this function (though the HCD interface in USB
 * core) to prepare a set of bulk endpoints to use streams.  Streams are used to
 * coordinate mass storage command queueing across multiple endpoints (basically
 * a stream ID == a task ID).
 *
 * Setting up streams involves allocating the same size stream context array
 * for each endpoint and issuing a configure endpoint command for all endpoints.
 *
 * Don't allow the call to succeed if one endpoint only supports one stream
 * (which means it doesn't support streams at all).
 *
 * Drivers may get less stream IDs than they asked for, if the host controller
 * hardware or endpoints claim they can't support the number of requested
 * stream IDs.
 */
int xhci_alloc_streams(struct usb_hcd *hcd, struct usb_device *udev,
		struct usb_host_endpoint **eps, unsigned int num_eps,
		unsigned int num_streams, gfp_t mem_flags)
{
	int i, ret;
	struct xhci_hcd *xhci;
	struct xhci_virt_device *vdev;
	struct xhci_command *config_cmd;
	unsigned int ep_index;
	unsigned int num_stream_ctxs;
	unsigned long flags;
	u32 changed_ep_bitmask = 0;

	if (!eps)
		return -EINVAL;

	/* Add one to the number of streams requested to account for
	 * stream 0 that is reserved for xHCI usage.
	 */
	num_streams += 1;
	xhci = hcd_to_xhci(hcd);
	xhci_dbg(xhci, "Driver wants %u stream IDs (including stream 0).\n",
			num_streams);

	config_cmd = xhci_alloc_command(xhci, true, true, mem_flags);
	if (!config_cmd) {
		xhci_dbg(xhci, "Could not allocate xHCI command structure.\n");
		return -ENOMEM;
	}

	/* Check to make sure all endpoints are not already configured for
	 * streams.  While we're at it, find the maximum number of streams that
	 * all the endpoints will support and check for duplicate endpoints.
	 */
	spin_lock_irqsave(&xhci->lock, flags);
	ret = xhci_calculate_streams_and_bitmask(xhci, udev, eps,
			num_eps, &num_streams, &changed_ep_bitmask);
	if (ret < 0) {
		xhci_free_command(xhci, config_cmd);
		spin_unlock_irqrestore(&xhci->lock, flags);
		return ret;
	}
	if (num_streams <= 1) {
		xhci_warn(xhci, "WARN: endpoints can't handle "
				"more than one stream.\n");
		xhci_free_command(xhci, config_cmd);
		spin_unlock_irqrestore(&xhci->lock, flags);
		return -EINVAL;
	}
	vdev = xhci->devs[udev->slot_id];
	/* Mark each endpoint as being in transition, so
	 * xhci_urb_enqueue() will reject all URBs.
	 */
	for (i = 0; i < num_eps; i++) {
		ep_index = xhci_get_endpoint_index(&eps[i]->desc);
		vdev->eps[ep_index].ep_state |= EP_GETTING_STREAMS;
	}
	spin_unlock_irqrestore(&xhci->lock, flags);

	/* Setup internal data structures and allocate HW data structures for
	 * streams (but don't install the HW structures in the input context
	 * until we're sure all memory allocation succeeded).
	 */
	xhci_calculate_streams_entries(xhci, &num_streams, &num_stream_ctxs);
	xhci_dbg(xhci, "Need %u stream ctx entries for %u stream IDs.\n",
			num_stream_ctxs, num_streams);

	for (i = 0; i < num_eps; i++) {
		ep_index = xhci_get_endpoint_index(&eps[i]->desc);
		vdev->eps[ep_index].stream_info = xhci_alloc_stream_info(xhci,
				num_stream_ctxs,
				num_streams, mem_flags);
		if (!vdev->eps[ep_index].stream_info)
			goto cleanup;
		/* Set maxPstreams in endpoint context and update deq ptr to
		 * point to stream context array. FIXME
		 */
	}

	/* Set up the input context for a configure endpoint command. */
	for (i = 0; i < num_eps; i++) {
		struct xhci_ep_ctx *ep_ctx;

		ep_index = xhci_get_endpoint_index(&eps[i]->desc);
		ep_ctx = xhci_get_ep_ctx(xhci, config_cmd->in_ctx, ep_index);

		xhci_endpoint_copy(xhci, config_cmd->in_ctx,
				vdev->out_ctx, ep_index);
		xhci_setup_streams_ep_input_ctx(xhci, ep_ctx,
				vdev->eps[ep_index].stream_info);
	}
	/* Tell the HW to drop its old copy of the endpoint context info
	 * and add the updated copy from the input context.
	 */
	xhci_setup_input_ctx_for_config_ep(xhci, config_cmd->in_ctx,
			vdev->out_ctx, changed_ep_bitmask, changed_ep_bitmask);

	/* Issue and wait for the configure endpoint command */
	ret = xhci_configure_endpoint(xhci, udev, config_cmd,
			false, false);

	/* xHC rejected the configure endpoint command for some reason, so we
	 * leave the old ring intact and free our internal streams data
	 * structure.
	 */
	if (ret < 0)
		goto cleanup;

	spin_lock_irqsave(&xhci->lock, flags);
	for (i = 0; i < num_eps; i++) {
		ep_index = xhci_get_endpoint_index(&eps[i]->desc);
		vdev->eps[ep_index].ep_state &= ~EP_GETTING_STREAMS;
		xhci_dbg(xhci, "Slot %u ep ctx %u now has streams.\n",
			 udev->slot_id, ep_index);
		vdev->eps[ep_index].ep_state |= EP_HAS_STREAMS;
	}
	xhci_free_command(xhci, config_cmd);
	spin_unlock_irqrestore(&xhci->lock, flags);

	/* Subtract 1 for stream 0, which drivers can't use */
	return num_streams - 1;

cleanup:
	/* If it didn't work, free the streams! */
	for (i = 0; i < num_eps; i++) {
		ep_index = xhci_get_endpoint_index(&eps[i]->desc);
		xhci_free_stream_info(xhci, vdev->eps[ep_index].stream_info);
		vdev->eps[ep_index].stream_info = NULL;
		/* FIXME Unset maxPstreams in endpoint context and
		 * update deq ptr to point to normal string ring.
		 */
		vdev->eps[ep_index].ep_state &= ~EP_GETTING_STREAMS;
		vdev->eps[ep_index].ep_state &= ~EP_HAS_STREAMS;
		xhci_endpoint_zero(xhci, vdev, eps[i]);
	}
	xhci_free_command(xhci, config_cmd);
	return -ENOMEM;
}

/* Transition the endpoint from using streams to being a "normal" endpoint
 * without streams.
 *
 * Modify the endpoint context state, submit a configure endpoint command,
 * and free all endpoint rings for streams if that completes successfully.
 */
int xhci_free_streams(struct usb_hcd *hcd, struct usb_device *udev,
		struct usb_host_endpoint **eps, unsigned int num_eps,
		gfp_t mem_flags)
{
	int i, ret;
	struct xhci_hcd *xhci;
	struct xhci_virt_device *vdev;
	struct xhci_command *command;
	unsigned int ep_index;
	unsigned long flags;
	u32 changed_ep_bitmask;

	xhci = hcd_to_xhci(hcd);
	vdev = xhci->devs[udev->slot_id];

	/* Set up a configure endpoint command to remove the streams rings */
	spin_lock_irqsave(&xhci->lock, flags);
	changed_ep_bitmask = xhci_calculate_no_streams_bitmask(xhci,
			udev, eps, num_eps);
	if (changed_ep_bitmask == 0) {
		spin_unlock_irqrestore(&xhci->lock, flags);
		return -EINVAL;
	}

	/* Use the xhci_command structure from the first endpoint.  We may have
	 * allocated too many, but the driver may call xhci_free_streams() for
	 * each endpoint it grouped into one call to xhci_alloc_streams().
	 */
	ep_index = xhci_get_endpoint_index(&eps[0]->desc);
	command = vdev->eps[ep_index].stream_info->free_streams_command;
	for (i = 0; i < num_eps; i++) {
		struct xhci_ep_ctx *ep_ctx;

		ep_index = xhci_get_endpoint_index(&eps[i]->desc);
		ep_ctx = xhci_get_ep_ctx(xhci, command->in_ctx, ep_index);
		xhci->devs[udev->slot_id]->eps[ep_index].ep_state |=
			EP_GETTING_NO_STREAMS;

		xhci_endpoint_copy(xhci, command->in_ctx,
				vdev->out_ctx, ep_index);
		xhci_setup_no_streams_ep_input_ctx(xhci, ep_ctx,
				&vdev->eps[ep_index]);
	}
	xhci_setup_input_ctx_for_config_ep(xhci, command->in_ctx,
			vdev->out_ctx, changed_ep_bitmask, changed_ep_bitmask);
	spin_unlock_irqrestore(&xhci->lock, flags);

	/* Issue and wait for the configure endpoint command,
	 * which must succeed.
	 */
	ret = xhci_configure_endpoint(xhci, udev, command,
			false, true);

	/* xHC rejected the configure endpoint command for some reason, so we
	 * leave the streams rings intact.
	 */
	if (ret < 0)
		return ret;

	spin_lock_irqsave(&xhci->lock, flags);
	for (i = 0; i < num_eps; i++) {
		ep_index = xhci_get_endpoint_index(&eps[i]->desc);
		xhci_free_stream_info(xhci, vdev->eps[ep_index].stream_info);
		vdev->eps[ep_index].stream_info = NULL;
		/* FIXME Unset maxPstreams in endpoint context and
		 * update deq ptr to point to normal string ring.
		 */
		vdev->eps[ep_index].ep_state &= ~EP_GETTING_NO_STREAMS;
		vdev->eps[ep_index].ep_state &= ~EP_HAS_STREAMS;
	}
	spin_unlock_irqrestore(&xhci->lock, flags);

	return 0;
}

/*
 * Deletes endpoint resources for endpoints that were active before a Reset
 * Device command, or a Disable Slot command.  The Reset Device command leaves
 * the control endpoint intact, whereas the Disable Slot command deletes it.
 *
 * Must be called with xhci->lock held.
 */
void xhci_free_device_endpoint_resources(struct xhci_hcd *xhci,
	struct xhci_virt_device *virt_dev, bool drop_control_ep)
{
	int i;
	unsigned int num_dropped_eps = 0;
	unsigned int drop_flags = 0;

	for (i = (drop_control_ep ? 0 : 1); i < 31; i++) {
		if (virt_dev->eps[i].ring) {
			drop_flags |= 1 << i;
			num_dropped_eps++;
		}
	}
	xhci->num_active_eps -= num_dropped_eps;
	if (num_dropped_eps)
		xhci_dbg(xhci, "Dropped %u ep ctxs, flags = 0x%x, "
				"%u now active.\n",
				num_dropped_eps, drop_flags,
				xhci->num_active_eps);
}

/*
 * This submits a Reset Device Command, which will set the device state to 0,
 * set the device address to 0, and disable all the endpoints except the default
 * control endpoint.  The USB core should come back and call
 * xhci_address_device(), and then re-set up the configuration.  If this is
 * called because of a usb_reset_and_verify_device(), then the old alternate
 * settings will be re-installed through the normal bandwidth allocation
 * functions.
 *
 * Wait for the Reset Device command to finish.  Remove all structures
 * associated with the endpoints that were disabled.  Clear the input device
 * structure?  Cache the rings?  Reset the control endpoint 0 max packet size?
 *
 * If the virt_dev to be reset does not exist or does not match the udev,
 * it means the device is lost, possibly due to the xHC restore error and
 * re-initialization during S3/S4. In this case, call xhci_alloc_dev() to
 * re-allocate the device.
 */
int xhci_discover_or_reset_device(struct usb_hcd *hcd, struct usb_device *udev)
{
	int ret, i;
	unsigned long flags;
	struct xhci_hcd *xhci;
	unsigned int slot_id;
	struct xhci_virt_device *virt_dev;
	struct xhci_command *reset_device_cmd;
	int timeleft;
	int last_freed_endpoint;
	struct xhci_slot_ctx *slot_ctx;
	int old_active_eps = 0;

	ret = xhci_check_args(hcd, udev, NULL, 0, false, __func__);
	if (ret <= 0)
		return ret;
	xhci = hcd_to_xhci(hcd);
	slot_id = udev->slot_id;
	virt_dev = xhci->devs[slot_id];
	if (!virt_dev) {
		xhci_dbg(xhci, "The device to be reset with slot ID %u does "
				"not exist. Re-allocate the device\n", slot_id);
		ret = xhci_alloc_dev(hcd, udev);
		if (ret == 1)
			return 0;
		else
			return -EINVAL;
	}

	if (virt_dev->udev != udev) {
		/* If the virt_dev and the udev does not match, this virt_dev
		 * may belong to another udev.
		 * Re-allocate the device.
		 */
		xhci_dbg(xhci, "The device to be reset with slot ID %u does "
				"not match the udev. Re-allocate the device\n",
				slot_id);
		ret = xhci_alloc_dev(hcd, udev);
		if (ret == 1)
			return 0;
		else
			return -EINVAL;
	}

	/* If device is not setup, there is no point in resetting it */
	slot_ctx = xhci_get_slot_ctx(xhci, virt_dev->out_ctx);
	if (GET_SLOT_STATE(le32_to_cpu(slot_ctx->dev_state)) ==
						SLOT_STATE_DISABLED)
		return 0;

	xhci_dbg(xhci, "Resetting device with slot ID %u\n", slot_id);
	/* Allocate the command structure that holds the struct completion.
	 * Assume we're in process context, since the normal device reset
	 * process has to wait for the device anyway.  Storage devices are
	 * reset as part of error handling, so use GFP_NOIO instead of
	 * GFP_KERNEL.
	 */
	reset_device_cmd = xhci_alloc_command(xhci, false, true, GFP_NOIO);
	if (!reset_device_cmd) {
		xhci_dbg(xhci, "Couldn't allocate command structure.\n");
		return -ENOMEM;
	}

	/* Attempt to submit the Reset Device command to the command ring */
	spin_lock_irqsave(&xhci->lock, flags);
	reset_device_cmd->command_trb = xhci->cmd_ring->enqueue;

	/* Enqueue pointer can be left pointing to the link TRB,
	 * we must handle that
	 */
	if (TRB_TYPE_LINK_LE32(reset_device_cmd->command_trb->link.control))
		reset_device_cmd->command_trb =
			xhci->cmd_ring->enq_seg->next->trbs;

	list_add_tail(&reset_device_cmd->cmd_list, &virt_dev->cmd_list);
	ret = xhci_queue_reset_device(xhci, slot_id);
	if (ret) {
		xhci_dbg(xhci, "FIXME: allocate a command ring segment\n");
		list_del(&reset_device_cmd->cmd_list);
		spin_unlock_irqrestore(&xhci->lock, flags);
		goto command_cleanup;
	}
	xhci_ring_cmd_db(xhci);
	spin_unlock_irqrestore(&xhci->lock, flags);

	/* Wait for the Reset Device command to finish */
	timeleft = wait_for_completion_interruptible_timeout(
			reset_device_cmd->completion,
			USB_CTRL_SET_TIMEOUT);
	if (timeleft <= 0) {
		xhci_warn(xhci, "%s while waiting for reset device command\n",
				timeleft == 0 ? "Timeout" : "Signal");
		spin_lock_irqsave(&xhci->lock, flags);
		/* The timeout might have raced with the event ring handler, so
		 * only delete from the list if the item isn't poisoned.
		 */
		if (reset_device_cmd->cmd_list.next != LIST_POISON1)
			list_del(&reset_device_cmd->cmd_list);
		spin_unlock_irqrestore(&xhci->lock, flags);
		ret = -ETIME;
		goto command_cleanup;
	}

	/* The Reset Device command can't fail, according to the 0.95/0.96 spec,
	 * unless we tried to reset a slot ID that wasn't enabled,
	 * or the device wasn't in the addressed or configured state.
	 */
	ret = reset_device_cmd->status;
	switch (ret) {
	case COMP_EBADSLT: /* 0.95 completion code for bad slot ID */
	case COMP_CTX_STATE: /* 0.96 completion code for same thing */
		xhci_info(xhci, "Can't reset device (slot ID %u) in %s state\n",
				slot_id,
				xhci_get_slot_state(xhci, virt_dev->out_ctx));
		xhci_info(xhci, "Not freeing device rings.\n");
		/* Don't treat this as an error.  May change my mind later. */
		ret = 0;
		goto command_cleanup;
	case COMP_SUCCESS:
		xhci_dbg(xhci, "Successful reset device command.\n");
		break;
	default:
		if (xhci_is_vendor_info_code(xhci, ret))
			break;
		xhci_warn(xhci, "Unknown completion code %u for "
				"reset device command.\n", ret);
		ret = -EINVAL;
		goto command_cleanup;
	}

	/* Free up host controller endpoint resources */
	if ((xhci->quirks & XHCI_EP_LIMIT_QUIRK)) {
		spin_lock_irqsave(&xhci->lock, flags);
		/* Don't delete the default control endpoint resources */
		xhci_free_device_endpoint_resources(xhci, virt_dev, false);
		spin_unlock_irqrestore(&xhci->lock, flags);
	}

	/* Everything but endpoint 0 is disabled, so free or cache the rings. */
	last_freed_endpoint = 1;
	for (i = 1; i < 31; ++i) {
		struct xhci_virt_ep *ep = &virt_dev->eps[i];

		if (ep->ep_state & EP_HAS_STREAMS) {
			xhci_free_stream_info(xhci, ep->stream_info);
			ep->stream_info = NULL;
			ep->ep_state &= ~EP_HAS_STREAMS;
		}

		if (ep->ring) {
			xhci_free_or_cache_endpoint_ring(xhci, virt_dev, i);
			last_freed_endpoint = i;
		}
		if (!list_empty(&virt_dev->eps[i].bw_endpoint_list))
			xhci_drop_ep_from_interval_table(xhci,
					&virt_dev->eps[i].bw_info,
					virt_dev->bw_table,
					udev,
					&virt_dev->eps[i],
					virt_dev->tt_info);
		xhci_clear_endpoint_bw_info(&virt_dev->eps[i].bw_info);
	}
	/* If necessary, update the number of active TTs on this root port */
	xhci_update_tt_active_eps(xhci, virt_dev, old_active_eps);

	xhci_dbg(xhci, "Output context after successful reset device cmd:\n");
	xhci_dbg_ctx(xhci, virt_dev->out_ctx, last_freed_endpoint);
	ret = 0;

command_cleanup:
	xhci_free_command(xhci, reset_device_cmd);
	return ret;
}

/*
 * At this point, the struct usb_device is about to go away, the device has
 * disconnected, and all traffic has been stopped and the endpoints have been
 * disabled.  Free any HC data structures associated with that device.
 */
void xhci_free_dev(struct usb_hcd *hcd, struct usb_device *udev)
{
	struct xhci_hcd *xhci = hcd_to_xhci(hcd);
	struct xhci_virt_device *virt_dev;
	unsigned long flags;
	u32 state;
	int i, ret;

	ret = xhci_check_args(hcd, udev, NULL, 0, true, __func__);
	/* If the host is halted due to driver unload, we still need to free the
	 * device.
	 */
	if (ret <= 0 && ret != -ENODEV)
		return;

	virt_dev = xhci->devs[udev->slot_id];

	/* Stop any wayward timer functions (which may grab the lock) */
	for (i = 0; i < 31; ++i) {
		virt_dev->eps[i].ep_state &= ~EP_HALT_PENDING;
		del_timer_sync(&virt_dev->eps[i].stop_cmd_timer);
	}

	if (udev->usb2_hw_lpm_enabled) {
		xhci_set_usb2_hardware_lpm(hcd, udev, 0);
		udev->usb2_hw_lpm_enabled = 0;
	}

	spin_lock_irqsave(&xhci->lock, flags);
	/* Don't disable the slot if the host controller is dead. */
	state = xhci_readl(xhci, &xhci->op_regs->status);
	if (state == 0xffffffff || (xhci->xhc_state & XHCI_STATE_DYING) ||
			(xhci->xhc_state & XHCI_STATE_HALTED)) {
		xhci_free_virt_device(xhci, udev->slot_id);
		spin_unlock_irqrestore(&xhci->lock, flags);
		return;
	}

	if (xhci_queue_slot_control(xhci, TRB_DISABLE_SLOT, udev->slot_id)) {
		spin_unlock_irqrestore(&xhci->lock, flags);
		xhci_dbg(xhci, "FIXME: allocate a command ring segment\n");
		return;
	}
	xhci_ring_cmd_db(xhci);
	spin_unlock_irqrestore(&xhci->lock, flags);
	/*
	 * Event command completion handler will free any data structures
	 * associated with the slot.  XXX Can free sleep?
	 */
}

/*
 * Checks if we have enough host controller resources for the default control
 * endpoint.
 *
 * Must be called with xhci->lock held.
 */
static int xhci_reserve_host_control_ep_resources(struct xhci_hcd *xhci)
{
	if (xhci->num_active_eps + 1 > xhci->limit_active_eps) {
		xhci_dbg(xhci, "Not enough ep ctxs: "
				"%u active, need to add 1, limit is %u.\n",
				xhci->num_active_eps, xhci->limit_active_eps);
		return -ENOMEM;
	}
	xhci->num_active_eps += 1;
	xhci_dbg(xhci, "Adding 1 ep ctx, %u now active.\n",
			xhci->num_active_eps);
	return 0;
}


/*
 * Returns 0 if the xHC ran out of device slots, the Enable Slot command
 * timed out, or allocating memory failed.  Returns 1 on success.
 */
int xhci_alloc_dev(struct usb_hcd *hcd, struct usb_device *udev)
{
	struct xhci_hcd *xhci = hcd_to_xhci(hcd);
	unsigned long flags;
	int timeleft;
	int ret;

	spin_lock_irqsave(&xhci->lock, flags);
	ret = xhci_queue_slot_control(xhci, TRB_ENABLE_SLOT, 0);
	if (ret) {
		spin_unlock_irqrestore(&xhci->lock, flags);
		xhci_dbg(xhci, "FIXME: allocate a command ring segment\n");
		return 0;
	}
	xhci_ring_cmd_db(xhci);
	spin_unlock_irqrestore(&xhci->lock, flags);

	/* XXX: how much time for xHC slot assignment? */
	timeleft = wait_for_completion_interruptible_timeout(&xhci->addr_dev,
			USB_CTRL_SET_TIMEOUT);
	if (timeleft <= 0) {
		xhci_warn(xhci, "%s while waiting for a slot\n",
				timeleft == 0 ? "Timeout" : "Signal");
		/* FIXME cancel the enable slot request */
		return 0;
	}

	if (!xhci->slot_id) {
		xhci_err(xhci, "Error while assigning device slot ID\n");
		return 0;
	}

	if ((xhci->quirks & XHCI_EP_LIMIT_QUIRK)) {
		spin_lock_irqsave(&xhci->lock, flags);
		ret = xhci_reserve_host_control_ep_resources(xhci);
		if (ret) {
			spin_unlock_irqrestore(&xhci->lock, flags);
			xhci_warn(xhci, "Not enough host resources, "
					"active endpoint contexts = %u\n",
					xhci->num_active_eps);
			goto disable_slot;
		}
		spin_unlock_irqrestore(&xhci->lock, flags);
	}
	/* Use GFP_NOIO, since this function can be called from
	 * xhci_discover_or_reset_device(), which may be called as part of
	 * mass storage driver error handling.
	 */
	if (!xhci_alloc_virt_device(xhci, xhci->slot_id, udev, GFP_NOIO)) {
		xhci_warn(xhci, "Could not allocate xHCI USB device data structures\n");
		goto disable_slot;
	}
	udev->slot_id = xhci->slot_id;
	/* Is this a LS or FS device under a HS hub? */
	/* Hub or peripherial? */
	return 1;

disable_slot:
	/* Disable slot, if we can do it without mem alloc */
	spin_lock_irqsave(&xhci->lock, flags);
	if (!xhci_queue_slot_control(xhci, TRB_DISABLE_SLOT, udev->slot_id))
		xhci_ring_cmd_db(xhci);
	spin_unlock_irqrestore(&xhci->lock, flags);
	return 0;
}

/*
 * Issue an Address Device command (which will issue a SetAddress request to
 * the device).
 * We should be protected by the usb_address0_mutex in khubd's hub_port_init, so
 * we should only issue and wait on one address command at the same time.
 *
 * We add one to the device address issued by the hardware because the USB core
 * uses address 1 for the root hubs (even though they're not really devices).
 */
int xhci_address_device(struct usb_hcd *hcd, struct usb_device *udev)
{
	unsigned long flags;
	int timeleft;
	struct xhci_virt_device *virt_dev;
	int ret = 0;
	struct xhci_hcd *xhci = hcd_to_xhci(hcd);
	struct xhci_slot_ctx *slot_ctx;
	struct xhci_input_control_ctx *ctrl_ctx;
	u64 temp_64;

	if (!udev->slot_id) {
		xhci_dbg(xhci, "Bad Slot ID %d\n", udev->slot_id);
		return -EINVAL;
	}

	virt_dev = xhci->devs[udev->slot_id];

	if (WARN_ON(!virt_dev)) {
		/*
		 * In plug/unplug torture test with an NEC controller,
		 * a zero-dereference was observed once due to virt_dev = 0.
		 * Print useful debug rather than crash if it is observed again!
		 */
		xhci_warn(xhci, "Virt dev invalid for slot_id 0x%x!\n",
			udev->slot_id);
		return -EINVAL;
	}

	slot_ctx = xhci_get_slot_ctx(xhci, virt_dev->in_ctx);
	/*
	 * If this is the first Set Address since device plug-in or
	 * virt_device realloaction after a resume with an xHCI power loss,
	 * then set up the slot context.
	 */
	if (!slot_ctx->dev_info)
		xhci_setup_addressable_virt_dev(xhci, udev);
	/* Otherwise, update the control endpoint ring enqueue pointer. */
	else
		xhci_copy_ep0_dequeue_into_input_ctx(xhci, udev);
	ctrl_ctx = xhci_get_input_control_ctx(xhci, virt_dev->in_ctx);
	ctrl_ctx->add_flags = cpu_to_le32(SLOT_FLAG | EP0_FLAG);
	ctrl_ctx->drop_flags = 0;

	xhci_dbg(xhci, "Slot ID %d Input Context:\n", udev->slot_id);
	xhci_dbg_ctx(xhci, virt_dev->in_ctx, 2);

	spin_lock_irqsave(&xhci->lock, flags);
	ret = xhci_queue_address_device(xhci, virt_dev->in_ctx->dma,
					udev->slot_id);
	if (ret) {
		spin_unlock_irqrestore(&xhci->lock, flags);
		xhci_dbg(xhci, "FIXME: allocate a command ring segment\n");
		return ret;
	}
	xhci_ring_cmd_db(xhci);
	spin_unlock_irqrestore(&xhci->lock, flags);

	/* ctrl tx can take up to 5 sec; XXX: need more time for xHC? */
	timeleft = wait_for_completion_interruptible_timeout(&xhci->addr_dev,
			USB_CTRL_SET_TIMEOUT);
	/* FIXME: From section 4.3.4: "Software shall be responsible for timing
	 * the SetAddress() "recovery interval" required by USB and aborting the
	 * command on a timeout.
	 */
	if (timeleft <= 0) {
		xhci_warn(xhci, "%s while waiting for address device command\n",
				timeleft == 0 ? "Timeout" : "Signal");
		/* FIXME cancel the address device command */
		return -ETIME;
	}

	switch (virt_dev->cmd_status) {
	case COMP_CTX_STATE:
	case COMP_EBADSLT:
		xhci_err(xhci, "Setup ERROR: address device command for slot %d.\n",
				udev->slot_id);
		ret = -EINVAL;
		break;
	case COMP_TX_ERR:
		dev_warn(&udev->dev, "Device not responding to set address.\n");
		ret = -EPROTO;
		break;
	case COMP_DEV_ERR:
		dev_warn(&udev->dev, "ERROR: Incompatible device for address "
				"device command.\n");
		ret = -ENODEV;
		break;
	case COMP_SUCCESS:
		xhci_dbg(xhci, "Successful Address Device command\n");
		break;
	default:
		xhci_err(xhci, "ERROR: unexpected command completion "
				"code 0x%x.\n", virt_dev->cmd_status);
		xhci_dbg(xhci, "Slot ID %d Output Context:\n", udev->slot_id);
		xhci_dbg_ctx(xhci, virt_dev->out_ctx, 2);
		ret = -EINVAL;
		break;
	}
	if (ret) {
		return ret;
	}
	temp_64 = xhci_read_64(xhci, &xhci->op_regs->dcbaa_ptr);
	xhci_dbg(xhci, "Op regs DCBAA ptr = %#016llx\n", temp_64);
	xhci_dbg(xhci, "Slot ID %d dcbaa entry @%p = %#016llx\n",
		 udev->slot_id,
		 &xhci->dcbaa->dev_context_ptrs[udev->slot_id],
		 (unsigned long long)
		 le64_to_cpu(xhci->dcbaa->dev_context_ptrs[udev->slot_id]));
	xhci_dbg(xhci, "Output Context DMA address = %#08llx\n",
			(unsigned long long)virt_dev->out_ctx->dma);
	xhci_dbg(xhci, "Slot ID %d Input Context:\n", udev->slot_id);
	xhci_dbg_ctx(xhci, virt_dev->in_ctx, 2);
	xhci_dbg(xhci, "Slot ID %d Output Context:\n", udev->slot_id);
	xhci_dbg_ctx(xhci, virt_dev->out_ctx, 2);
	/*
	 * USB core uses address 1 for the roothubs, so we add one to the
	 * address given back to us by the HC.
	 */
	slot_ctx = xhci_get_slot_ctx(xhci, virt_dev->out_ctx);
	/* Use kernel assigned address for devices; store xHC assigned
	 * address locally. */
	virt_dev->address = (le32_to_cpu(slot_ctx->dev_state) & DEV_ADDR_MASK)
		+ 1;
	/* Zero the input context control for later use */
	ctrl_ctx->add_flags = 0;
	ctrl_ctx->drop_flags = 0;

	xhci_dbg(xhci, "Internal device address = %d\n", virt_dev->address);

	return 0;
}

#ifdef CONFIG_USB_SUSPEND

/* BESL to HIRD Encoding array for USB2 LPM */
static int xhci_besl_encoding[16] = {125, 150, 200, 300, 400, 500, 1000, 2000,
	3000, 4000, 5000, 6000, 7000, 8000, 9000, 10000};

/* Calculate HIRD/BESL for USB2 PORTPMSC*/
static int xhci_calculate_hird_besl(struct xhci_hcd *xhci,
					struct usb_device *udev)
{
	int u2del, besl, besl_host;
	int besl_device = 0;
	u32 field;

	u2del = HCS_U2_LATENCY(xhci->hcs_params3);
	field = le32_to_cpu(udev->bos->ext_cap->bmAttributes);

	if (field & USB_BESL_SUPPORT) {
		for (besl_host = 0; besl_host < 16; besl_host++) {
			if (xhci_besl_encoding[besl_host] >= u2del)
				break;
		}
		/* Use baseline BESL value as default */
		if (field & USB_BESL_BASELINE_VALID)
			besl_device = USB_GET_BESL_BASELINE(field);
		else if (field & USB_BESL_DEEP_VALID)
			besl_device = USB_GET_BESL_DEEP(field);
	} else {
		if (u2del <= 50)
			besl_host = 0;
		else
			besl_host = (u2del - 51) / 75 + 1;
	}

	besl = besl_host + besl_device;
	if (besl > 15)
		besl = 15;

	return besl;
}

static int xhci_usb2_software_lpm_test(struct usb_hcd *hcd,
					struct usb_device *udev)
{
	struct xhci_hcd	*xhci = hcd_to_xhci(hcd);
	struct dev_info	*dev_info;
	__le32 __iomem	**port_array;
	__le32 __iomem	*addr, *pm_addr;
	u32		temp, dev_id;
	unsigned int	port_num;
	unsigned long	flags;
	int		hird;
	int		ret;

	if (hcd->speed == HCD_USB3 || !xhci->sw_lpm_support ||
			!udev->lpm_capable)
		return -EINVAL;

	/* we only support lpm for non-hub device connected to root hub yet */
	if (!udev->parent || udev->parent->parent ||
			udev->descriptor.bDeviceClass == USB_CLASS_HUB)
		return -EINVAL;

	spin_lock_irqsave(&xhci->lock, flags);

	/* Look for devices in lpm_failed_devs list */
	dev_id = le16_to_cpu(udev->descriptor.idVendor) << 16 |
			le16_to_cpu(udev->descriptor.idProduct);
	list_for_each_entry(dev_info, &xhci->lpm_failed_devs, list) {
		if (dev_info->dev_id == dev_id) {
			ret = -EINVAL;
			goto finish;
		}
	}

	port_array = xhci->usb2_ports;
	port_num = udev->portnum - 1;

	if (port_num > HCS_MAX_PORTS(xhci->hcs_params1)) {
		xhci_dbg(xhci, "invalid port number %d\n", udev->portnum);
		ret = -EINVAL;
		goto finish;
	}

	/*
	 * Test USB 2.0 software LPM.
	 * FIXME: some xHCI 1.0 hosts may implement a new register to set up
	 * hardware-controlled USB 2.0 LPM. See section 5.4.11 and 4.23.5.1.1.1
	 * in the June 2011 errata release.
	 */
	xhci_dbg(xhci, "test port %d software LPM\n", port_num);
	/*
	 * Set L1 Device Slot and HIRD/BESL.
	 * Check device's USB 2.0 extension descriptor to determine whether
	 * HIRD or BESL shoule be used. See USB2.0 LPM errata.
	 */
	pm_addr = port_array[port_num] + 1;
	hird = xhci_calculate_hird_besl(xhci, udev);
	temp = PORT_L1DS(udev->slot_id) | PORT_HIRD(hird);
	xhci_writel(xhci, temp, pm_addr);

	/* Set port link state to U2(L1) */
	addr = port_array[port_num];
	xhci_set_link_state(xhci, port_array, port_num, XDEV_U2);

	/* wait for ACK */
	spin_unlock_irqrestore(&xhci->lock, flags);
	msleep(10);
	spin_lock_irqsave(&xhci->lock, flags);

	/* Check L1 Status */
	ret = handshake(xhci, pm_addr, PORT_L1S_MASK, PORT_L1S_SUCCESS, 125);
	if (ret != -ETIMEDOUT) {
		/* enter L1 successfully */
		temp = xhci_readl(xhci, addr);
		xhci_dbg(xhci, "port %d entered L1 state, port status 0x%x\n",
				port_num, temp);
		ret = 0;
	} else {
		temp = xhci_readl(xhci, pm_addr);
		xhci_dbg(xhci, "port %d software lpm failed, L1 status %d\n",
				port_num, temp & PORT_L1S_MASK);
		ret = -EINVAL;
	}

	/* Resume the port */
	xhci_set_link_state(xhci, port_array, port_num, XDEV_U0);

	spin_unlock_irqrestore(&xhci->lock, flags);
	msleep(10);
	spin_lock_irqsave(&xhci->lock, flags);

	/* Clear PLC */
	xhci_test_and_clear_bit(xhci, port_array, port_num, PORT_PLC);

	/* Check PORTSC to make sure the device is in the right state */
	if (!ret) {
		temp = xhci_readl(xhci, addr);
		xhci_dbg(xhci, "resumed port %d status 0x%x\n",	port_num, temp);
		if (!(temp & PORT_CONNECT) || !(temp & PORT_PE) ||
				(temp & PORT_PLS_MASK) != XDEV_U0) {
			xhci_dbg(xhci, "port L1 resume fail\n");
			ret = -EINVAL;
		}
	}

	if (ret) {
		/* Insert dev to lpm_failed_devs list */
		xhci_warn(xhci, "device LPM test failed, may disconnect and "
				"re-enumerate\n");
		dev_info = kzalloc(sizeof(struct dev_info), GFP_ATOMIC);
		if (!dev_info) {
			ret = -ENOMEM;
			goto finish;
		}
		dev_info->dev_id = dev_id;
		INIT_LIST_HEAD(&dev_info->list);
		list_add(&dev_info->list, &xhci->lpm_failed_devs);
	} else {
		xhci_ring_device(xhci, udev->slot_id);
	}

finish:
	spin_unlock_irqrestore(&xhci->lock, flags);
	return ret;
}

int xhci_set_usb2_hardware_lpm(struct usb_hcd *hcd,
			struct usb_device *udev, int enable)
{
	struct xhci_hcd	*xhci = hcd_to_xhci(hcd);
	__le32 __iomem	**port_array;
	__le32 __iomem	*pm_addr;
	u32		temp;
	unsigned int	port_num;
	unsigned long	flags;
	int		hird;

	if (hcd->speed == HCD_USB3 || !xhci->hw_lpm_support ||
			!udev->lpm_capable)
		return -EPERM;

	if (!udev->parent || udev->parent->parent ||
			udev->descriptor.bDeviceClass == USB_CLASS_HUB)
		return -EPERM;

	if (udev->usb2_hw_lpm_capable != 1)
		return -EPERM;

	spin_lock_irqsave(&xhci->lock, flags);

	port_array = xhci->usb2_ports;
	port_num = udev->portnum - 1;
	pm_addr = port_array[port_num] + 1;
	temp = xhci_readl(xhci, pm_addr);

	xhci_dbg(xhci, "%s port %d USB2 hardware LPM\n",
			enable ? "enable" : "disable", port_num);

	hird = xhci_calculate_hird_besl(xhci, udev);

	if (enable) {
		temp &= ~PORT_HIRD_MASK;
		temp |= PORT_HIRD(hird) | PORT_RWE;
		xhci_writel(xhci, temp, pm_addr);
		temp = xhci_readl(xhci, pm_addr);
		temp |= PORT_HLE;
		xhci_writel(xhci, temp, pm_addr);
	} else {
		temp &= ~(PORT_HLE | PORT_RWE | PORT_HIRD_MASK);
		xhci_writel(xhci, temp, pm_addr);
	}

	spin_unlock_irqrestore(&xhci->lock, flags);
	return 0;
}

int xhci_update_device(struct usb_hcd *hcd, struct usb_device *udev)
{
	struct xhci_hcd	*xhci = hcd_to_xhci(hcd);
	int		ret;

	ret = xhci_usb2_software_lpm_test(hcd, udev);
	if (!ret) {
		xhci_dbg(xhci, "software LPM test succeed\n");
		if (xhci->hw_lpm_support == 1) {
			udev->usb2_hw_lpm_capable = 1;
			ret = xhci_set_usb2_hardware_lpm(hcd, udev, 1);
			if (!ret)
				udev->usb2_hw_lpm_enabled = 1;
		}
	}

	return 0;
}

#else

int xhci_set_usb2_hardware_lpm(struct usb_hcd *hcd,
				struct usb_device *udev, int enable)
{
	return 0;
}

int xhci_update_device(struct usb_hcd *hcd, struct usb_device *udev)
{
	return 0;
}

#endif /* CONFIG_USB_SUSPEND */

/*---------------------- USB 3.0 Link PM functions ------------------------*/

#ifdef CONFIG_PM
/* Service interval in nanoseconds = 2^(bInterval - 1) * 125us * 1000ns / 1us */
static unsigned long long xhci_service_interval_to_ns(
		struct usb_endpoint_descriptor *desc)
{
	return (1 << (desc->bInterval - 1)) * 125 * 1000;
}

static u16 xhci_get_timeout_no_hub_lpm(struct usb_device *udev,
		enum usb3_link_state state)
{
	unsigned long long sel;
	unsigned long long pel;
	unsigned int max_sel_pel;
	char *state_name;

	switch (state) {
	case USB3_LPM_U1:
		/* Convert SEL and PEL stored in nanoseconds to microseconds */
		sel = DIV_ROUND_UP(udev->u1_params.sel, 1000);
		pel = DIV_ROUND_UP(udev->u1_params.pel, 1000);
		max_sel_pel = USB3_LPM_MAX_U1_SEL_PEL;
		state_name = "U1";
		break;
	case USB3_LPM_U2:
		sel = DIV_ROUND_UP(udev->u2_params.sel, 1000);
		pel = DIV_ROUND_UP(udev->u2_params.pel, 1000);
		max_sel_pel = USB3_LPM_MAX_U2_SEL_PEL;
		state_name = "U2";
		break;
	default:
		dev_warn(&udev->dev, "%s: Can't get timeout for non-U1 or U2 state.\n",
				__func__);
		return USB3_LPM_DISABLED;
	}

	if (sel <= max_sel_pel && pel <= max_sel_pel)
		return USB3_LPM_DEVICE_INITIATED;

	if (sel > max_sel_pel)
		dev_dbg(&udev->dev, "Device-initiated %s disabled "
				"due to long SEL %llu ms\n",
				state_name, sel);
	else
		dev_dbg(&udev->dev, "Device-initiated %s disabled "
				"due to long PEL %llu\n ms",
				state_name, pel);
	return USB3_LPM_DISABLED;
}

/* Returns the hub-encoded U1 timeout value.
 * The U1 timeout should be the maximum of the following values:
 *  - For control endpoints, U1 system exit latency (SEL) * 3
 *  - For bulk endpoints, U1 SEL * 5
 *  - For interrupt endpoints:
 *    - Notification EPs, U1 SEL * 3
 *    - Periodic EPs, max(105% of bInterval, U1 SEL * 2)
 *  - For isochronous endpoints, max(105% of bInterval, U1 SEL * 2)
 */
static u16 xhci_calculate_intel_u1_timeout(struct usb_device *udev,
		struct usb_endpoint_descriptor *desc)
{
	unsigned long long timeout_ns;
	int ep_type;
	int intr_type;

	ep_type = usb_endpoint_type(desc);
	switch (ep_type) {
	case USB_ENDPOINT_XFER_CONTROL:
		timeout_ns = udev->u1_params.sel * 3;
		break;
	case USB_ENDPOINT_XFER_BULK:
		timeout_ns = udev->u1_params.sel * 5;
		break;
	case USB_ENDPOINT_XFER_INT:
		intr_type = usb_endpoint_interrupt_type(desc);
		if (intr_type == USB_ENDPOINT_INTR_NOTIFICATION) {
			timeout_ns = udev->u1_params.sel * 3;
			break;
		}
		/* Otherwise the calculation is the same as isoc eps */
	case USB_ENDPOINT_XFER_ISOC:
		timeout_ns = xhci_service_interval_to_ns(desc);
		timeout_ns = DIV_ROUND_UP_ULL(timeout_ns * 105, 100);
		if (timeout_ns < udev->u1_params.sel * 2)
			timeout_ns = udev->u1_params.sel * 2;
		break;
	default:
		return 0;
	}

	/* The U1 timeout is encoded in 1us intervals. */
	timeout_ns = DIV_ROUND_UP_ULL(timeout_ns, 1000);
	/* Don't return a timeout of zero, because that's USB3_LPM_DISABLED. */
	if (timeout_ns == USB3_LPM_DISABLED)
		timeout_ns++;

	/* If the necessary timeout value is bigger than what we can set in the
	 * USB 3.0 hub, we have to disable hub-initiated U1.
	 */
	if (timeout_ns <= USB3_LPM_U1_MAX_TIMEOUT)
		return timeout_ns;
	dev_dbg(&udev->dev, "Hub-initiated U1 disabled "
			"due to long timeout %llu ms\n", timeout_ns);
	return xhci_get_timeout_no_hub_lpm(udev, USB3_LPM_U1);
}

/* Returns the hub-encoded U2 timeout value.
 * The U2 timeout should be the maximum of:
 *  - 10 ms (to avoid the bandwidth impact on the scheduler)
 *  - largest bInterval of any active periodic endpoint (to avoid going
 *    into lower power link states between intervals).
 *  - the U2 Exit Latency of the device
 */
static u16 xhci_calculate_intel_u2_timeout(struct usb_device *udev,
		struct usb_endpoint_descriptor *desc)
{
	unsigned long long timeout_ns;
	unsigned long long u2_del_ns;

	timeout_ns = 10 * 1000 * 1000;

	if ((usb_endpoint_xfer_int(desc) || usb_endpoint_xfer_isoc(desc)) &&
			(xhci_service_interval_to_ns(desc) > timeout_ns))
		timeout_ns = xhci_service_interval_to_ns(desc);

	u2_del_ns = udev->bos->ss_cap->bU2DevExitLat * 1000;
	if (u2_del_ns > timeout_ns)
		timeout_ns = u2_del_ns;

	/* The U2 timeout is encoded in 256us intervals */
	timeout_ns = DIV_ROUND_UP_ULL(timeout_ns, 256 * 1000);
	/* If the necessary timeout value is bigger than what we can set in the
	 * USB 3.0 hub, we have to disable hub-initiated U2.
	 */
	if (timeout_ns <= USB3_LPM_U2_MAX_TIMEOUT)
		return timeout_ns;
	dev_dbg(&udev->dev, "Hub-initiated U2 disabled "
			"due to long timeout %llu ms\n", timeout_ns);
	return xhci_get_timeout_no_hub_lpm(udev, USB3_LPM_U2);
}

static u16 xhci_call_host_update_timeout_for_endpoint(struct xhci_hcd *xhci,
		struct usb_device *udev,
		struct usb_endpoint_descriptor *desc,
		enum usb3_link_state state,
		u16 *timeout)
{
	if (state == USB3_LPM_U1) {
		if (xhci->quirks & XHCI_INTEL_HOST)
			return xhci_calculate_intel_u1_timeout(udev, desc);
	} else {
		if (xhci->quirks & XHCI_INTEL_HOST)
			return xhci_calculate_intel_u2_timeout(udev, desc);
	}

	return USB3_LPM_DISABLED;
}

static int xhci_update_timeout_for_endpoint(struct xhci_hcd *xhci,
		struct usb_device *udev,
		struct usb_endpoint_descriptor *desc,
		enum usb3_link_state state,
		u16 *timeout)
{
	u16 alt_timeout;

	alt_timeout = xhci_call_host_update_timeout_for_endpoint(xhci, udev,
		desc, state, timeout);

	/* If we found we can't enable hub-initiated LPM, or
	 * the U1 or U2 exit latency was too high to allow
	 * device-initiated LPM as well, just stop searching.
	 */
	if (alt_timeout == USB3_LPM_DISABLED ||
			alt_timeout == USB3_LPM_DEVICE_INITIATED) {
		*timeout = alt_timeout;
		return -E2BIG;
	}
	if (alt_timeout > *timeout)
		*timeout = alt_timeout;
	return 0;
}

static int xhci_update_timeout_for_interface(struct xhci_hcd *xhci,
		struct usb_device *udev,
		struct usb_host_interface *alt,
		enum usb3_link_state state,
		u16 *timeout)
{
	int j;

	for (j = 0; j < alt->desc.bNumEndpoints; j++) {
		if (xhci_update_timeout_for_endpoint(xhci, udev,
					&alt->endpoint[j].desc, state, timeout))
			return -E2BIG;
		continue;
	}
	return 0;
}

static int xhci_check_intel_tier_policy(struct usb_device *udev,
		enum usb3_link_state state)
{
	struct usb_device *parent;
	unsigned int num_hubs;

	if (state == USB3_LPM_U2)
		return 0;

	/* Don't enable U1 if the device is on a 2nd tier hub or lower. */
	for (parent = udev->parent, num_hubs = 0; parent->parent;
			parent = parent->parent)
		num_hubs++;

	if (num_hubs < 2)
		return 0;

	dev_dbg(&udev->dev, "Disabling U1 link state for device"
			" below second-tier hub.\n");
	dev_dbg(&udev->dev, "Plug device into first-tier hub "
			"to decrease power consumption.\n");
	return -E2BIG;
}

static int xhci_check_tier_policy(struct xhci_hcd *xhci,
		struct usb_device *udev,
		enum usb3_link_state state)
{
	if (xhci->quirks & XHCI_INTEL_HOST)
		return xhci_check_intel_tier_policy(udev, state);
	return -EINVAL;
}

/* Returns the U1 or U2 timeout that should be enabled.
 * If the tier check or timeout setting functions return with a non-zero exit
 * code, that means the timeout value has been finalized and we shouldn't look
 * at any more endpoints.
 */
static u16 xhci_calculate_lpm_timeout(struct usb_hcd *hcd,
			struct usb_device *udev, enum usb3_link_state state)
{
	struct xhci_hcd *xhci = hcd_to_xhci(hcd);
	struct usb_host_config *config;
	char *state_name;
	int i;
	u16 timeout = USB3_LPM_DISABLED;

	if (state == USB3_LPM_U1)
		state_name = "U1";
	else if (state == USB3_LPM_U2)
		state_name = "U2";
	else {
		dev_warn(&udev->dev, "Can't enable unknown link state %i\n",
				state);
		return timeout;
	}

	if (xhci_check_tier_policy(xhci, udev, state) < 0)
		return timeout;

	/* Gather some information about the currently installed configuration
	 * and alternate interface settings.
	 */
	if (xhci_update_timeout_for_endpoint(xhci, udev, &udev->ep0.desc,
			state, &timeout))
		return timeout;

	config = udev->actconfig;
	if (!config)
		return timeout;

	for (i = 0; i < USB_MAXINTERFACES; i++) {
		struct usb_driver *driver;
		struct usb_interface *intf = config->interface[i];

		if (!intf)
			continue;

		/* Check if any currently bound drivers want hub-initiated LPM
		 * disabled.
		 */
		if (intf->dev.driver) {
			driver = to_usb_driver(intf->dev.driver);
			if (driver && driver->disable_hub_initiated_lpm) {
				dev_dbg(&udev->dev, "Hub-initiated %s disabled "
						"at request of driver %s\n",
						state_name, driver->name);
				return xhci_get_timeout_no_hub_lpm(udev, state);
			}
		}

		/* Not sure how this could happen... */
		if (!intf->cur_altsetting)
			continue;

		if (xhci_update_timeout_for_interface(xhci, udev,
					intf->cur_altsetting,
					state, &timeout))
			return timeout;
	}
	return timeout;
}

/*
 * Issue an Evaluate Context command to change the Maximum Exit Latency in the
 * slot context.  If that succeeds, store the new MEL in the xhci_virt_device.
 */
static int xhci_change_max_exit_latency(struct xhci_hcd *xhci,
			struct usb_device *udev, u16 max_exit_latency)
{
	struct xhci_virt_device *virt_dev;
	struct xhci_command *command;
	struct xhci_input_control_ctx *ctrl_ctx;
	struct xhci_slot_ctx *slot_ctx;
	unsigned long flags;
	int ret;

	spin_lock_irqsave(&xhci->lock, flags);
	if (max_exit_latency == xhci->devs[udev->slot_id]->current_mel) {
		spin_unlock_irqrestore(&xhci->lock, flags);
		return 0;
	}

	/* Attempt to issue an Evaluate Context command to change the MEL. */
	virt_dev = xhci->devs[udev->slot_id];
	command = xhci->lpm_command;
	xhci_slot_copy(xhci, command->in_ctx, virt_dev->out_ctx);
	spin_unlock_irqrestore(&xhci->lock, flags);

	ctrl_ctx = xhci_get_input_control_ctx(xhci, command->in_ctx);
	ctrl_ctx->add_flags |= cpu_to_le32(SLOT_FLAG);
	slot_ctx = xhci_get_slot_ctx(xhci, command->in_ctx);
	slot_ctx->dev_info2 &= cpu_to_le32(~((u32) MAX_EXIT));
	slot_ctx->dev_info2 |= cpu_to_le32(max_exit_latency);

	xhci_dbg(xhci, "Set up evaluate context for LPM MEL change.\n");
	xhci_dbg(xhci, "Slot %u Input Context:\n", udev->slot_id);
	xhci_dbg_ctx(xhci, command->in_ctx, 0);

	/* Issue and wait for the evaluate context command. */
	ret = xhci_configure_endpoint(xhci, udev, command,
			true, true);
	xhci_dbg(xhci, "Slot %u Output Context:\n", udev->slot_id);
	xhci_dbg_ctx(xhci, virt_dev->out_ctx, 0);

	if (!ret) {
		spin_lock_irqsave(&xhci->lock, flags);
		virt_dev->current_mel = max_exit_latency;
		spin_unlock_irqrestore(&xhci->lock, flags);
	}
	return ret;
}

static int calculate_max_exit_latency(struct usb_device *udev,
		enum usb3_link_state state_changed,
		u16 hub_encoded_timeout)
{
	unsigned long long u1_mel_us = 0;
	unsigned long long u2_mel_us = 0;
	unsigned long long mel_us = 0;
	bool disabling_u1;
	bool disabling_u2;
	bool enabling_u1;
	bool enabling_u2;

	disabling_u1 = (state_changed == USB3_LPM_U1 &&
			hub_encoded_timeout == USB3_LPM_DISABLED);
	disabling_u2 = (state_changed == USB3_LPM_U2 &&
			hub_encoded_timeout == USB3_LPM_DISABLED);

	enabling_u1 = (state_changed == USB3_LPM_U1 &&
			hub_encoded_timeout != USB3_LPM_DISABLED);
	enabling_u2 = (state_changed == USB3_LPM_U2 &&
			hub_encoded_timeout != USB3_LPM_DISABLED);

	/* If U1 was already enabled and we're not disabling it,
	 * or we're going to enable U1, account for the U1 max exit latency.
	 */
	if ((udev->u1_params.timeout != USB3_LPM_DISABLED && !disabling_u1) ||
			enabling_u1)
		u1_mel_us = DIV_ROUND_UP(udev->u1_params.mel, 1000);
	if ((udev->u2_params.timeout != USB3_LPM_DISABLED && !disabling_u2) ||
			enabling_u2)
		u2_mel_us = DIV_ROUND_UP(udev->u2_params.mel, 1000);

	if (u1_mel_us > u2_mel_us)
		mel_us = u1_mel_us;
	else
		mel_us = u2_mel_us;
	/* xHCI host controller max exit latency field is only 16 bits wide. */
	if (mel_us > MAX_EXIT) {
		dev_warn(&udev->dev, "Link PM max exit latency of %lluus "
				"is too big.\n", mel_us);
		return -E2BIG;
	}
	return mel_us;
}

/* Returns the USB3 hub-encoded value for the U1/U2 timeout. */
int xhci_enable_usb3_lpm_timeout(struct usb_hcd *hcd,
			struct usb_device *udev, enum usb3_link_state state)
{
	struct xhci_hcd	*xhci;
	u16 hub_encoded_timeout;
	int mel;
	int ret;

	xhci = hcd_to_xhci(hcd);
	/* The LPM timeout values are pretty host-controller specific, so don't
	 * enable hub-initiated timeouts unless the vendor has provided
	 * information about their timeout algorithm.
	 */
	if (!xhci || !(xhci->quirks & XHCI_LPM_SUPPORT) ||
			!xhci->devs[udev->slot_id])
		return USB3_LPM_DISABLED;

	hub_encoded_timeout = xhci_calculate_lpm_timeout(hcd, udev, state);
	mel = calculate_max_exit_latency(udev, state, hub_encoded_timeout);
	if (mel < 0) {
		/* Max Exit Latency is too big, disable LPM. */
		hub_encoded_timeout = USB3_LPM_DISABLED;
		mel = 0;
	}

	ret = xhci_change_max_exit_latency(xhci, udev, mel);
	if (ret)
		return ret;
	return hub_encoded_timeout;
}

int xhci_disable_usb3_lpm_timeout(struct usb_hcd *hcd,
			struct usb_device *udev, enum usb3_link_state state)
{
	struct xhci_hcd	*xhci;
	u16 mel;
	int ret;

	xhci = hcd_to_xhci(hcd);
	if (!xhci || !(xhci->quirks & XHCI_LPM_SUPPORT) ||
			!xhci->devs[udev->slot_id])
		return 0;

	mel = calculate_max_exit_latency(udev, state, USB3_LPM_DISABLED);
	ret = xhci_change_max_exit_latency(xhci, udev, mel);
	if (ret)
		return ret;
	return 0;
}
#else /* CONFIG_PM */

int xhci_enable_usb3_lpm_timeout(struct usb_hcd *hcd,
			struct usb_device *udev, enum usb3_link_state state)
{
	return USB3_LPM_DISABLED;
}

int xhci_disable_usb3_lpm_timeout(struct usb_hcd *hcd,
			struct usb_device *udev, enum usb3_link_state state)
{
	return 0;
}
#endif	/* CONFIG_PM */

/*-------------------------------------------------------------------------*/

/* Once a hub descriptor is fetched for a device, we need to update the xHC's
 * internal data structures for the device.
 */
int xhci_update_hub_device(struct usb_hcd *hcd, struct usb_device *hdev,
			struct usb_tt *tt, gfp_t mem_flags)
{
	struct xhci_hcd *xhci = hcd_to_xhci(hcd);
	struct xhci_virt_device *vdev;
	struct xhci_command *config_cmd;
	struct xhci_input_control_ctx *ctrl_ctx;
	struct xhci_slot_ctx *slot_ctx;
	unsigned long flags;
	unsigned think_time;
	int ret;

	/* Ignore root hubs */
	if (!hdev->parent)
		return 0;

	vdev = xhci->devs[hdev->slot_id];
	if (!vdev) {
		xhci_warn(xhci, "Cannot update hub desc for unknown device.\n");
		return -EINVAL;
	}
	config_cmd = xhci_alloc_command(xhci, true, true, mem_flags);
	if (!config_cmd) {
		xhci_dbg(xhci, "Could not allocate xHCI command structure.\n");
		return -ENOMEM;
	}

	spin_lock_irqsave(&xhci->lock, flags);
	if (hdev->speed == USB_SPEED_HIGH &&
			xhci_alloc_tt_info(xhci, vdev, hdev, tt, GFP_ATOMIC)) {
		xhci_dbg(xhci, "Could not allocate xHCI TT structure.\n");
		xhci_free_command(xhci, config_cmd);
		spin_unlock_irqrestore(&xhci->lock, flags);
		return -ENOMEM;
	}

	xhci_slot_copy(xhci, config_cmd->in_ctx, vdev->out_ctx);
	ctrl_ctx = xhci_get_input_control_ctx(xhci, config_cmd->in_ctx);
	ctrl_ctx->add_flags |= cpu_to_le32(SLOT_FLAG);
	slot_ctx = xhci_get_slot_ctx(xhci, config_cmd->in_ctx);
	slot_ctx->dev_info |= cpu_to_le32(DEV_HUB);
	if (tt->multi)
		slot_ctx->dev_info |= cpu_to_le32(DEV_MTT);
	if (xhci->hci_version > 0x95) {
		xhci_dbg(xhci, "xHCI version %x needs hub "
				"TT think time and number of ports\n",
				(unsigned int) xhci->hci_version);
		slot_ctx->dev_info2 |= cpu_to_le32(XHCI_MAX_PORTS(hdev->maxchild));
		/* Set TT think time - convert from ns to FS bit times.
		 * 0 = 8 FS bit times, 1 = 16 FS bit times,
		 * 2 = 24 FS bit times, 3 = 32 FS bit times.
		 *
		 * xHCI 1.0: this field shall be 0 if the device is not a
		 * High-spped hub.
		 */
		think_time = tt->think_time;
		if (think_time != 0)
			think_time = (think_time / 666) - 1;
		if (xhci->hci_version < 0x100 || hdev->speed == USB_SPEED_HIGH)
			slot_ctx->tt_info |=
				cpu_to_le32(TT_THINK_TIME(think_time));
	} else {
		xhci_dbg(xhci, "xHCI version %x doesn't need hub "
				"TT think time or number of ports\n",
				(unsigned int) xhci->hci_version);
	}
	slot_ctx->dev_state = 0;
	spin_unlock_irqrestore(&xhci->lock, flags);

	xhci_dbg(xhci, "Set up %s for hub device.\n",
			(xhci->hci_version > 0x95) ?
			"configure endpoint" : "evaluate context");
	xhci_dbg(xhci, "Slot %u Input Context:\n", hdev->slot_id);
	xhci_dbg_ctx(xhci, config_cmd->in_ctx, 0);

	/* Issue and wait for the configure endpoint or
	 * evaluate context command.
	 */
	if (xhci->hci_version > 0x95)
		ret = xhci_configure_endpoint(xhci, hdev, config_cmd,
				false, false);
	else
		ret = xhci_configure_endpoint(xhci, hdev, config_cmd,
				true, false);

	xhci_dbg(xhci, "Slot %u Output Context:\n", hdev->slot_id);
	xhci_dbg_ctx(xhci, vdev->out_ctx, 0);

	xhci_free_command(xhci, config_cmd);
	return ret;
}

int xhci_get_frame(struct usb_hcd *hcd)
{
	struct xhci_hcd *xhci = hcd_to_xhci(hcd);
	/* EHCI mods by the periodic size.  Why? */
	return xhci_readl(xhci, &xhci->run_regs->microframe_index) >> 3;
}

int xhci_gen_setup(struct usb_hcd *hcd, xhci_get_quirks_t get_quirks)
{
	struct xhci_hcd		*xhci;
	struct device		*dev = hcd->self.controller;
	int			retval;
	u32			temp;

	/* Accept arbitrarily long scatter-gather lists */
	hcd->self.sg_tablesize = ~0;
	/* XHCI controllers don't stop the ep queue on short packets :| */
	hcd->self.no_stop_on_short = 1;

	if (usb_hcd_is_primary_hcd(hcd)) {
		xhci = kzalloc(sizeof(struct xhci_hcd), GFP_KERNEL);
		if (!xhci)
			return -ENOMEM;
		*((struct xhci_hcd **) hcd->hcd_priv) = xhci;
		xhci->main_hcd = hcd;
		/* Mark the first roothub as being USB 2.0.
		 * The xHCI driver will register the USB 3.0 roothub.
		 */
		hcd->speed = HCD_USB2;
		hcd->self.root_hub->speed = USB_SPEED_HIGH;
		/*
		 * USB 2.0 roothub under xHCI has an integrated TT,
		 * (rate matching hub) as opposed to having an OHCI/UHCI
		 * companion controller.
		 */
		hcd->has_tt = 1;
	} else {
		/* xHCI private pointer was set in xhci_pci_probe for the second
		 * registered roothub.
		 */
		xhci = hcd_to_xhci(hcd);
		temp = xhci_readl(xhci, &xhci->cap_regs->hcc_params);
		if (HCC_64BIT_ADDR(temp)) {
			xhci_dbg(xhci, "Enabling 64-bit DMA addresses.\n");
			dma_set_mask(hcd->self.controller, DMA_BIT_MASK(64));
		} else {
			dma_set_mask(hcd->self.controller, DMA_BIT_MASK(32));
		}
		return 0;
	}

	xhci->cap_regs = hcd->regs;
	xhci->op_regs = hcd->regs +
		HC_LENGTH(xhci_readl(xhci, &xhci->cap_regs->hc_capbase));
	xhci->run_regs = hcd->regs +
		(xhci_readl(xhci, &xhci->cap_regs->run_regs_off) & RTSOFF_MASK);
	/* Cache read-only capability registers */
	xhci->hcs_params1 = xhci_readl(xhci, &xhci->cap_regs->hcs_params1);
	xhci->hcs_params2 = xhci_readl(xhci, &xhci->cap_regs->hcs_params2);
	xhci->hcs_params3 = xhci_readl(xhci, &xhci->cap_regs->hcs_params3);
	xhci->hcc_params = xhci_readl(xhci, &xhci->cap_regs->hc_capbase);
	xhci->hci_version = HC_VERSION(xhci->hcc_params);
	xhci->hcc_params = xhci_readl(xhci, &xhci->cap_regs->hcc_params);
	xhci_print_registers(xhci);

	get_quirks(dev, xhci);

	/* Make sure the HC is halted. */
	retval = xhci_halt(xhci);
	if (retval)
		goto error;

	xhci_dbg(xhci, "Resetting HCD\n");
	/* Reset the internal HC memory state and registers. */
	retval = xhci_reset(xhci);
	if (retval)
		goto error;
	xhci_dbg(xhci, "Reset complete\n");

	temp = xhci_readl(xhci, &xhci->cap_regs->hcc_params);
	if (HCC_64BIT_ADDR(temp)) {
		xhci_dbg(xhci, "Enabling 64-bit DMA addresses.\n");
		dma_set_mask(hcd->self.controller, DMA_BIT_MASK(64));
	} else {
		dma_set_mask(hcd->self.controller, DMA_BIT_MASK(32));
	}

	xhci_dbg(xhci, "Calling HCD init\n");
	/* Initialize HCD and host controller data structures. */
	retval = xhci_init(hcd);
	if (retval)
		goto error;
	xhci_dbg(xhci, "Called HCD init\n");
	return 0;
error:
	kfree(xhci);
	return retval;
}

MODULE_DESCRIPTION(DRIVER_DESC);
MODULE_AUTHOR(DRIVER_AUTHOR);
MODULE_LICENSE("GPL");

static int __init xhci_hcd_init(void)
{
	int retval;

	retval = xhci_register_pci();
	if (retval < 0) {
		printk(KERN_DEBUG "Problem registering PCI driver.");
		return retval;
	}
	retval = xhci_register_plat();
	if (retval < 0) {
		printk(KERN_DEBUG "Problem registering platform driver.");
		goto unreg_pci;
	}
	/*
	 * Check the compiler generated sizes of structures that must be laid
	 * out in specific ways for hardware access.
	 */
	BUILD_BUG_ON(sizeof(struct xhci_doorbell_array) != 256*32/8);
	BUILD_BUG_ON(sizeof(struct xhci_slot_ctx) != 8*32/8);
	BUILD_BUG_ON(sizeof(struct xhci_ep_ctx) != 8*32/8);
	/* xhci_device_control has eight fields, and also
	 * embeds one xhci_slot_ctx and 31 xhci_ep_ctx
	 */
	BUILD_BUG_ON(sizeof(struct xhci_stream_ctx) != 4*32/8);
	BUILD_BUG_ON(sizeof(union xhci_trb) != 4*32/8);
	BUILD_BUG_ON(sizeof(struct xhci_erst_entry) != 4*32/8);
	BUILD_BUG_ON(sizeof(struct xhci_cap_regs) != 7*32/8);
	BUILD_BUG_ON(sizeof(struct xhci_intr_reg) != 8*32/8);
	/* xhci_run_regs has eight fields and embeds 128 xhci_intr_regs */
	BUILD_BUG_ON(sizeof(struct xhci_run_regs) != (8+8*128)*32/8);
	return 0;
unreg_pci:
	xhci_unregister_pci();
	return retval;
}
module_init(xhci_hcd_init);

static void __exit xhci_hcd_cleanup(void)
{
	xhci_unregister_pci();
	xhci_unregister_plat();
}
module_exit(xhci_hcd_cleanup);<|MERGE_RESOLUTION|>--- conflicted
+++ resolved
@@ -760,11 +760,7 @@
 {
 	struct xhci_hcd *xhci = hcd_to_xhci(hcd);
 
-<<<<<<< HEAD
-	if (xhci->quirks && XHCI_SPURIOUS_REBOOT)
-=======
 	if (xhci->quirks & XHCI_SPURIOUS_REBOOT)
->>>>>>> ddfb43f3
 		usb_disable_xhci_ports(to_pci_dev(hcd->self.controller));
 
 	spin_lock_irq(&xhci->lock);
