--- conflicted
+++ resolved
@@ -280,29 +280,11 @@
 
 	if (radix_tree_tagged(&pag->pag_ici_root, tag))
 		return;
-<<<<<<< HEAD
 
 	/* clear the tag from the perag radix tree */
 	spin_lock(&mp->m_perag_lock);
 	radix_tree_tag_clear(&mp->m_perag_tree, pag->pag_agno, tag);
 	spin_unlock(&mp->m_perag_lock);
-
-	trace_xfs_perag_clear_inode_tag(mp, pag->pag_agno, tag, _RET_IP_);
-}
-
-static inline void
-xfs_inew_wait(
-	struct xfs_inode	*ip)
-{
-	wait_queue_head_t *wq = bit_waitqueue(&ip->i_flags, __XFS_INEW_BIT);
-	DEFINE_WAIT_BIT(wait, &ip->i_flags, __XFS_INEW_BIT);
-=======
-
-	/* clear the tag from the perag radix tree */
-	spin_lock(&mp->m_perag_lock);
-	radix_tree_tag_clear(&mp->m_perag_tree, pag->pag_agno, tag);
-	spin_unlock(&mp->m_perag_lock);
->>>>>>> df0cc57e
 
 	trace_xfs_perag_clear_inode_tag(mp, pag->pag_agno, tag, _RET_IP_);
 }
@@ -370,25 +352,13 @@
 	ASSERT(!rwsem_is_locked(&inode->i_rwsem));
 	error = xfs_reinit_inode(mp, inode);
 	if (error) {
-<<<<<<< HEAD
-		bool	wake;
-
-=======
->>>>>>> df0cc57e
 		/*
 		 * Re-initializing the inode failed, and we are in deep
 		 * trouble.  Try to re-add it to the reclaim list.
 		 */
 		rcu_read_lock();
 		spin_lock(&ip->i_flags_lock);
-<<<<<<< HEAD
-		wake = !!__xfs_iflags_test(ip, XFS_INEW);
 		ip->i_flags &= ~(XFS_INEW | XFS_IRECLAIM);
-		if (wake)
-			wake_up_bit(&ip->i_flags, __XFS_INEW_BIT);
-=======
-		ip->i_flags &= ~(XFS_INEW | XFS_IRECLAIM);
->>>>>>> df0cc57e
 		ASSERT(ip->i_flags & XFS_IRECLAIMABLE);
 		spin_unlock(&ip->i_flags_lock);
 		rcu_read_unlock();
