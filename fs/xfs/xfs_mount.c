// SPDX-License-Identifier: GPL-2.0
/*
 * Copyright (c) 2000-2005 Silicon Graphics, Inc.
 * All Rights Reserved.
 */
#include "xfs.h"
#include "xfs_fs.h"
#include "xfs_shared.h"
#include "xfs_format.h"
#include "xfs_log_format.h"
#include "xfs_trans_resv.h"
#include "xfs_bit.h"
#include "xfs_sb.h"
#include "xfs_mount.h"
#include "xfs_inode.h"
#include "xfs_dir2.h"
#include "xfs_ialloc.h"
#include "xfs_alloc.h"
#include "xfs_rtalloc.h"
#include "xfs_bmap.h"
#include "xfs_trans.h"
#include "xfs_trans_priv.h"
#include "xfs_log.h"
#include "xfs_log_priv.h"
#include "xfs_error.h"
#include "xfs_quota.h"
#include "xfs_fsops.h"
#include "xfs_icache.h"
#include "xfs_sysfs.h"
#include "xfs_rmap_btree.h"
#include "xfs_refcount_btree.h"
#include "xfs_reflink.h"
#include "xfs_extent_busy.h"
#include "xfs_health.h"
#include "xfs_trace.h"
#include "xfs_ag.h"

static DEFINE_MUTEX(xfs_uuid_table_mutex);
static int xfs_uuid_table_size;
static uuid_t *xfs_uuid_table;

void
xfs_uuid_table_free(void)
{
	if (xfs_uuid_table_size == 0)
		return;
	kmem_free(xfs_uuid_table);
	xfs_uuid_table = NULL;
	xfs_uuid_table_size = 0;
}

/*
 * See if the UUID is unique among mounted XFS filesystems.
 * Mount fails if UUID is nil or a FS with the same UUID is already mounted.
 */
STATIC int
xfs_uuid_mount(
	struct xfs_mount	*mp)
{
	uuid_t			*uuid = &mp->m_sb.sb_uuid;
	int			hole, i;

	/* Publish UUID in struct super_block */
	uuid_copy(&mp->m_super->s_uuid, uuid);

	if (xfs_has_nouuid(mp))
		return 0;

	if (uuid_is_null(uuid)) {
		xfs_warn(mp, "Filesystem has null UUID - can't mount");
		return -EINVAL;
	}

	mutex_lock(&xfs_uuid_table_mutex);
	for (i = 0, hole = -1; i < xfs_uuid_table_size; i++) {
		if (uuid_is_null(&xfs_uuid_table[i])) {
			hole = i;
			continue;
		}
		if (uuid_equal(uuid, &xfs_uuid_table[i]))
			goto out_duplicate;
	}

	if (hole < 0) {
		xfs_uuid_table = krealloc(xfs_uuid_table,
			(xfs_uuid_table_size + 1) * sizeof(*xfs_uuid_table),
			GFP_KERNEL | __GFP_NOFAIL);
		hole = xfs_uuid_table_size++;
	}
	xfs_uuid_table[hole] = *uuid;
	mutex_unlock(&xfs_uuid_table_mutex);

	return 0;

 out_duplicate:
	mutex_unlock(&xfs_uuid_table_mutex);
	xfs_warn(mp, "Filesystem has duplicate UUID %pU - can't mount", uuid);
	return -EINVAL;
}

STATIC void
xfs_uuid_unmount(
	struct xfs_mount	*mp)
{
	uuid_t			*uuid = &mp->m_sb.sb_uuid;
	int			i;

	if (xfs_has_nouuid(mp))
		return;

	mutex_lock(&xfs_uuid_table_mutex);
	for (i = 0; i < xfs_uuid_table_size; i++) {
		if (uuid_is_null(&xfs_uuid_table[i]))
			continue;
		if (!uuid_equal(uuid, &xfs_uuid_table[i]))
			continue;
		memset(&xfs_uuid_table[i], 0, sizeof(uuid_t));
		break;
	}
	ASSERT(i < xfs_uuid_table_size);
	mutex_unlock(&xfs_uuid_table_mutex);
}

/*
 * Check size of device based on the (data/realtime) block count.
 * Note: this check is used by the growfs code as well as mount.
 */
int
xfs_sb_validate_fsb_count(
	xfs_sb_t	*sbp,
	uint64_t	nblocks)
{
	ASSERT(PAGE_SHIFT >= sbp->sb_blocklog);
	ASSERT(sbp->sb_blocklog >= BBSHIFT);

	/* Limited by ULONG_MAX of page cache index */
	if (nblocks >> (PAGE_SHIFT - sbp->sb_blocklog) > ULONG_MAX)
		return -EFBIG;
	return 0;
}

/*
 * xfs_readsb
 *
 * Does the initial read of the superblock.
 */
int
xfs_readsb(
	struct xfs_mount *mp,
	int		flags)
{
	unsigned int	sector_size;
	struct xfs_buf	*bp;
	struct xfs_sb	*sbp = &mp->m_sb;
	int		error;
	int		loud = !(flags & XFS_MFSI_QUIET);
	const struct xfs_buf_ops *buf_ops;

	ASSERT(mp->m_sb_bp == NULL);
	ASSERT(mp->m_ddev_targp != NULL);

	/*
	 * For the initial read, we must guess at the sector
	 * size based on the block device.  It's enough to
	 * get the sb_sectsize out of the superblock and
	 * then reread with the proper length.
	 * We don't verify it yet, because it may not be complete.
	 */
	sector_size = xfs_getsize_buftarg(mp->m_ddev_targp);
	buf_ops = NULL;

	/*
	 * Allocate a (locked) buffer to hold the superblock. This will be kept
	 * around at all times to optimize access to the superblock. Therefore,
	 * set XBF_NO_IOACCT to make sure it doesn't hold the buftarg count
	 * elevated.
	 */
reread:
	error = xfs_buf_read_uncached(mp->m_ddev_targp, XFS_SB_DADDR,
				      BTOBB(sector_size), XBF_NO_IOACCT, &bp,
				      buf_ops);
	if (error) {
		if (loud)
			xfs_warn(mp, "SB validate failed with error %d.", error);
		/* bad CRC means corrupted metadata */
		if (error == -EFSBADCRC)
			error = -EFSCORRUPTED;
		return error;
	}

	/*
	 * Initialize the mount structure from the superblock.
	 */
	xfs_sb_from_disk(sbp, bp->b_addr);

	/*
	 * If we haven't validated the superblock, do so now before we try
	 * to check the sector size and reread the superblock appropriately.
	 */
	if (sbp->sb_magicnum != XFS_SB_MAGIC) {
		if (loud)
			xfs_warn(mp, "Invalid superblock magic number");
		error = -EINVAL;
		goto release_buf;
	}

	/*
	 * We must be able to do sector-sized and sector-aligned IO.
	 */
	if (sector_size > sbp->sb_sectsize) {
		if (loud)
			xfs_warn(mp, "device supports %u byte sectors (not %u)",
				sector_size, sbp->sb_sectsize);
		error = -ENOSYS;
		goto release_buf;
	}

	if (buf_ops == NULL) {
		/*
		 * Re-read the superblock so the buffer is correctly sized,
		 * and properly verified.
		 */
		xfs_buf_relse(bp);
		sector_size = sbp->sb_sectsize;
		buf_ops = loud ? &xfs_sb_buf_ops : &xfs_sb_quiet_buf_ops;
		goto reread;
	}

	mp->m_features |= xfs_sb_version_to_features(sbp);
	xfs_reinit_percpu_counters(mp);

	/* no need to be quiet anymore, so reset the buf ops */
	bp->b_ops = &xfs_sb_buf_ops;

	mp->m_sb_bp = bp;
	xfs_buf_unlock(bp);
	return 0;

release_buf:
	xfs_buf_relse(bp);
	return error;
}

/*
 * If the sunit/swidth change would move the precomputed root inode value, we
 * must reject the ondisk change because repair will stumble over that.
 * However, we allow the mount to proceed because we never rejected this
 * combination before.  Returns true to update the sb, false otherwise.
 */
static inline int
xfs_check_new_dalign(
	struct xfs_mount	*mp,
	int			new_dalign,
	bool			*update_sb)
{
	struct xfs_sb		*sbp = &mp->m_sb;
	xfs_ino_t		calc_ino;

	calc_ino = xfs_ialloc_calc_rootino(mp, new_dalign);
	trace_xfs_check_new_dalign(mp, new_dalign, calc_ino);

	if (sbp->sb_rootino == calc_ino) {
		*update_sb = true;
		return 0;
	}

	xfs_warn(mp,
"Cannot change stripe alignment; would require moving root inode.");

	/*
	 * XXX: Next time we add a new incompat feature, this should start
	 * returning -EINVAL to fail the mount.  Until then, spit out a warning
	 * that we're ignoring the administrator's instructions.
	 */
	xfs_warn(mp, "Skipping superblock stripe alignment update.");
	*update_sb = false;
	return 0;
}

/*
 * If we were provided with new sunit/swidth values as mount options, make sure
 * that they pass basic alignment and superblock feature checks, and convert
 * them into the same units (FSB) that everything else expects.  This step
 * /must/ be done before computing the inode geometry.
 */
STATIC int
xfs_validate_new_dalign(
	struct xfs_mount	*mp)
{
	if (mp->m_dalign == 0)
		return 0;

	/*
	 * If stripe unit and stripe width are not multiples
	 * of the fs blocksize turn off alignment.
	 */
	if ((BBTOB(mp->m_dalign) & mp->m_blockmask) ||
	    (BBTOB(mp->m_swidth) & mp->m_blockmask)) {
		xfs_warn(mp,
	"alignment check failed: sunit/swidth vs. blocksize(%d)",
			mp->m_sb.sb_blocksize);
		return -EINVAL;
	} else {
		/*
		 * Convert the stripe unit and width to FSBs.
		 */
		mp->m_dalign = XFS_BB_TO_FSBT(mp, mp->m_dalign);
		if (mp->m_dalign && (mp->m_sb.sb_agblocks % mp->m_dalign)) {
			xfs_warn(mp,
		"alignment check failed: sunit/swidth vs. agsize(%d)",
				 mp->m_sb.sb_agblocks);
			return -EINVAL;
		} else if (mp->m_dalign) {
			mp->m_swidth = XFS_BB_TO_FSBT(mp, mp->m_swidth);
		} else {
			xfs_warn(mp,
		"alignment check failed: sunit(%d) less than bsize(%d)",
				 mp->m_dalign, mp->m_sb.sb_blocksize);
			return -EINVAL;
		}
	}

	if (!xfs_has_dalign(mp)) {
		xfs_warn(mp,
"cannot change alignment: superblock does not support data alignment");
		return -EINVAL;
	}

	return 0;
}

/* Update alignment values based on mount options and sb values. */
STATIC int
xfs_update_alignment(
	struct xfs_mount	*mp)
{
	struct xfs_sb		*sbp = &mp->m_sb;

	if (mp->m_dalign) {
		bool		update_sb;
		int		error;

		if (sbp->sb_unit == mp->m_dalign &&
		    sbp->sb_width == mp->m_swidth)
			return 0;

		error = xfs_check_new_dalign(mp, mp->m_dalign, &update_sb);
		if (error || !update_sb)
			return error;

		sbp->sb_unit = mp->m_dalign;
		sbp->sb_width = mp->m_swidth;
		mp->m_update_sb = true;
	} else if (!xfs_has_noalign(mp) && xfs_has_dalign(mp)) {
		mp->m_dalign = sbp->sb_unit;
		mp->m_swidth = sbp->sb_width;
	}

	return 0;
}

/*
 * precalculate the low space thresholds for dynamic speculative preallocation.
 */
void
xfs_set_low_space_thresholds(
	struct xfs_mount	*mp)
{
	uint64_t		dblocks = mp->m_sb.sb_dblocks;
	uint64_t		rtexts = mp->m_sb.sb_rextents;
	int			i;

	do_div(dblocks, 100);
	do_div(rtexts, 100);

	for (i = 0; i < XFS_LOWSP_MAX; i++) {
		mp->m_low_space[i] = dblocks * (i + 1);
		mp->m_low_rtexts[i] = rtexts * (i + 1);
	}
}

/*
 * Check that the data (and log if separate) is an ok size.
 */
STATIC int
xfs_check_sizes(
	struct xfs_mount *mp)
{
	struct xfs_buf	*bp;
	xfs_daddr_t	d;
	int		error;

	d = (xfs_daddr_t)XFS_FSB_TO_BB(mp, mp->m_sb.sb_dblocks);
	if (XFS_BB_TO_FSB(mp, d) != mp->m_sb.sb_dblocks) {
		xfs_warn(mp, "filesystem size mismatch detected");
		return -EFBIG;
	}
	error = xfs_buf_read_uncached(mp->m_ddev_targp,
					d - XFS_FSS_TO_BB(mp, 1),
					XFS_FSS_TO_BB(mp, 1), 0, &bp, NULL);
	if (error) {
		xfs_warn(mp, "last sector read failed");
		return error;
	}
	xfs_buf_relse(bp);

	if (mp->m_logdev_targp == mp->m_ddev_targp)
		return 0;

	d = (xfs_daddr_t)XFS_FSB_TO_BB(mp, mp->m_sb.sb_logblocks);
	if (XFS_BB_TO_FSB(mp, d) != mp->m_sb.sb_logblocks) {
		xfs_warn(mp, "log size mismatch detected");
		return -EFBIG;
	}
	error = xfs_buf_read_uncached(mp->m_logdev_targp,
					d - XFS_FSB_TO_BB(mp, 1),
					XFS_FSB_TO_BB(mp, 1), 0, &bp, NULL);
	if (error) {
		xfs_warn(mp, "log device read failed");
		return error;
	}
	xfs_buf_relse(bp);
	return 0;
}

/*
 * Clear the quotaflags in memory and in the superblock.
 */
int
xfs_mount_reset_sbqflags(
	struct xfs_mount	*mp)
{
	mp->m_qflags = 0;

	/* It is OK to look at sb_qflags in the mount path without m_sb_lock. */
	if (mp->m_sb.sb_qflags == 0)
		return 0;
	spin_lock(&mp->m_sb_lock);
	mp->m_sb.sb_qflags = 0;
	spin_unlock(&mp->m_sb_lock);

	if (!xfs_fs_writable(mp, SB_FREEZE_WRITE))
		return 0;

	return xfs_sync_sb(mp, false);
}

uint64_t
xfs_default_resblks(xfs_mount_t *mp)
{
	uint64_t resblks;

	/*
	 * We default to 5% or 8192 fsbs of space reserved, whichever is
	 * smaller.  This is intended to cover concurrent allocation
	 * transactions when we initially hit enospc. These each require a 4
	 * block reservation. Hence by default we cover roughly 2000 concurrent
	 * allocation reservations.
	 */
	resblks = mp->m_sb.sb_dblocks;
	do_div(resblks, 20);
	resblks = min_t(uint64_t, resblks, 8192);
	return resblks;
}

/* Ensure the summary counts are correct. */
STATIC int
xfs_check_summary_counts(
	struct xfs_mount	*mp)
{
	int			error = 0;

	/*
	 * The AG0 superblock verifier rejects in-progress filesystems,
	 * so we should never see the flag set this far into mounting.
	 */
	if (mp->m_sb.sb_inprogress) {
		xfs_err(mp, "sb_inprogress set after log recovery??");
		WARN_ON(1);
		return -EFSCORRUPTED;
	}

	/*
	 * Now the log is mounted, we know if it was an unclean shutdown or
	 * not. If it was, with the first phase of recovery has completed, we
	 * have consistent AG blocks on disk. We have not recovered EFIs yet,
	 * but they are recovered transactionally in the second recovery phase
	 * later.
	 *
	 * If the log was clean when we mounted, we can check the summary
	 * counters.  If any of them are obviously incorrect, we can recompute
	 * them from the AGF headers in the next step.
	 */
	if (xfs_is_clean(mp) &&
	    (mp->m_sb.sb_fdblocks > mp->m_sb.sb_dblocks ||
	     !xfs_verify_icount(mp, mp->m_sb.sb_icount) ||
	     mp->m_sb.sb_ifree > mp->m_sb.sb_icount))
		xfs_fs_mark_sick(mp, XFS_SICK_FS_COUNTERS);

	/*
	 * We can safely re-initialise incore superblock counters from the
	 * per-ag data. These may not be correct if the filesystem was not
	 * cleanly unmounted, so we waited for recovery to finish before doing
	 * this.
	 *
	 * If the filesystem was cleanly unmounted or the previous check did
	 * not flag anything weird, then we can trust the values in the
	 * superblock to be correct and we don't need to do anything here.
	 * Otherwise, recalculate the summary counters.
	 */
	if ((xfs_has_lazysbcount(mp) && !xfs_is_clean(mp)) ||
	    xfs_fs_has_sickness(mp, XFS_SICK_FS_COUNTERS)) {
		error = xfs_initialize_perag_data(mp, mp->m_sb.sb_agcount);
		if (error)
			return error;
	}

	/*
	 * Older kernels misused sb_frextents to reflect both incore
	 * reservations made by running transactions and the actual count of
	 * free rt extents in the ondisk metadata.  Transactions committed
	 * during runtime can therefore contain a superblock update that
	 * undercounts the number of free rt extents tracked in the rt bitmap.
	 * A clean unmount record will have the correct frextents value since
	 * there can be no other transactions running at that point.
	 *
	 * If we're mounting the rt volume after recovering the log, recompute
	 * frextents from the rtbitmap file to fix the inconsistency.
	 */
	if (xfs_has_realtime(mp) && !xfs_is_clean(mp)) {
		error = xfs_rtalloc_reinit_frextents(mp);
		if (error)
			return error;
	}

	return 0;
}

/*
 * Flush and reclaim dirty inodes in preparation for unmount. Inodes and
 * internal inode structures can be sitting in the CIL and AIL at this point,
 * so we need to unpin them, write them back and/or reclaim them before unmount
 * can proceed.  In other words, callers are required to have inactivated all
 * inodes.
 *
 * An inode cluster that has been freed can have its buffer still pinned in
 * memory because the transaction is still sitting in a iclog. The stale inodes
 * on that buffer will be pinned to the buffer until the transaction hits the
 * disk and the callbacks run. Pushing the AIL will skip the stale inodes and
 * may never see the pinned buffer, so nothing will push out the iclog and
 * unpin the buffer.
 *
 * Hence we need to force the log to unpin everything first. However, log
 * forces don't wait for the discards they issue to complete, so we have to
 * explicitly wait for them to complete here as well.
 *
 * Then we can tell the world we are unmounting so that error handling knows
 * that the filesystem is going away and we should error out anything that we
 * have been retrying in the background.  This will prevent never-ending
 * retries in AIL pushing from hanging the unmount.
 *
 * Finally, we can push the AIL to clean all the remaining dirty objects, then
 * reclaim the remaining inodes that are still in memory at this point in time.
 */
static void
xfs_unmount_flush_inodes(
	struct xfs_mount	*mp)
{
	xfs_log_force(mp, XFS_LOG_SYNC);
	xfs_extent_busy_wait_all(mp);
	flush_workqueue(xfs_discard_wq);

	set_bit(XFS_OPSTATE_UNMOUNTING, &mp->m_opstate);

	xfs_ail_push_all_sync(mp->m_ail);
	xfs_inodegc_stop(mp);
	cancel_delayed_work_sync(&mp->m_reclaim_work);
	xfs_reclaim_inodes(mp);
	xfs_health_unmount(mp);
}

static void
xfs_mount_setup_inode_geom(
	struct xfs_mount	*mp)
{
	struct xfs_ino_geometry *igeo = M_IGEO(mp);

	igeo->attr_fork_offset = xfs_bmap_compute_attr_offset(mp);
	ASSERT(igeo->attr_fork_offset < XFS_LITINO(mp));

	xfs_ialloc_setup_geometry(mp);
}

/* Compute maximum possible height for per-AG btree types for this fs. */
static inline void
xfs_agbtree_compute_maxlevels(
	struct xfs_mount	*mp)
{
	unsigned int		levels;

	levels = max(mp->m_alloc_maxlevels, M_IGEO(mp)->inobt_maxlevels);
	levels = max(levels, mp->m_rmap_maxlevels);
	mp->m_agbtree_maxlevels = max(levels, mp->m_refc_maxlevels);
}

/*
 * This function does the following on an initial mount of a file system:
 *	- reads the superblock from disk and init the mount struct
 *	- if we're a 32-bit kernel, do a size check on the superblock
 *		so we don't mount terabyte filesystems
 *	- init mount struct realtime fields
 *	- allocate inode hash table for fs
 *	- init directory manager
 *	- perform recovery and init the log manager
 */
int
xfs_mountfs(
	struct xfs_mount	*mp)
{
	struct xfs_sb		*sbp = &(mp->m_sb);
	struct xfs_inode	*rip;
	struct xfs_ino_geometry	*igeo = M_IGEO(mp);
	uint64_t		resblks;
	uint			quotamount = 0;
	uint			quotaflags = 0;
	int			error = 0;

	xfs_sb_mount_common(mp, sbp);

	/*
	 * Check for a mismatched features2 values.  Older kernels read & wrote
	 * into the wrong sb offset for sb_features2 on some platforms due to
	 * xfs_sb_t not being 64bit size aligned when sb_features2 was added,
	 * which made older superblock reading/writing routines swap it as a
	 * 64-bit value.
	 *
	 * For backwards compatibility, we make both slots equal.
	 *
	 * If we detect a mismatched field, we OR the set bits into the existing
	 * features2 field in case it has already been modified; we don't want
	 * to lose any features.  We then update the bad location with the ORed
	 * value so that older kernels will see any features2 flags. The
	 * superblock writeback code ensures the new sb_features2 is copied to
	 * sb_bad_features2 before it is logged or written to disk.
	 */
	if (xfs_sb_has_mismatched_features2(sbp)) {
		xfs_warn(mp, "correcting sb_features alignment problem");
		sbp->sb_features2 |= sbp->sb_bad_features2;
		mp->m_update_sb = true;
	}


	/* always use v2 inodes by default now */
	if (!(mp->m_sb.sb_versionnum & XFS_SB_VERSION_NLINKBIT)) {
		mp->m_sb.sb_versionnum |= XFS_SB_VERSION_NLINKBIT;
		mp->m_features |= XFS_FEAT_NLINK;
		mp->m_update_sb = true;
	}

	/*
	 * If we were given new sunit/swidth options, do some basic validation
	 * checks and convert the incore dalign and swidth values to the
	 * same units (FSB) that everything else uses.  This /must/ happen
	 * before computing the inode geometry.
	 */
	error = xfs_validate_new_dalign(mp);
	if (error)
		goto out;

	xfs_alloc_compute_maxlevels(mp);
	xfs_bmap_compute_maxlevels(mp, XFS_DATA_FORK);
	xfs_bmap_compute_maxlevels(mp, XFS_ATTR_FORK);
	xfs_mount_setup_inode_geom(mp);
	xfs_rmapbt_compute_maxlevels(mp);
	xfs_refcountbt_compute_maxlevels(mp);

	xfs_agbtree_compute_maxlevels(mp);

	/*
	 * Check if sb_agblocks is aligned at stripe boundary.  If sb_agblocks
	 * is NOT aligned turn off m_dalign since allocator alignment is within
	 * an ag, therefore ag has to be aligned at stripe boundary.  Note that
	 * we must compute the free space and rmap btree geometry before doing
	 * this.
	 */
	error = xfs_update_alignment(mp);
	if (error)
		goto out;

	/* enable fail_at_unmount as default */
	mp->m_fail_unmount = true;

	error = xfs_sysfs_init(&mp->m_kobj, &xfs_mp_ktype,
			       NULL, mp->m_super->s_id);
	if (error)
		goto out;

	error = xfs_sysfs_init(&mp->m_stats.xs_kobj, &xfs_stats_ktype,
			       &mp->m_kobj, "stats");
	if (error)
		goto out_remove_sysfs;

	error = xfs_error_sysfs_init(mp);
	if (error)
		goto out_del_stats;

	error = xfs_errortag_init(mp);
	if (error)
		goto out_remove_error_sysfs;

	error = xfs_uuid_mount(mp);
	if (error)
		goto out_remove_errortag;

	/*
	 * Update the preferred write size based on the information from the
	 * on-disk superblock.
	 */
	mp->m_allocsize_log =
		max_t(uint32_t, sbp->sb_blocklog, mp->m_allocsize_log);
	mp->m_allocsize_blocks = 1U << (mp->m_allocsize_log - sbp->sb_blocklog);

	/* set the low space thresholds for dynamic preallocation */
	xfs_set_low_space_thresholds(mp);

	/*
	 * If enabled, sparse inode chunk alignment is expected to match the
	 * cluster size. Full inode chunk alignment must match the chunk size,
	 * but that is checked on sb read verification...
	 */
	if (xfs_has_sparseinodes(mp) &&
	    mp->m_sb.sb_spino_align !=
			XFS_B_TO_FSBT(mp, igeo->inode_cluster_size_raw)) {
		xfs_warn(mp,
	"Sparse inode block alignment (%u) must match cluster size (%llu).",
			 mp->m_sb.sb_spino_align,
			 XFS_B_TO_FSBT(mp, igeo->inode_cluster_size_raw));
		error = -EINVAL;
		goto out_remove_uuid;
	}

	/*
	 * Check that the data (and log if separate) is an ok size.
	 */
	error = xfs_check_sizes(mp);
	if (error)
		goto out_remove_uuid;

	/*
	 * Initialize realtime fields in the mount structure
	 */
	error = xfs_rtmount_init(mp);
	if (error) {
		xfs_warn(mp, "RT mount failed");
		goto out_remove_uuid;
	}

	/*
	 *  Copies the low order bits of the timestamp and the randomly
	 *  set "sequence" number out of a UUID.
	 */
	mp->m_fixedfsid[0] =
		(get_unaligned_be16(&sbp->sb_uuid.b[8]) << 16) |
		 get_unaligned_be16(&sbp->sb_uuid.b[4]);
	mp->m_fixedfsid[1] = get_unaligned_be32(&sbp->sb_uuid.b[0]);

	error = xfs_da_mount(mp);
	if (error) {
		xfs_warn(mp, "Failed dir/attr init: %d", error);
		goto out_remove_uuid;
	}

	/*
	 * Initialize the precomputed transaction reservations values.
	 */
	xfs_trans_init(mp);

	/*
	 * Allocate and initialize the per-ag data.
	 */
	error = xfs_initialize_perag(mp, sbp->sb_agcount, &mp->m_maxagi);
	if (error) {
		xfs_warn(mp, "Failed per-ag init: %d", error);
		goto out_free_dir;
	}

	if (XFS_IS_CORRUPT(mp, !sbp->sb_logblocks)) {
		xfs_warn(mp, "no log defined");
		error = -EFSCORRUPTED;
		goto out_free_perag;
	}

	error = xfs_inodegc_register_shrinker(mp);
	if (error)
		goto out_fail_wait;

	/*
	 * Log's mount-time initialization. The first part of recovery can place
	 * some items on the AIL, to be handled when recovery is finished or
	 * cancelled.
	 */
	error = xfs_log_mount(mp, mp->m_logdev_targp,
			      XFS_FSB_TO_DADDR(mp, sbp->sb_logstart),
			      XFS_FSB_TO_BB(mp, sbp->sb_logblocks));
	if (error) {
		xfs_warn(mp, "log mount failed");
		goto out_inodegc_shrinker;
	}

	/* Enable background inode inactivation workers. */
	xfs_inodegc_start(mp);
	xfs_blockgc_start(mp);

	/*
	 * Now that we've recovered any pending superblock feature bit
	 * additions, we can finish setting up the attr2 behaviour for the
	 * mount. The noattr2 option overrides the superblock flag, so only
	 * check the superblock feature flag if the mount option is not set.
	 */
	if (xfs_has_noattr2(mp)) {
		mp->m_features &= ~XFS_FEAT_ATTR2;
	} else if (!xfs_has_attr2(mp) &&
		   (mp->m_sb.sb_features2 & XFS_SB_VERSION2_ATTR2BIT)) {
		mp->m_features |= XFS_FEAT_ATTR2;
	}

	/*
	 * Get and sanity-check the root inode.
	 * Save the pointer to it in the mount structure.
	 */
	error = xfs_iget(mp, NULL, sbp->sb_rootino, XFS_IGET_UNTRUSTED,
			 XFS_ILOCK_EXCL, &rip);
	if (error) {
		xfs_warn(mp,
			"Failed to read root inode 0x%llx, error %d",
			sbp->sb_rootino, -error);
		goto out_log_dealloc;
	}

	ASSERT(rip != NULL);

	if (XFS_IS_CORRUPT(mp, !S_ISDIR(VFS_I(rip)->i_mode))) {
		xfs_warn(mp, "corrupted root inode %llu: not a directory",
			(unsigned long long)rip->i_ino);
		xfs_iunlock(rip, XFS_ILOCK_EXCL);
		error = -EFSCORRUPTED;
		goto out_rele_rip;
	}
	mp->m_rootip = rip;	/* save it */

	xfs_iunlock(rip, XFS_ILOCK_EXCL);

	/*
	 * Initialize realtime inode pointers in the mount structure
	 */
	error = xfs_rtmount_inodes(mp);
	if (error) {
		/*
		 * Free up the root inode.
		 */
		xfs_warn(mp, "failed to read RT inodes");
		goto out_rele_rip;
	}

	/* Make sure the summary counts are ok. */
	error = xfs_check_summary_counts(mp);
	if (error)
		goto out_rtunmount;

	/*
	 * If this is a read-only mount defer the superblock updates until
	 * the next remount into writeable mode.  Otherwise we would never
	 * perform the update e.g. for the root filesystem.
	 */
	if (mp->m_update_sb && !xfs_is_readonly(mp)) {
		error = xfs_sync_sb(mp, false);
		if (error) {
			xfs_warn(mp, "failed to write sb changes");
			goto out_rtunmount;
		}
	}

	/*
	 * Initialise the XFS quota management subsystem for this mount
	 */
	if (XFS_IS_QUOTA_ON(mp)) {
		error = xfs_qm_newmount(mp, &quotamount, &quotaflags);
		if (error)
			goto out_rtunmount;
	} else {
		/*
		 * If a file system had quotas running earlier, but decided to
		 * mount without -o uquota/pquota/gquota options, revoke the
		 * quotachecked license.
		 */
		if (mp->m_sb.sb_qflags & XFS_ALL_QUOTA_ACCT) {
			xfs_notice(mp, "resetting quota flags");
			error = xfs_mount_reset_sbqflags(mp);
			if (error)
				goto out_rtunmount;
		}
	}

	/*
	 * Finish recovering the file system.  This part needed to be delayed
	 * until after the root and real-time bitmap inodes were consistently
	 * read in.  Temporarily create per-AG space reservations for metadata
	 * btree shape changes because space freeing transactions (for inode
	 * inactivation) require the per-AG reservation in lieu of reserving
	 * blocks.
	 */
	error = xfs_fs_reserve_ag_blocks(mp);
	if (error && error == -ENOSPC)
		xfs_warn(mp,
	"ENOSPC reserving per-AG metadata pool, log recovery may fail.");
	error = xfs_log_mount_finish(mp);
	xfs_fs_unreserve_ag_blocks(mp);
	if (error) {
		xfs_warn(mp, "log mount finish failed");
		goto out_rtunmount;
	}

	/*
	 * Now the log is fully replayed, we can transition to full read-only
	 * mode for read-only mounts. This will sync all the metadata and clean
	 * the log so that the recovery we just performed does not have to be
	 * replayed again on the next mount.
	 *
	 * We use the same quiesce mechanism as the rw->ro remount, as they are
	 * semantically identical operations.
	 */
	if (xfs_is_readonly(mp) && !xfs_has_norecovery(mp))
		xfs_log_clean(mp);

	/*
	 * Complete the quota initialisation, post-log-replay component.
	 */
	if (quotamount) {
		ASSERT(mp->m_qflags == 0);
		mp->m_qflags = quotaflags;

		xfs_qm_mount_quotas(mp);
	}

	/*
	 * Now we are mounted, reserve a small amount of unused space for
	 * privileged transactions. This is needed so that transaction
	 * space required for critical operations can dip into this pool
	 * when at ENOSPC. This is needed for operations like create with
	 * attr, unwritten extent conversion at ENOSPC, etc. Data allocations
	 * are not allowed to use this reserved space.
	 *
	 * This may drive us straight to ENOSPC on mount, but that implies
	 * we were already there on the last unmount. Warn if this occurs.
	 */
	if (!xfs_is_readonly(mp)) {
		resblks = xfs_default_resblks(mp);
		error = xfs_reserve_blocks(mp, &resblks, NULL);
		if (error)
			xfs_warn(mp,
	"Unable to allocate reserve blocks. Continuing without reserve pool.");

		/* Reserve AG blocks for future btree expansion. */
		error = xfs_fs_reserve_ag_blocks(mp);
		if (error && error != -ENOSPC)
			goto out_agresv;
	}

	return 0;

 out_agresv:
	xfs_fs_unreserve_ag_blocks(mp);
	xfs_qm_unmount_quotas(mp);
 out_rtunmount:
	xfs_rtunmount_inodes(mp);
 out_rele_rip:
	xfs_irele(rip);
	/* Clean out dquots that might be in memory after quotacheck. */
	xfs_qm_unmount(mp);

	/*
	 * Inactivate all inodes that might still be in memory after a log
	 * intent recovery failure so that reclaim can free them.  Metadata
	 * inodes and the root directory shouldn't need inactivation, but the
	 * mount failed for some reason, so pull down all the state and flee.
	 */
	xfs_inodegc_flush(mp);

	/*
	 * Flush all inode reclamation work and flush the log.
	 * We have to do this /after/ rtunmount and qm_unmount because those
	 * two will have scheduled delayed reclaim for the rt/quota inodes.
	 *
	 * This is slightly different from the unmountfs call sequence
	 * because we could be tearing down a partially set up mount.  In
	 * particular, if log_mount_finish fails we bail out without calling
	 * qm_unmount_quotas and therefore rely on qm_unmount to release the
	 * quota inodes.
	 */
	xfs_unmount_flush_inodes(mp);
 out_log_dealloc:
	xfs_log_mount_cancel(mp);
 out_inodegc_shrinker:
	unregister_shrinker(&mp->m_inodegc_shrinker);
 out_fail_wait:
	if (mp->m_logdev_targp && mp->m_logdev_targp != mp->m_ddev_targp)
		xfs_buftarg_drain(mp->m_logdev_targp);
	xfs_buftarg_drain(mp->m_ddev_targp);
 out_free_perag:
	xfs_free_perag(mp);
 out_free_dir:
	xfs_da_unmount(mp);
 out_remove_uuid:
	xfs_uuid_unmount(mp);
 out_remove_errortag:
	xfs_errortag_del(mp);
 out_remove_error_sysfs:
	xfs_error_sysfs_del(mp);
 out_del_stats:
	xfs_sysfs_del(&mp->m_stats.xs_kobj);
 out_remove_sysfs:
	xfs_sysfs_del(&mp->m_kobj);
 out:
	return error;
}

/*
 * This flushes out the inodes,dquots and the superblock, unmounts the
 * log and makes sure that incore structures are freed.
 */
void
xfs_unmountfs(
	struct xfs_mount	*mp)
{
	uint64_t		resblks;
	int			error;

	/*
	 * Perform all on-disk metadata updates required to inactivate inodes
	 * that the VFS evicted earlier in the unmount process.  Freeing inodes
	 * and discarding CoW fork preallocations can cause shape changes to
	 * the free inode and refcount btrees, respectively, so we must finish
	 * this before we discard the metadata space reservations.  Metadata
	 * inodes and the root directory do not require inactivation.
	 */
	xfs_inodegc_flush(mp);

	xfs_blockgc_stop(mp);
	xfs_fs_unreserve_ag_blocks(mp);
	xfs_qm_unmount_quotas(mp);
	xfs_rtunmount_inodes(mp);
	xfs_irele(mp->m_rootip);

	xfs_unmount_flush_inodes(mp);

	xfs_qm_unmount(mp);

	/*
	 * Unreserve any blocks we have so that when we unmount we don't account
	 * the reserved free space as used. This is really only necessary for
	 * lazy superblock counting because it trusts the incore superblock
	 * counters to be absolutely correct on clean unmount.
	 *
	 * We don't bother correcting this elsewhere for lazy superblock
	 * counting because on mount of an unclean filesystem we reconstruct the
	 * correct counter value and this is irrelevant.
	 *
	 * For non-lazy counter filesystems, this doesn't matter at all because
	 * we only every apply deltas to the superblock and hence the incore
	 * value does not matter....
	 */
	resblks = 0;
	error = xfs_reserve_blocks(mp, &resblks, NULL);
	if (error)
		xfs_warn(mp, "Unable to free reserved block pool. "
				"Freespace may not be correct on next mount.");

	xfs_log_unmount(mp);
	xfs_da_unmount(mp);
	xfs_uuid_unmount(mp);

#if defined(DEBUG)
	xfs_errortag_clearall(mp);
#endif
	unregister_shrinker(&mp->m_inodegc_shrinker);
	xfs_free_perag(mp);

	xfs_errortag_del(mp);
	xfs_error_sysfs_del(mp);
	xfs_sysfs_del(&mp->m_stats.xs_kobj);
	xfs_sysfs_del(&mp->m_kobj);
}

/*
 * Determine whether modifications can proceed. The caller specifies the minimum
 * freeze level for which modifications should not be allowed. This allows
 * certain operations to proceed while the freeze sequence is in progress, if
 * necessary.
 */
bool
xfs_fs_writable(
	struct xfs_mount	*mp,
	int			level)
{
	ASSERT(level > SB_UNFROZEN);
	if ((mp->m_super->s_writers.frozen >= level) ||
	    xfs_is_shutdown(mp) || xfs_is_readonly(mp))
		return false;

	return true;
}

/* Adjust m_fdblocks or m_frextents. */
int
xfs_mod_freecounter(
	struct xfs_mount	*mp,
	struct percpu_counter	*counter,
	int64_t			delta,
	bool			rsvd)
{
	int64_t			lcounter;
	long long		res_used;
	uint64_t		set_aside = 0;
	s32			batch;
	bool			has_resv_pool;

	ASSERT(counter == &mp->m_fdblocks || counter == &mp->m_frextents);
	has_resv_pool = (counter == &mp->m_fdblocks);
	if (rsvd)
		ASSERT(has_resv_pool);

	if (delta > 0) {
		/*
		 * If the reserve pool is depleted, put blocks back into it
		 * first. Most of the time the pool is full.
		 */
		if (likely(!has_resv_pool ||
			   mp->m_resblks == mp->m_resblks_avail)) {
			percpu_counter_add(counter, delta);
			return 0;
		}

		spin_lock(&mp->m_sb_lock);
		res_used = (long long)(mp->m_resblks - mp->m_resblks_avail);

		if (res_used > delta) {
			mp->m_resblks_avail += delta;
		} else {
			delta -= res_used;
			mp->m_resblks_avail = mp->m_resblks;
			percpu_counter_add(counter, delta);
		}
		spin_unlock(&mp->m_sb_lock);
		return 0;
	}

	/*
	 * Taking blocks away, need to be more accurate the closer we
	 * are to zero.
	 *
	 * If the counter has a value of less than 2 * max batch size,
	 * then make everything serialise as we are real close to
	 * ENOSPC.
	 */
	if (__percpu_counter_compare(counter, 2 * XFS_FDBLOCKS_BATCH,
				     XFS_FDBLOCKS_BATCH) < 0)
		batch = 1;
	else
		batch = XFS_FDBLOCKS_BATCH;

	/*
	 * Set aside allocbt blocks because these blocks are tracked as free
	 * space but not available for allocation. Technically this means that a
	 * single reservation cannot consume all remaining free space, but the
	 * ratio of allocbt blocks to usable free blocks should be rather small.
	 * The tradeoff without this is that filesystems that maintain high
	 * perag block reservations can over reserve physical block availability
	 * and fail physical allocation, which leads to much more serious
	 * problems (i.e. transaction abort, pagecache discards, etc.) than
	 * slightly premature -ENOSPC.
	 */
<<<<<<< HEAD
	set_aside = xfs_fdblocks_unavailable(mp);
	percpu_counter_add_batch(&mp->m_fdblocks, delta, batch);
	if (__percpu_counter_compare(&mp->m_fdblocks, set_aside,
=======
	if (has_resv_pool)
		set_aside = xfs_fdblocks_unavailable(mp);
	percpu_counter_add_batch(counter, delta, batch);
	if (__percpu_counter_compare(counter, set_aside,
>>>>>>> 88084a3d
				     XFS_FDBLOCKS_BATCH) >= 0) {
		/* we had space! */
		return 0;
	}

	/*
	 * lock up the sb for dipping into reserves before releasing the space
	 * that took us to ENOSPC.
	 */
	spin_lock(&mp->m_sb_lock);
	percpu_counter_add(counter, -delta);
	if (!has_resv_pool || !rsvd)
		goto fdblocks_enospc;

	lcounter = (long long)mp->m_resblks_avail + delta;
	if (lcounter >= 0) {
		mp->m_resblks_avail = lcounter;
		spin_unlock(&mp->m_sb_lock);
		return 0;
	}
	xfs_warn_once(mp,
"Reserve blocks depleted! Consider increasing reserve pool size.");

fdblocks_enospc:
	spin_unlock(&mp->m_sb_lock);
	return -ENOSPC;
}

/*
 * Used to free the superblock along various error paths.
 */
void
xfs_freesb(
	struct xfs_mount	*mp)
{
	struct xfs_buf		*bp = mp->m_sb_bp;

	xfs_buf_lock(bp);
	mp->m_sb_bp = NULL;
	xfs_buf_relse(bp);
}

/*
 * If the underlying (data/log/rt) device is readonly, there are some
 * operations that cannot proceed.
 */
int
xfs_dev_is_read_only(
	struct xfs_mount	*mp,
	char			*message)
{
	if (xfs_readonly_buftarg(mp->m_ddev_targp) ||
	    xfs_readonly_buftarg(mp->m_logdev_targp) ||
	    (mp->m_rtdev_targp && xfs_readonly_buftarg(mp->m_rtdev_targp))) {
		xfs_notice(mp, "%s required on read-only device.", message);
		xfs_notice(mp, "write access unavailable, cannot proceed.");
		return -EROFS;
	}
	return 0;
}

/* Force the summary counters to be recalculated at next mount. */
void
xfs_force_summary_recalc(
	struct xfs_mount	*mp)
{
	if (!xfs_has_lazysbcount(mp))
		return;

	xfs_fs_mark_sick(mp, XFS_SICK_FS_COUNTERS);
}

/*
 * Enable a log incompat feature flag in the primary superblock.  The caller
 * cannot have any other transactions in progress.
 */
int
xfs_add_incompat_log_feature(
	struct xfs_mount	*mp,
	uint32_t		feature)
{
	struct xfs_dsb		*dsb;
	int			error;

	ASSERT(hweight32(feature) == 1);
	ASSERT(!(feature & XFS_SB_FEAT_INCOMPAT_LOG_UNKNOWN));

	/*
	 * Force the log to disk and kick the background AIL thread to reduce
	 * the chances that the bwrite will stall waiting for the AIL to unpin
	 * the primary superblock buffer.  This isn't a data integrity
	 * operation, so we don't need a synchronous push.
	 */
	error = xfs_log_force(mp, XFS_LOG_SYNC);
	if (error)
		return error;
	xfs_ail_push_all(mp->m_ail);

	/*
	 * Lock the primary superblock buffer to serialize all callers that
	 * are trying to set feature bits.
	 */
	xfs_buf_lock(mp->m_sb_bp);
	xfs_buf_hold(mp->m_sb_bp);

	if (xfs_is_shutdown(mp)) {
		error = -EIO;
		goto rele;
	}

	if (xfs_sb_has_incompat_log_feature(&mp->m_sb, feature))
		goto rele;

	/*
	 * Write the primary superblock to disk immediately, because we need
	 * the log_incompat bit to be set in the primary super now to protect
	 * the log items that we're going to commit later.
	 */
	dsb = mp->m_sb_bp->b_addr;
	xfs_sb_to_disk(dsb, &mp->m_sb);
	dsb->sb_features_log_incompat |= cpu_to_be32(feature);
	error = xfs_bwrite(mp->m_sb_bp);
	if (error)
		goto shutdown;

	/*
	 * Add the feature bits to the incore superblock before we unlock the
	 * buffer.
	 */
	xfs_sb_add_incompat_log_features(&mp->m_sb, feature);
	xfs_buf_relse(mp->m_sb_bp);

	/* Log the superblock to disk. */
	return xfs_sync_sb(mp, false);
shutdown:
	xfs_force_shutdown(mp, SHUTDOWN_META_IO_ERROR);
rele:
	xfs_buf_relse(mp->m_sb_bp);
	return error;
}

/*
 * Clear all the log incompat flags from the superblock.
 *
 * The caller cannot be in a transaction, must ensure that the log does not
 * contain any log items protected by any log incompat bit, and must ensure
 * that there are no other threads that depend on the state of the log incompat
 * feature flags in the primary super.
 *
 * Returns true if the superblock is dirty.
 */
bool
xfs_clear_incompat_log_features(
	struct xfs_mount	*mp)
{
	bool			ret = false;

	if (!xfs_has_crc(mp) ||
	    !xfs_sb_has_incompat_log_feature(&mp->m_sb,
				XFS_SB_FEAT_INCOMPAT_LOG_ALL) ||
	    xfs_is_shutdown(mp))
		return false;

	/*
	 * Update the incore superblock.  We synchronize on the primary super
	 * buffer lock to be consistent with the add function, though at least
	 * in theory this shouldn't be necessary.
	 */
	xfs_buf_lock(mp->m_sb_bp);
	xfs_buf_hold(mp->m_sb_bp);

	if (xfs_sb_has_incompat_log_feature(&mp->m_sb,
				XFS_SB_FEAT_INCOMPAT_LOG_ALL)) {
		xfs_sb_remove_incompat_log_features(&mp->m_sb);
		ret = true;
	}

	xfs_buf_relse(mp->m_sb_bp);
	return ret;
}

/*
 * Update the in-core delayed block counter.
 *
 * We prefer to update the counter without having to take a spinlock for every
 * counter update (i.e. batching).  Each change to delayed allocation
 * reservations can change can easily exceed the default percpu counter
 * batching, so we use a larger batch factor here.
 *
 * Note that we don't currently have any callers requiring fast summation
 * (e.g. percpu_counter_read) so we can use a big batch value here.
 */
#define XFS_DELALLOC_BATCH	(4096)
void
xfs_mod_delalloc(
	struct xfs_mount	*mp,
	int64_t			delta)
{
	percpu_counter_add_batch(&mp->m_delalloc_blks, delta,
			XFS_DELALLOC_BATCH);
}<|MERGE_RESOLUTION|>--- conflicted
+++ resolved
@@ -1179,16 +1179,10 @@
 	 * problems (i.e. transaction abort, pagecache discards, etc.) than
 	 * slightly premature -ENOSPC.
 	 */
-<<<<<<< HEAD
-	set_aside = xfs_fdblocks_unavailable(mp);
-	percpu_counter_add_batch(&mp->m_fdblocks, delta, batch);
-	if (__percpu_counter_compare(&mp->m_fdblocks, set_aside,
-=======
 	if (has_resv_pool)
 		set_aside = xfs_fdblocks_unavailable(mp);
 	percpu_counter_add_batch(counter, delta, batch);
 	if (__percpu_counter_compare(counter, set_aside,
->>>>>>> 88084a3d
 				     XFS_FDBLOCKS_BATCH) >= 0) {
 		/* we had space! */
 		return 0;
