--- conflicted
+++ resolved
@@ -8,13 +8,6 @@
  * Copyright 2013-2014  Intel Mobile Communications GmbH
  * Copyright (C) 2015 - 2017 Intel Deutschland GmbH
  * Copyright (C) 2018 - 2019 Intel Corporation
-<<<<<<< HEAD
- *
- * This program is free software; you can redistribute it and/or modify
- * it under the terms of the GNU General Public License version 2 as
- * published by the Free Software Foundation.
-=======
->>>>>>> 0ecfebd2
  */
 
 #ifndef MAC80211_H
@@ -2270,12 +2263,9 @@
  * @IEEE80211_HW_SUPPORTS_ONLY_HE_MULTI_BSSID: Hardware supports multi BSSID
  *	only for HE APs. Applies if @IEEE80211_HW_SUPPORTS_MULTI_BSSID is set.
  *
-<<<<<<< HEAD
-=======
  * @IEEE80211_HW_EXT_KEY_ID_NATIVE: Driver and hardware are supporting Extended
  *	Key ID and can handle two unicast keys per station for Rx and Tx.
  *
->>>>>>> 0ecfebd2
  * @NUM_IEEE80211_HW_FLAGS: number of hardware flags, used for sizing arrays
  */
 enum ieee80211_hw_flags {
@@ -2327,10 +2317,7 @@
 	IEEE80211_HW_TX_STATUS_NO_AMPDU_LEN,
 	IEEE80211_HW_SUPPORTS_MULTI_BSSID,
 	IEEE80211_HW_SUPPORTS_ONLY_HE_MULTI_BSSID,
-<<<<<<< HEAD
-=======
 	IEEE80211_HW_EXT_KEY_ID_NATIVE,
->>>>>>> 0ecfebd2
 
 	/* keep last, obviously */
 	NUM_IEEE80211_HW_FLAGS
