/*
 * linux/kernel/seccomp.c
 *
 * Copyright 2004-2005  Andrea Arcangeli <andrea@cpushare.com>
 *
 * Copyright (C) 2012 Google, Inc.
 * Will Drewry <wad@chromium.org>
 *
 * This defines a simple but solid secure-computing facility.
 *
 * Mode 1 uses a fixed list of allowed system calls.
 * Mode 2 allows user-defined system call filters in the form
 *        of Berkeley Packet Filters/Linux Socket Filters.
 */

#include <linux/atomic.h>
#include <linux/audit.h>
#include <linux/compat.h>
#include <linux/sched.h>
#include <linux/seccomp.h>

/* #define SECCOMP_DEBUG 1 */

#ifdef CONFIG_SECCOMP_FILTER
#include <asm/syscall.h>
#include <linux/filter.h>
#include <linux/ptrace.h>
#include <linux/security.h>
#include <linux/slab.h>
#include <linux/tracehook.h>
#include <linux/uaccess.h>

/**
 * struct seccomp_filter - container for seccomp BPF programs
 *
 * @usage: reference count to manage the object lifetime.
 *         get/put helpers should be used when accessing an instance
 *         outside of a lifetime-guarded section.  In general, this
 *         is only needed for handling filters shared across tasks.
 * @prev: points to a previously installed, or inherited, filter
 * @len: the number of instructions in the program
 * @insns: the BPF program instructions to evaluate
 *
 * seccomp_filter objects are organized in a tree linked via the @prev
 * pointer.  For any task, it appears to be a singly-linked list starting
 * with current->seccomp.filter, the most recently attached or inherited filter.
 * However, multiple filters may share a @prev node, by way of fork(), which
 * results in a unidirectional tree existing in memory.  This is similar to
 * how namespaces work.
 *
 * seccomp_filter objects should never be modified after being attached
 * to a task_struct (other than @usage).
 */
struct seccomp_filter {
	atomic_t usage;
	struct seccomp_filter *prev;
	unsigned short len;  /* Instruction count */
	struct sock_filter_int insnsi[];
};

/* Limit any path through the tree to 256KB worth of instructions. */
#define MAX_INSNS_PER_PATH ((1 << 18) / sizeof(struct sock_filter))

/*
 * Endianness is explicitly ignored and left for BPF program authors to manage
 * as per the specific architecture.
 */
static void populate_seccomp_data(struct seccomp_data *sd)
{
	struct task_struct *task = current;
	struct pt_regs *regs = task_pt_regs(task);

<<<<<<< HEAD
	sd->nr = syscall_get_nr(task, regs);
	sd->arch = syscall_get_arch(task, regs);

	/* Unroll syscall_get_args to help gcc on arm. */
	syscall_get_arguments(task, regs, 0, 1, (unsigned long *) &sd->args[0]);
	syscall_get_arguments(task, regs, 1, 1, (unsigned long *) &sd->args[1]);
	syscall_get_arguments(task, regs, 2, 1, (unsigned long *) &sd->args[2]);
	syscall_get_arguments(task, regs, 3, 1, (unsigned long *) &sd->args[3]);
	syscall_get_arguments(task, regs, 4, 1, (unsigned long *) &sd->args[4]);
	syscall_get_arguments(task, regs, 5, 1, (unsigned long *) &sd->args[5]);

	sd->instruction_pointer = KSTK_EIP(task);
=======
/* Helper for bpf_load below. */
#define BPF_DATA(_name) offsetof(struct seccomp_data, _name)
/**
 * bpf_load: checks and returns a pointer to the requested offset
 * @off: offset into struct seccomp_data to load from
 *
 * Returns the requested 32-bits of data.
 * seccomp_check_filter() should assure that @off is 32-bit aligned
 * and not out of bounds.  Failure to do so is a BUG.
 */
u32 seccomp_bpf_load(int off)
{
	struct pt_regs *regs = task_pt_regs(current);
	if (off == BPF_DATA(nr))
		return syscall_get_nr(current, regs);
	if (off == BPF_DATA(arch))
		return syscall_get_arch();
	if (off >= BPF_DATA(args[0]) && off < BPF_DATA(args[6])) {
		unsigned long value;
		int arg = (off - BPF_DATA(args[0])) / sizeof(u64);
		int index = !!(off % sizeof(u64));
		syscall_get_arguments(current, regs, arg, 1, &value);
		return get_u32(value, index);
	}
	if (off == BPF_DATA(instruction_pointer))
		return get_u32(KSTK_EIP(current), 0);
	if (off == BPF_DATA(instruction_pointer) + sizeof(u32))
		return get_u32(KSTK_EIP(current), 1);
	/* seccomp_check_filter should make this impossible. */
	BUG();
>>>>>>> 312103d6
}

/**
 *	seccomp_check_filter - verify seccomp filter code
 *	@filter: filter to verify
 *	@flen: length of filter
 *
 * Takes a previously checked filter (by sk_chk_filter) and
 * redirects all filter code that loads struct sk_buff data
 * and related data through seccomp_bpf_load.  It also
 * enforces length and alignment checking of those loads.
 *
 * Returns 0 if the rule set is legal or -EINVAL if not.
 */
static int seccomp_check_filter(struct sock_filter *filter, unsigned int flen)
{
	int pc;
	for (pc = 0; pc < flen; pc++) {
		struct sock_filter *ftest = &filter[pc];
		u16 code = ftest->code;
		u32 k = ftest->k;

		switch (code) {
		case BPF_S_LD_W_ABS:
			ftest->code = BPF_LDX | BPF_W | BPF_ABS;
			/* 32-bit aligned and not out of bounds. */
			if (k >= sizeof(struct seccomp_data) || k & 3)
				return -EINVAL;
			continue;
		case BPF_S_LD_W_LEN:
			ftest->code = BPF_LD | BPF_IMM;
			ftest->k = sizeof(struct seccomp_data);
			continue;
		case BPF_S_LDX_W_LEN:
			ftest->code = BPF_LDX | BPF_IMM;
			ftest->k = sizeof(struct seccomp_data);
			continue;
		/* Explicitly include allowed calls. */
		case BPF_S_RET_K:
		case BPF_S_RET_A:
		case BPF_S_ALU_ADD_K:
		case BPF_S_ALU_ADD_X:
		case BPF_S_ALU_SUB_K:
		case BPF_S_ALU_SUB_X:
		case BPF_S_ALU_MUL_K:
		case BPF_S_ALU_MUL_X:
		case BPF_S_ALU_DIV_X:
		case BPF_S_ALU_AND_K:
		case BPF_S_ALU_AND_X:
		case BPF_S_ALU_OR_K:
		case BPF_S_ALU_OR_X:
		case BPF_S_ALU_XOR_K:
		case BPF_S_ALU_XOR_X:
		case BPF_S_ALU_LSH_K:
		case BPF_S_ALU_LSH_X:
		case BPF_S_ALU_RSH_K:
		case BPF_S_ALU_RSH_X:
		case BPF_S_ALU_NEG:
		case BPF_S_LD_IMM:
		case BPF_S_LDX_IMM:
		case BPF_S_MISC_TAX:
		case BPF_S_MISC_TXA:
		case BPF_S_ALU_DIV_K:
		case BPF_S_LD_MEM:
		case BPF_S_LDX_MEM:
		case BPF_S_ST:
		case BPF_S_STX:
		case BPF_S_JMP_JA:
		case BPF_S_JMP_JEQ_K:
		case BPF_S_JMP_JEQ_X:
		case BPF_S_JMP_JGE_K:
		case BPF_S_JMP_JGE_X:
		case BPF_S_JMP_JGT_K:
		case BPF_S_JMP_JGT_X:
		case BPF_S_JMP_JSET_K:
		case BPF_S_JMP_JSET_X:
			sk_decode_filter(ftest, ftest);
			continue;
		default:
			return -EINVAL;
		}
	}
	return 0;
}

/**
 * seccomp_run_filters - evaluates all seccomp filters against @syscall
 * @syscall: number of the current system call
 *
 * Returns valid seccomp BPF response codes.
 */
static u32 seccomp_run_filters(int syscall)
{
	struct seccomp_filter *f;
	struct seccomp_data sd;
	u32 ret = SECCOMP_RET_ALLOW;

	/* Ensure unexpected behavior doesn't result in failing open. */
	if (WARN_ON(current->seccomp.filter == NULL))
		return SECCOMP_RET_KILL;

	populate_seccomp_data(&sd);

	/*
	 * All filters in the list are evaluated and the lowest BPF return
	 * value always takes priority (ignoring the DATA).
	 */
	for (f = current->seccomp.filter; f; f = f->prev) {
		u32 cur_ret = sk_run_filter_int_seccomp(&sd, f->insnsi);
		if ((cur_ret & SECCOMP_RET_ACTION) < (ret & SECCOMP_RET_ACTION))
			ret = cur_ret;
	}
	return ret;
}

/**
 * seccomp_attach_filter: Attaches a seccomp filter to current.
 * @fprog: BPF program to install
 *
 * Returns 0 on success or an errno on failure.
 */
static long seccomp_attach_filter(struct sock_fprog *fprog)
{
	struct seccomp_filter *filter;
	unsigned long fp_size = fprog->len * sizeof(struct sock_filter);
	unsigned long total_insns = fprog->len;
	struct sock_filter *fp;
	int new_len;
	long ret;

	if (fprog->len == 0 || fprog->len > BPF_MAXINSNS)
		return -EINVAL;

	for (filter = current->seccomp.filter; filter; filter = filter->prev)
		total_insns += filter->len + 4;  /* include a 4 instr penalty */
	if (total_insns > MAX_INSNS_PER_PATH)
		return -ENOMEM;

	/*
	 * Installing a seccomp filter requires that the task have
	 * CAP_SYS_ADMIN in its namespace or be running with no_new_privs.
	 * This avoids scenarios where unprivileged tasks can affect the
	 * behavior of privileged children.
	 */
	if (!current->no_new_privs &&
	    security_capable_noaudit(current_cred(), current_user_ns(),
				     CAP_SYS_ADMIN) != 0)
		return -EACCES;

	fp = kzalloc(fp_size, GFP_KERNEL|__GFP_NOWARN);
	if (!fp)
		return -ENOMEM;

	/* Copy the instructions from fprog. */
	ret = -EFAULT;
	if (copy_from_user(fp, fprog->filter, fp_size))
		goto free_prog;

	/* Check and rewrite the fprog via the skb checker */
	ret = sk_chk_filter(fp, fprog->len);
	if (ret)
		goto free_prog;

	/* Check and rewrite the fprog for seccomp use */
	ret = seccomp_check_filter(fp, fprog->len);
	if (ret)
		goto free_prog;

	/* Convert 'sock_filter' insns to 'sock_filter_int' insns */
	ret = sk_convert_filter(fp, fprog->len, NULL, &new_len);
	if (ret)
		goto free_prog;

	/* Allocate a new seccomp_filter */
	filter = kzalloc(sizeof(struct seccomp_filter) +
			 sizeof(struct sock_filter_int) * new_len,
			 GFP_KERNEL|__GFP_NOWARN);
	if (!filter)
		goto free_prog;

	ret = sk_convert_filter(fp, fprog->len, filter->insnsi, &new_len);
	if (ret)
		goto free_filter;

	atomic_set(&filter->usage, 1);
	filter->len = new_len;

	/*
	 * If there is an existing filter, make it the prev and don't drop its
	 * task reference.
	 */
	filter->prev = current->seccomp.filter;
	current->seccomp.filter = filter;
	return 0;

free_filter:
	kfree(filter);
free_prog:
	kfree(fp);
	return ret;
}

/**
 * seccomp_attach_user_filter - attaches a user-supplied sock_fprog
 * @user_filter: pointer to the user data containing a sock_fprog.
 *
 * Returns 0 on success and non-zero otherwise.
 */
static long seccomp_attach_user_filter(char __user *user_filter)
{
	struct sock_fprog fprog;
	long ret = -EFAULT;

#ifdef CONFIG_COMPAT
	if (is_compat_task()) {
		struct compat_sock_fprog fprog32;
		if (copy_from_user(&fprog32, user_filter, sizeof(fprog32)))
			goto out;
		fprog.len = fprog32.len;
		fprog.filter = compat_ptr(fprog32.filter);
	} else /* falls through to the if below. */
#endif
	if (copy_from_user(&fprog, user_filter, sizeof(fprog)))
		goto out;
	ret = seccomp_attach_filter(&fprog);
out:
	return ret;
}

/* get_seccomp_filter - increments the reference count of the filter on @tsk */
void get_seccomp_filter(struct task_struct *tsk)
{
	struct seccomp_filter *orig = tsk->seccomp.filter;
	if (!orig)
		return;
	/* Reference count is bounded by the number of total processes. */
	atomic_inc(&orig->usage);
}

/* put_seccomp_filter - decrements the ref count of tsk->seccomp.filter */
void put_seccomp_filter(struct task_struct *tsk)
{
	struct seccomp_filter *orig = tsk->seccomp.filter;
	/* Clean up single-reference branches iteratively. */
	while (orig && atomic_dec_and_test(&orig->usage)) {
		struct seccomp_filter *freeme = orig;
		orig = orig->prev;
		kfree(freeme);
	}
}

/**
 * seccomp_send_sigsys - signals the task to allow in-process syscall emulation
 * @syscall: syscall number to send to userland
 * @reason: filter-supplied reason code to send to userland (via si_errno)
 *
 * Forces a SIGSYS with a code of SYS_SECCOMP and related sigsys info.
 */
static void seccomp_send_sigsys(int syscall, int reason)
{
	struct siginfo info;
	memset(&info, 0, sizeof(info));
	info.si_signo = SIGSYS;
	info.si_code = SYS_SECCOMP;
	info.si_call_addr = (void __user *)KSTK_EIP(current);
	info.si_errno = reason;
	info.si_arch = syscall_get_arch();
	info.si_syscall = syscall;
	force_sig_info(SIGSYS, &info, current);
}
#endif	/* CONFIG_SECCOMP_FILTER */

/*
 * Secure computing mode 1 allows only read/write/exit/sigreturn.
 * To be fully secure this must be combined with rlimit
 * to limit the stack allocations too.
 */
static int mode1_syscalls[] = {
	__NR_seccomp_read, __NR_seccomp_write, __NR_seccomp_exit, __NR_seccomp_sigreturn,
	0, /* null terminated */
};

#ifdef CONFIG_COMPAT
static int mode1_syscalls_32[] = {
	__NR_seccomp_read_32, __NR_seccomp_write_32, __NR_seccomp_exit_32, __NR_seccomp_sigreturn_32,
	0, /* null terminated */
};
#endif

int __secure_computing(int this_syscall)
{
	int mode = current->seccomp.mode;
	int exit_sig = 0;
	int *syscall;
	u32 ret;

	switch (mode) {
	case SECCOMP_MODE_STRICT:
		syscall = mode1_syscalls;
#ifdef CONFIG_COMPAT
		if (is_compat_task())
			syscall = mode1_syscalls_32;
#endif
		do {
			if (*syscall == this_syscall)
				return 0;
		} while (*++syscall);
		exit_sig = SIGKILL;
		ret = SECCOMP_RET_KILL;
		break;
#ifdef CONFIG_SECCOMP_FILTER
	case SECCOMP_MODE_FILTER: {
		int data;
		struct pt_regs *regs = task_pt_regs(current);
		ret = seccomp_run_filters(this_syscall);
		data = ret & SECCOMP_RET_DATA;
		ret &= SECCOMP_RET_ACTION;
		switch (ret) {
		case SECCOMP_RET_ERRNO:
			/* Set the low-order 16-bits as a errno. */
			syscall_set_return_value(current, regs,
						 -data, 0);
			goto skip;
		case SECCOMP_RET_TRAP:
			/* Show the handler the original registers. */
			syscall_rollback(current, regs);
			/* Let the filter pass back 16 bits of data. */
			seccomp_send_sigsys(this_syscall, data);
			goto skip;
		case SECCOMP_RET_TRACE:
			/* Skip these calls if there is no tracer. */
			if (!ptrace_event_enabled(current, PTRACE_EVENT_SECCOMP)) {
				syscall_set_return_value(current, regs,
							 -ENOSYS, 0);
				goto skip;
			}
			/* Allow the BPF to provide the event message */
			ptrace_event(PTRACE_EVENT_SECCOMP, data);
			/*
			 * The delivery of a fatal signal during event
			 * notification may silently skip tracer notification.
			 * Terminating the task now avoids executing a system
			 * call that may not be intended.
			 */
			if (fatal_signal_pending(current))
				break;
			if (syscall_get_nr(current, regs) < 0)
				goto skip;  /* Explicit request to skip. */

			return 0;
		case SECCOMP_RET_ALLOW:
			return 0;
		case SECCOMP_RET_KILL:
		default:
			break;
		}
		exit_sig = SIGSYS;
		break;
	}
#endif
	default:
		BUG();
	}

#ifdef SECCOMP_DEBUG
	dump_stack();
#endif
	audit_seccomp(this_syscall, exit_sig, ret);
	do_exit(exit_sig);
#ifdef CONFIG_SECCOMP_FILTER
skip:
	audit_seccomp(this_syscall, exit_sig, ret);
#endif
	return -1;
}

long prctl_get_seccomp(void)
{
	return current->seccomp.mode;
}

/**
 * prctl_set_seccomp: configures current->seccomp.mode
 * @seccomp_mode: requested mode to use
 * @filter: optional struct sock_fprog for use with SECCOMP_MODE_FILTER
 *
 * This function may be called repeatedly with a @seccomp_mode of
 * SECCOMP_MODE_FILTER to install additional filters.  Every filter
 * successfully installed will be evaluated (in reverse order) for each system
 * call the task makes.
 *
 * Once current->seccomp.mode is non-zero, it may not be changed.
 *
 * Returns 0 on success or -EINVAL on failure.
 */
long prctl_set_seccomp(unsigned long seccomp_mode, char __user *filter)
{
	long ret = -EINVAL;

	if (current->seccomp.mode &&
	    current->seccomp.mode != seccomp_mode)
		goto out;

	switch (seccomp_mode) {
	case SECCOMP_MODE_STRICT:
		ret = 0;
#ifdef TIF_NOTSC
		disable_TSC();
#endif
		break;
#ifdef CONFIG_SECCOMP_FILTER
	case SECCOMP_MODE_FILTER:
		ret = seccomp_attach_user_filter(filter);
		if (ret)
			goto out;
		break;
#endif
	default:
		goto out;
	}

	current->seccomp.mode = seccomp_mode;
	set_thread_flag(TIF_SECCOMP);
out:
	return ret;
}<|MERGE_RESOLUTION|>--- conflicted
+++ resolved
@@ -70,9 +70,8 @@
 	struct task_struct *task = current;
 	struct pt_regs *regs = task_pt_regs(task);
 
-<<<<<<< HEAD
 	sd->nr = syscall_get_nr(task, regs);
-	sd->arch = syscall_get_arch(task, regs);
+	sd->arch = syscall_get_arch();
 
 	/* Unroll syscall_get_args to help gcc on arm. */
 	syscall_get_arguments(task, regs, 0, 1, (unsigned long *) &sd->args[0]);
@@ -83,38 +82,6 @@
 	syscall_get_arguments(task, regs, 5, 1, (unsigned long *) &sd->args[5]);
 
 	sd->instruction_pointer = KSTK_EIP(task);
-=======
-/* Helper for bpf_load below. */
-#define BPF_DATA(_name) offsetof(struct seccomp_data, _name)
-/**
- * bpf_load: checks and returns a pointer to the requested offset
- * @off: offset into struct seccomp_data to load from
- *
- * Returns the requested 32-bits of data.
- * seccomp_check_filter() should assure that @off is 32-bit aligned
- * and not out of bounds.  Failure to do so is a BUG.
- */
-u32 seccomp_bpf_load(int off)
-{
-	struct pt_regs *regs = task_pt_regs(current);
-	if (off == BPF_DATA(nr))
-		return syscall_get_nr(current, regs);
-	if (off == BPF_DATA(arch))
-		return syscall_get_arch();
-	if (off >= BPF_DATA(args[0]) && off < BPF_DATA(args[6])) {
-		unsigned long value;
-		int arg = (off - BPF_DATA(args[0])) / sizeof(u64);
-		int index = !!(off % sizeof(u64));
-		syscall_get_arguments(current, regs, arg, 1, &value);
-		return get_u32(value, index);
-	}
-	if (off == BPF_DATA(instruction_pointer))
-		return get_u32(KSTK_EIP(current), 0);
-	if (off == BPF_DATA(instruction_pointer) + sizeof(u32))
-		return get_u32(KSTK_EIP(current), 1);
-	/* seccomp_check_filter should make this impossible. */
-	BUG();
->>>>>>> 312103d6
 }
 
 /**
