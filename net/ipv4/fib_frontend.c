/*
 * INET		An implementation of the TCP/IP protocol suite for the LINUX
 *		operating system.  INET is implemented using the  BSD Socket
 *		interface as the means of communication with the user level.
 *
 *		IPv4 Forwarding Information Base: FIB frontend.
 *
 * Authors:	Alexey Kuznetsov, <kuznet@ms2.inr.ac.ru>
 *
 *		This program is free software; you can redistribute it and/or
 *		modify it under the terms of the GNU General Public License
 *		as published by the Free Software Foundation; either version
 *		2 of the License, or (at your option) any later version.
 */

#include <linux/module.h>
#include <asm/uaccess.h>
#include <asm/system.h>
#include <linux/bitops.h>
#include <linux/capability.h>
#include <linux/types.h>
#include <linux/kernel.h>
#include <linux/mm.h>
#include <linux/string.h>
#include <linux/socket.h>
#include <linux/sockios.h>
#include <linux/errno.h>
#include <linux/in.h>
#include <linux/inet.h>
#include <linux/inetdevice.h>
#include <linux/netdevice.h>
#include <linux/if_addr.h>
#include <linux/if_arp.h>
#include <linux/skbuff.h>
#include <linux/init.h>
#include <linux/list.h>
#include <linux/slab.h>

#include <net/ip.h>
#include <net/protocol.h>
#include <net/route.h>
#include <net/tcp.h>
#include <net/sock.h>
#include <net/arp.h>
#include <net/ip_fib.h>
#include <net/rtnetlink.h>
#include <net/xfrm.h>

#ifndef CONFIG_IP_MULTIPLE_TABLES

static int __net_init fib4_rules_init(struct net *net)
{
	struct fib_table *local_table, *main_table;

	local_table = fib_trie_table(RT_TABLE_LOCAL);
	if (local_table == NULL)
		return -ENOMEM;

	main_table  = fib_trie_table(RT_TABLE_MAIN);
	if (main_table == NULL)
		goto fail;

	hlist_add_head_rcu(&local_table->tb_hlist,
				&net->ipv4.fib_table_hash[TABLE_LOCAL_INDEX]);
	hlist_add_head_rcu(&main_table->tb_hlist,
				&net->ipv4.fib_table_hash[TABLE_MAIN_INDEX]);
	return 0;

fail:
	kfree(local_table);
	return -ENOMEM;
}
#else

struct fib_table *fib_new_table(struct net *net, u32 id)
{
	struct fib_table *tb;
	unsigned int h;

	if (id == 0)
		id = RT_TABLE_MAIN;
	tb = fib_get_table(net, id);
	if (tb)
		return tb;

	tb = fib_trie_table(id);
	if (!tb)
		return NULL;
	h = id & (FIB_TABLE_HASHSZ - 1);
	hlist_add_head_rcu(&tb->tb_hlist, &net->ipv4.fib_table_hash[h]);
	return tb;
}

struct fib_table *fib_get_table(struct net *net, u32 id)
{
	struct fib_table *tb;
	struct hlist_node *node;
	struct hlist_head *head;
	unsigned int h;

	if (id == 0)
		id = RT_TABLE_MAIN;
	h = id & (FIB_TABLE_HASHSZ - 1);

	rcu_read_lock();
	head = &net->ipv4.fib_table_hash[h];
	hlist_for_each_entry_rcu(tb, node, head, tb_hlist) {
		if (tb->tb_id == id) {
			rcu_read_unlock();
			return tb;
		}
	}
	rcu_read_unlock();
	return NULL;
}
#endif /* CONFIG_IP_MULTIPLE_TABLES */

static void fib_flush(struct net *net)
{
	int flushed = 0;
	struct fib_table *tb;
	struct hlist_node *node;
	struct hlist_head *head;
	unsigned int h;

	for (h = 0; h < FIB_TABLE_HASHSZ; h++) {
		head = &net->ipv4.fib_table_hash[h];
		hlist_for_each_entry(tb, node, head, tb_hlist)
			flushed += fib_table_flush(tb);
	}

	if (flushed)
		rt_cache_flush(net, -1);
}

/*
 * Find address type as if only "dev" was present in the system. If
 * on_dev is NULL then all interfaces are taken into consideration.
 */
static inline unsigned __inet_dev_addr_type(struct net *net,
					    const struct net_device *dev,
					    __be32 addr)
{
	struct flowi4		fl4 = { .daddr = addr };
	struct fib_result	res;
	unsigned ret = RTN_BROADCAST;
	struct fib_table *local_table;

	if (ipv4_is_zeronet(addr) || ipv4_is_lbcast(addr))
		return RTN_BROADCAST;
	if (ipv4_is_multicast(addr))
		return RTN_MULTICAST;

#ifdef CONFIG_IP_MULTIPLE_TABLES
	res.r = NULL;
#endif

	local_table = fib_get_table(net, RT_TABLE_LOCAL);
	if (local_table) {
		ret = RTN_UNICAST;
		rcu_read_lock();
		if (!fib_table_lookup(local_table, &fl4, &res, FIB_LOOKUP_NOREF)) {
			if (!dev || dev == res.fi->fib_dev)
				ret = res.type;
		}
		rcu_read_unlock();
	}
	return ret;
}

unsigned int inet_addr_type(struct net *net, __be32 addr)
{
	return __inet_dev_addr_type(net, NULL, addr);
}
EXPORT_SYMBOL(inet_addr_type);

unsigned int inet_dev_addr_type(struct net *net, const struct net_device *dev,
				__be32 addr)
{
	return __inet_dev_addr_type(net, dev, addr);
}
EXPORT_SYMBOL(inet_dev_addr_type);

/* Given (packet source, input interface) and optional (dst, oif, tos):
 * - (main) check, that source is valid i.e. not broadcast or our local
 *   address.
 * - figure out what "logical" interface this packet arrived
 *   and calculate "specific destination" address.
 * - check, that packet arrived from expected physical interface.
 * called with rcu_read_lock()
 */
int fib_validate_source(struct sk_buff *skb, __be32 src, __be32 dst, u8 tos,
			int oif, struct net_device *dev, __be32 *spec_dst,
			u32 *itag)
{
	struct in_device *in_dev;
	struct flowi4 fl4;
	struct fib_result res;
	int no_addr, rpf, accept_local;
	bool dev_match;
	int ret;
	struct net *net;

	fl4.flowi4_oif = 0;
	fl4.flowi4_iif = oif;
<<<<<<< HEAD
	fl4.flowi4_mark = mark;
=======
>>>>>>> d762f438
	fl4.daddr = src;
	fl4.saddr = dst;
	fl4.flowi4_tos = tos;
	fl4.flowi4_scope = RT_SCOPE_UNIVERSE;

	no_addr = rpf = accept_local = 0;
	in_dev = __in_dev_get_rcu(dev);
	if (in_dev) {
		no_addr = in_dev->ifa_list == NULL;

		/* Ignore rp_filter for packets protected by IPsec. */
		rpf = secpath_exists(skb) ? 0 : IN_DEV_RPFILTER(in_dev);

		accept_local = IN_DEV_ACCEPT_LOCAL(in_dev);
<<<<<<< HEAD
		if (mark && !IN_DEV_SRC_VMARK(in_dev))
			fl4.flowi4_mark = 0;
=======
		fl4.flowi4_mark = IN_DEV_SRC_VMARK(in_dev) ? skb->mark : 0;
>>>>>>> d762f438
	}

	if (in_dev == NULL)
		goto e_inval;

	net = dev_net(dev);
	if (fib_lookup(net, &fl4, &res))
		goto last_resort;
	if (res.type != RTN_UNICAST) {
		if (res.type != RTN_LOCAL || !accept_local)
			goto e_inval;
	}
	*spec_dst = FIB_RES_PREFSRC(net, res);
	fib_combine_itag(itag, &res);
	dev_match = false;

#ifdef CONFIG_IP_ROUTE_MULTIPATH
	for (ret = 0; ret < res.fi->fib_nhs; ret++) {
		struct fib_nh *nh = &res.fi->fib_nh[ret];

		if (nh->nh_dev == dev) {
			dev_match = true;
			break;
		}
	}
#else
	if (FIB_RES_DEV(res) == dev)
		dev_match = true;
#endif
	if (dev_match) {
		ret = FIB_RES_NH(res).nh_scope >= RT_SCOPE_HOST;
		return ret;
	}
	if (no_addr)
		goto last_resort;
	if (rpf == 1)
		goto e_rpf;
	fl4.flowi4_oif = dev->ifindex;

	ret = 0;
	if (fib_lookup(net, &fl4, &res) == 0) {
		if (res.type == RTN_UNICAST) {
			*spec_dst = FIB_RES_PREFSRC(net, res);
			ret = FIB_RES_NH(res).nh_scope >= RT_SCOPE_HOST;
		}
	}
	return ret;

last_resort:
	if (rpf)
		goto e_rpf;
	*spec_dst = inet_select_addr(dev, 0, RT_SCOPE_UNIVERSE);
	*itag = 0;
	return 0;

e_inval:
	return -EINVAL;
e_rpf:
	return -EXDEV;
}

static inline __be32 sk_extract_addr(struct sockaddr *addr)
{
	return ((struct sockaddr_in *) addr)->sin_addr.s_addr;
}

static int put_rtax(struct nlattr *mx, int len, int type, u32 value)
{
	struct nlattr *nla;

	nla = (struct nlattr *) ((char *) mx + len);
	nla->nla_type = type;
	nla->nla_len = nla_attr_size(4);
	*(u32 *) nla_data(nla) = value;

	return len + nla_total_size(4);
}

static int rtentry_to_fib_config(struct net *net, int cmd, struct rtentry *rt,
				 struct fib_config *cfg)
{
	__be32 addr;
	int plen;

	memset(cfg, 0, sizeof(*cfg));
	cfg->fc_nlinfo.nl_net = net;

	if (rt->rt_dst.sa_family != AF_INET)
		return -EAFNOSUPPORT;

	/*
	 * Check mask for validity:
	 * a) it must be contiguous.
	 * b) destination must have all host bits clear.
	 * c) if application forgot to set correct family (AF_INET),
	 *    reject request unless it is absolutely clear i.e.
	 *    both family and mask are zero.
	 */
	plen = 32;
	addr = sk_extract_addr(&rt->rt_dst);
	if (!(rt->rt_flags & RTF_HOST)) {
		__be32 mask = sk_extract_addr(&rt->rt_genmask);

		if (rt->rt_genmask.sa_family != AF_INET) {
			if (mask || rt->rt_genmask.sa_family)
				return -EAFNOSUPPORT;
		}

		if (bad_mask(mask, addr))
			return -EINVAL;

		plen = inet_mask_len(mask);
	}

	cfg->fc_dst_len = plen;
	cfg->fc_dst = addr;

	if (cmd != SIOCDELRT) {
		cfg->fc_nlflags = NLM_F_CREATE;
		cfg->fc_protocol = RTPROT_BOOT;
	}

	if (rt->rt_metric)
		cfg->fc_priority = rt->rt_metric - 1;

	if (rt->rt_flags & RTF_REJECT) {
		cfg->fc_scope = RT_SCOPE_HOST;
		cfg->fc_type = RTN_UNREACHABLE;
		return 0;
	}

	cfg->fc_scope = RT_SCOPE_NOWHERE;
	cfg->fc_type = RTN_UNICAST;

	if (rt->rt_dev) {
		char *colon;
		struct net_device *dev;
		char devname[IFNAMSIZ];

		if (copy_from_user(devname, rt->rt_dev, IFNAMSIZ-1))
			return -EFAULT;

		devname[IFNAMSIZ-1] = 0;
		colon = strchr(devname, ':');
		if (colon)
			*colon = 0;
		dev = __dev_get_by_name(net, devname);
		if (!dev)
			return -ENODEV;
		cfg->fc_oif = dev->ifindex;
		if (colon) {
			struct in_ifaddr *ifa;
			struct in_device *in_dev = __in_dev_get_rtnl(dev);
			if (!in_dev)
				return -ENODEV;
			*colon = ':';
			for (ifa = in_dev->ifa_list; ifa; ifa = ifa->ifa_next)
				if (strcmp(ifa->ifa_label, devname) == 0)
					break;
			if (ifa == NULL)
				return -ENODEV;
			cfg->fc_prefsrc = ifa->ifa_local;
		}
	}

	addr = sk_extract_addr(&rt->rt_gateway);
	if (rt->rt_gateway.sa_family == AF_INET && addr) {
		cfg->fc_gw = addr;
		if (rt->rt_flags & RTF_GATEWAY &&
		    inet_addr_type(net, addr) == RTN_UNICAST)
			cfg->fc_scope = RT_SCOPE_UNIVERSE;
	}

	if (cmd == SIOCDELRT)
		return 0;

	if (rt->rt_flags & RTF_GATEWAY && !cfg->fc_gw)
		return -EINVAL;

	if (cfg->fc_scope == RT_SCOPE_NOWHERE)
		cfg->fc_scope = RT_SCOPE_LINK;

	if (rt->rt_flags & (RTF_MTU | RTF_WINDOW | RTF_IRTT)) {
		struct nlattr *mx;
		int len = 0;

		mx = kzalloc(3 * nla_total_size(4), GFP_KERNEL);
		if (mx == NULL)
			return -ENOMEM;

		if (rt->rt_flags & RTF_MTU)
			len = put_rtax(mx, len, RTAX_ADVMSS, rt->rt_mtu - 40);

		if (rt->rt_flags & RTF_WINDOW)
			len = put_rtax(mx, len, RTAX_WINDOW, rt->rt_window);

		if (rt->rt_flags & RTF_IRTT)
			len = put_rtax(mx, len, RTAX_RTT, rt->rt_irtt << 3);

		cfg->fc_mx = mx;
		cfg->fc_mx_len = len;
	}

	return 0;
}

/*
 * Handle IP routing ioctl calls.
 * These are used to manipulate the routing tables
 */
int ip_rt_ioctl(struct net *net, unsigned int cmd, void __user *arg)
{
	struct fib_config cfg;
	struct rtentry rt;
	int err;

	switch (cmd) {
	case SIOCADDRT:		/* Add a route */
	case SIOCDELRT:		/* Delete a route */
		if (!capable(CAP_NET_ADMIN))
			return -EPERM;

		if (copy_from_user(&rt, arg, sizeof(rt)))
			return -EFAULT;

		rtnl_lock();
		err = rtentry_to_fib_config(net, cmd, &rt, &cfg);
		if (err == 0) {
			struct fib_table *tb;

			if (cmd == SIOCDELRT) {
				tb = fib_get_table(net, cfg.fc_table);
				if (tb)
					err = fib_table_delete(tb, &cfg);
				else
					err = -ESRCH;
			} else {
				tb = fib_new_table(net, cfg.fc_table);
				if (tb)
					err = fib_table_insert(tb, &cfg);
				else
					err = -ENOBUFS;
			}

			/* allocated by rtentry_to_fib_config() */
			kfree(cfg.fc_mx);
		}
		rtnl_unlock();
		return err;
	}
	return -EINVAL;
}

const struct nla_policy rtm_ipv4_policy[RTA_MAX + 1] = {
	[RTA_DST]		= { .type = NLA_U32 },
	[RTA_SRC]		= { .type = NLA_U32 },
	[RTA_IIF]		= { .type = NLA_U32 },
	[RTA_OIF]		= { .type = NLA_U32 },
	[RTA_GATEWAY]		= { .type = NLA_U32 },
	[RTA_PRIORITY]		= { .type = NLA_U32 },
	[RTA_PREFSRC]		= { .type = NLA_U32 },
	[RTA_METRICS]		= { .type = NLA_NESTED },
	[RTA_MULTIPATH]		= { .len = sizeof(struct rtnexthop) },
	[RTA_FLOW]		= { .type = NLA_U32 },
};

static int rtm_to_fib_config(struct net *net, struct sk_buff *skb,
			     struct nlmsghdr *nlh, struct fib_config *cfg)
{
	struct nlattr *attr;
	int err, remaining;
	struct rtmsg *rtm;

	err = nlmsg_validate(nlh, sizeof(*rtm), RTA_MAX, rtm_ipv4_policy);
	if (err < 0)
		goto errout;

	memset(cfg, 0, sizeof(*cfg));

	rtm = nlmsg_data(nlh);
	cfg->fc_dst_len = rtm->rtm_dst_len;
	cfg->fc_tos = rtm->rtm_tos;
	cfg->fc_table = rtm->rtm_table;
	cfg->fc_protocol = rtm->rtm_protocol;
	cfg->fc_scope = rtm->rtm_scope;
	cfg->fc_type = rtm->rtm_type;
	cfg->fc_flags = rtm->rtm_flags;
	cfg->fc_nlflags = nlh->nlmsg_flags;

	cfg->fc_nlinfo.pid = NETLINK_CB(skb).pid;
	cfg->fc_nlinfo.nlh = nlh;
	cfg->fc_nlinfo.nl_net = net;

	if (cfg->fc_type > RTN_MAX) {
		err = -EINVAL;
		goto errout;
	}

	nlmsg_for_each_attr(attr, nlh, sizeof(struct rtmsg), remaining) {
		switch (nla_type(attr)) {
		case RTA_DST:
			cfg->fc_dst = nla_get_be32(attr);
			break;
		case RTA_OIF:
			cfg->fc_oif = nla_get_u32(attr);
			break;
		case RTA_GATEWAY:
			cfg->fc_gw = nla_get_be32(attr);
			break;
		case RTA_PRIORITY:
			cfg->fc_priority = nla_get_u32(attr);
			break;
		case RTA_PREFSRC:
			cfg->fc_prefsrc = nla_get_be32(attr);
			break;
		case RTA_METRICS:
			cfg->fc_mx = nla_data(attr);
			cfg->fc_mx_len = nla_len(attr);
			break;
		case RTA_MULTIPATH:
			cfg->fc_mp = nla_data(attr);
			cfg->fc_mp_len = nla_len(attr);
			break;
		case RTA_FLOW:
			cfg->fc_flow = nla_get_u32(attr);
			break;
		case RTA_TABLE:
			cfg->fc_table = nla_get_u32(attr);
			break;
		}
	}

	return 0;
errout:
	return err;
}

static int inet_rtm_delroute(struct sk_buff *skb, struct nlmsghdr *nlh, void *arg)
{
	struct net *net = sock_net(skb->sk);
	struct fib_config cfg;
	struct fib_table *tb;
	int err;

	err = rtm_to_fib_config(net, skb, nlh, &cfg);
	if (err < 0)
		goto errout;

	tb = fib_get_table(net, cfg.fc_table);
	if (tb == NULL) {
		err = -ESRCH;
		goto errout;
	}

	err = fib_table_delete(tb, &cfg);
errout:
	return err;
}

static int inet_rtm_newroute(struct sk_buff *skb, struct nlmsghdr *nlh, void *arg)
{
	struct net *net = sock_net(skb->sk);
	struct fib_config cfg;
	struct fib_table *tb;
	int err;

	err = rtm_to_fib_config(net, skb, nlh, &cfg);
	if (err < 0)
		goto errout;

	tb = fib_new_table(net, cfg.fc_table);
	if (tb == NULL) {
		err = -ENOBUFS;
		goto errout;
	}

	err = fib_table_insert(tb, &cfg);
errout:
	return err;
}

static int inet_dump_fib(struct sk_buff *skb, struct netlink_callback *cb)
{
	struct net *net = sock_net(skb->sk);
	unsigned int h, s_h;
	unsigned int e = 0, s_e;
	struct fib_table *tb;
	struct hlist_node *node;
	struct hlist_head *head;
	int dumped = 0;

	if (nlmsg_len(cb->nlh) >= sizeof(struct rtmsg) &&
	    ((struct rtmsg *) nlmsg_data(cb->nlh))->rtm_flags & RTM_F_CLONED)
		return ip_rt_dump(skb, cb);

	s_h = cb->args[0];
	s_e = cb->args[1];

	for (h = s_h; h < FIB_TABLE_HASHSZ; h++, s_e = 0) {
		e = 0;
		head = &net->ipv4.fib_table_hash[h];
		hlist_for_each_entry(tb, node, head, tb_hlist) {
			if (e < s_e)
				goto next;
			if (dumped)
				memset(&cb->args[2], 0, sizeof(cb->args) -
						 2 * sizeof(cb->args[0]));
			if (fib_table_dump(tb, skb, cb) < 0)
				goto out;
			dumped = 1;
next:
			e++;
		}
	}
out:
	cb->args[1] = e;
	cb->args[0] = h;

	return skb->len;
}

/* Prepare and feed intra-kernel routing request.
 * Really, it should be netlink message, but :-( netlink
 * can be not configured, so that we feed it directly
 * to fib engine. It is legal, because all events occur
 * only when netlink is already locked.
 */
static void fib_magic(int cmd, int type, __be32 dst, int dst_len, struct in_ifaddr *ifa)
{
	struct net *net = dev_net(ifa->ifa_dev->dev);
	struct fib_table *tb;
	struct fib_config cfg = {
		.fc_protocol = RTPROT_KERNEL,
		.fc_type = type,
		.fc_dst = dst,
		.fc_dst_len = dst_len,
		.fc_prefsrc = ifa->ifa_local,
		.fc_oif = ifa->ifa_dev->dev->ifindex,
		.fc_nlflags = NLM_F_CREATE | NLM_F_APPEND,
		.fc_nlinfo = {
			.nl_net = net,
		},
	};

	if (type == RTN_UNICAST)
		tb = fib_new_table(net, RT_TABLE_MAIN);
	else
		tb = fib_new_table(net, RT_TABLE_LOCAL);

	if (tb == NULL)
		return;

	cfg.fc_table = tb->tb_id;

	if (type != RTN_LOCAL)
		cfg.fc_scope = RT_SCOPE_LINK;
	else
		cfg.fc_scope = RT_SCOPE_HOST;

	if (cmd == RTM_NEWROUTE)
		fib_table_insert(tb, &cfg);
	else
		fib_table_delete(tb, &cfg);
}

void fib_add_ifaddr(struct in_ifaddr *ifa)
{
	struct in_device *in_dev = ifa->ifa_dev;
	struct net_device *dev = in_dev->dev;
	struct in_ifaddr *prim = ifa;
	__be32 mask = ifa->ifa_mask;
	__be32 addr = ifa->ifa_local;
	__be32 prefix = ifa->ifa_address & mask;

	if (ifa->ifa_flags & IFA_F_SECONDARY) {
		prim = inet_ifa_byprefix(in_dev, prefix, mask);
		if (prim == NULL) {
			printk(KERN_WARNING "fib_add_ifaddr: bug: prim == NULL\n");
			return;
		}
	}

	fib_magic(RTM_NEWROUTE, RTN_LOCAL, addr, 32, prim);

	if (!(dev->flags & IFF_UP))
		return;

	/* Add broadcast address, if it is explicitly assigned. */
	if (ifa->ifa_broadcast && ifa->ifa_broadcast != htonl(0xFFFFFFFF))
		fib_magic(RTM_NEWROUTE, RTN_BROADCAST, ifa->ifa_broadcast, 32, prim);

	if (!ipv4_is_zeronet(prefix) && !(ifa->ifa_flags & IFA_F_SECONDARY) &&
	    (prefix != addr || ifa->ifa_prefixlen < 32)) {
		fib_magic(RTM_NEWROUTE,
			  dev->flags & IFF_LOOPBACK ? RTN_LOCAL : RTN_UNICAST,
			  prefix, ifa->ifa_prefixlen, prim);

		/* Add network specific broadcasts, when it takes a sense */
		if (ifa->ifa_prefixlen < 31) {
			fib_magic(RTM_NEWROUTE, RTN_BROADCAST, prefix, 32, prim);
			fib_magic(RTM_NEWROUTE, RTN_BROADCAST, prefix | ~mask,
				  32, prim);
		}
	}
}

/* Delete primary or secondary address.
 * Optionally, on secondary address promotion consider the addresses
 * from subnet iprim as deleted, even if they are in device list.
 * In this case the secondary ifa can be in device list.
 */
void fib_del_ifaddr(struct in_ifaddr *ifa, struct in_ifaddr *iprim)
{
	struct in_device *in_dev = ifa->ifa_dev;
	struct net_device *dev = in_dev->dev;
	struct in_ifaddr *ifa1;
	struct in_ifaddr *prim = ifa, *prim1 = NULL;
	__be32 brd = ifa->ifa_address | ~ifa->ifa_mask;
	__be32 any = ifa->ifa_address & ifa->ifa_mask;
#define LOCAL_OK	1
#define BRD_OK		2
#define BRD0_OK		4
#define BRD1_OK		8
	unsigned ok = 0;
	int subnet = 0;		/* Primary network */
	int gone = 1;		/* Address is missing */
	int same_prefsrc = 0;	/* Another primary with same IP */

	if (ifa->ifa_flags & IFA_F_SECONDARY) {
		prim = inet_ifa_byprefix(in_dev, any, ifa->ifa_mask);
		if (prim == NULL) {
			printk(KERN_WARNING "fib_del_ifaddr: bug: prim == NULL\n");
			return;
		}
		if (iprim && iprim != prim) {
			printk(KERN_WARNING "fib_del_ifaddr: bug: iprim != prim\n");
			return;
		}
	} else if (!ipv4_is_zeronet(any) &&
		   (any != ifa->ifa_local || ifa->ifa_prefixlen < 32)) {
		fib_magic(RTM_DELROUTE,
			  dev->flags & IFF_LOOPBACK ? RTN_LOCAL : RTN_UNICAST,
			  any, ifa->ifa_prefixlen, prim);
		subnet = 1;
	}

	/* Deletion is more complicated than add.
	 * We should take care of not to delete too much :-)
	 *
	 * Scan address list to be sure that addresses are really gone.
	 */

	for (ifa1 = in_dev->ifa_list; ifa1; ifa1 = ifa1->ifa_next) {
		if (ifa1 == ifa) {
			/* promotion, keep the IP */
			gone = 0;
			continue;
		}
		/* Ignore IFAs from our subnet */
		if (iprim && ifa1->ifa_mask == iprim->ifa_mask &&
		    inet_ifa_match(ifa1->ifa_address, iprim))
			continue;

		/* Ignore ifa1 if it uses different primary IP (prefsrc) */
		if (ifa1->ifa_flags & IFA_F_SECONDARY) {
			/* Another address from our subnet? */
			if (ifa1->ifa_mask == prim->ifa_mask &&
			    inet_ifa_match(ifa1->ifa_address, prim))
				prim1 = prim;
			else {
				/* We reached the secondaries, so
				 * same_prefsrc should be determined.
				 */
				if (!same_prefsrc)
					continue;
				/* Search new prim1 if ifa1 is not
				 * using the current prim1
				 */
				if (!prim1 ||
				    ifa1->ifa_mask != prim1->ifa_mask ||
				    !inet_ifa_match(ifa1->ifa_address, prim1))
					prim1 = inet_ifa_byprefix(in_dev,
							ifa1->ifa_address,
							ifa1->ifa_mask);
				if (!prim1)
					continue;
				if (prim1->ifa_local != prim->ifa_local)
					continue;
			}
		} else {
			if (prim->ifa_local != ifa1->ifa_local)
				continue;
			prim1 = ifa1;
			if (prim != prim1)
				same_prefsrc = 1;
		}
		if (ifa->ifa_local == ifa1->ifa_local)
			ok |= LOCAL_OK;
		if (ifa->ifa_broadcast == ifa1->ifa_broadcast)
			ok |= BRD_OK;
		if (brd == ifa1->ifa_broadcast)
			ok |= BRD1_OK;
		if (any == ifa1->ifa_broadcast)
			ok |= BRD0_OK;
		/* primary has network specific broadcasts */
		if (prim1 == ifa1 && ifa1->ifa_prefixlen < 31) {
			__be32 brd1 = ifa1->ifa_address | ~ifa1->ifa_mask;
			__be32 any1 = ifa1->ifa_address & ifa1->ifa_mask;

			if (!ipv4_is_zeronet(any1)) {
				if (ifa->ifa_broadcast == brd1 ||
				    ifa->ifa_broadcast == any1)
					ok |= BRD_OK;
				if (brd == brd1 || brd == any1)
					ok |= BRD1_OK;
				if (any == brd1 || any == any1)
					ok |= BRD0_OK;
			}
		}
	}

	if (!(ok & BRD_OK))
		fib_magic(RTM_DELROUTE, RTN_BROADCAST, ifa->ifa_broadcast, 32, prim);
	if (subnet && ifa->ifa_prefixlen < 31) {
		if (!(ok & BRD1_OK))
			fib_magic(RTM_DELROUTE, RTN_BROADCAST, brd, 32, prim);
		if (!(ok & BRD0_OK))
			fib_magic(RTM_DELROUTE, RTN_BROADCAST, any, 32, prim);
	}
	if (!(ok & LOCAL_OK)) {
		fib_magic(RTM_DELROUTE, RTN_LOCAL, ifa->ifa_local, 32, prim);

		/* Check, that this local address finally disappeared. */
		if (gone &&
		    inet_addr_type(dev_net(dev), ifa->ifa_local) != RTN_LOCAL) {
			/* And the last, but not the least thing.
			 * We must flush stray FIB entries.
			 *
			 * First of all, we scan fib_info list searching
			 * for stray nexthop entries, then ignite fib_flush.
			 */
			if (fib_sync_down_addr(dev_net(dev), ifa->ifa_local))
				fib_flush(dev_net(dev));
		}
	}
#undef LOCAL_OK
#undef BRD_OK
#undef BRD0_OK
#undef BRD1_OK
}

static void nl_fib_lookup(struct fib_result_nl *frn, struct fib_table *tb)
{

	struct fib_result       res;
	struct flowi4           fl4 = {
		.flowi4_mark = frn->fl_mark,
		.daddr = frn->fl_addr,
		.flowi4_tos = frn->fl_tos,
		.flowi4_scope = frn->fl_scope,
	};

#ifdef CONFIG_IP_MULTIPLE_TABLES
	res.r = NULL;
#endif

	frn->err = -ENOENT;
	if (tb) {
		local_bh_disable();

		frn->tb_id = tb->tb_id;
		rcu_read_lock();
		frn->err = fib_table_lookup(tb, &fl4, &res, FIB_LOOKUP_NOREF);

		if (!frn->err) {
			frn->prefixlen = res.prefixlen;
			frn->nh_sel = res.nh_sel;
			frn->type = res.type;
			frn->scope = res.scope;
		}
		rcu_read_unlock();
		local_bh_enable();
	}
}

static void nl_fib_input(struct sk_buff *skb)
{
	struct net *net;
	struct fib_result_nl *frn;
	struct nlmsghdr *nlh;
	struct fib_table *tb;
	u32 pid;

	net = sock_net(skb->sk);
	nlh = nlmsg_hdr(skb);
	if (skb->len < NLMSG_SPACE(0) || skb->len < nlh->nlmsg_len ||
	    nlh->nlmsg_len < NLMSG_LENGTH(sizeof(*frn)))
		return;

	skb = skb_clone(skb, GFP_KERNEL);
	if (skb == NULL)
		return;
	nlh = nlmsg_hdr(skb);

	frn = (struct fib_result_nl *) NLMSG_DATA(nlh);
	tb = fib_get_table(net, frn->tb_id_in);

	nl_fib_lookup(frn, tb);

	pid = NETLINK_CB(skb).pid;      /* pid of sending process */
	NETLINK_CB(skb).pid = 0;        /* from kernel */
	NETLINK_CB(skb).dst_group = 0;  /* unicast */
	netlink_unicast(net->ipv4.fibnl, skb, pid, MSG_DONTWAIT);
}

static int __net_init nl_fib_lookup_init(struct net *net)
{
	struct sock *sk;
	sk = netlink_kernel_create(net, NETLINK_FIB_LOOKUP, 0,
				   nl_fib_input, NULL, THIS_MODULE);
	if (sk == NULL)
		return -EAFNOSUPPORT;
	net->ipv4.fibnl = sk;
	return 0;
}

static void nl_fib_lookup_exit(struct net *net)
{
	netlink_kernel_release(net->ipv4.fibnl);
	net->ipv4.fibnl = NULL;
}

static void fib_disable_ip(struct net_device *dev, int force, int delay)
{
	if (fib_sync_down_dev(dev, force))
		fib_flush(dev_net(dev));
	rt_cache_flush(dev_net(dev), delay);
	arp_ifdown(dev);
}

static int fib_inetaddr_event(struct notifier_block *this, unsigned long event, void *ptr)
{
	struct in_ifaddr *ifa = (struct in_ifaddr *)ptr;
	struct net_device *dev = ifa->ifa_dev->dev;
	struct net *net = dev_net(dev);

	switch (event) {
	case NETDEV_UP:
		fib_add_ifaddr(ifa);
#ifdef CONFIG_IP_ROUTE_MULTIPATH
		fib_sync_up(dev);
#endif
		atomic_inc(&net->ipv4.dev_addr_genid);
		rt_cache_flush(dev_net(dev), -1);
		break;
	case NETDEV_DOWN:
		fib_del_ifaddr(ifa, NULL);
		atomic_inc(&net->ipv4.dev_addr_genid);
		if (ifa->ifa_dev->ifa_list == NULL) {
			/* Last address was deleted from this interface.
			 * Disable IP.
			 */
			fib_disable_ip(dev, 1, 0);
		} else {
			rt_cache_flush(dev_net(dev), -1);
		}
		break;
	}
	return NOTIFY_DONE;
}

static int fib_netdev_event(struct notifier_block *this, unsigned long event, void *ptr)
{
	struct net_device *dev = ptr;
	struct in_device *in_dev = __in_dev_get_rtnl(dev);
	struct net *net = dev_net(dev);

	if (event == NETDEV_UNREGISTER) {
		fib_disable_ip(dev, 2, -1);
		return NOTIFY_DONE;
	}

	if (!in_dev)
		return NOTIFY_DONE;

	switch (event) {
	case NETDEV_UP:
		for_ifa(in_dev) {
			fib_add_ifaddr(ifa);
		} endfor_ifa(in_dev);
#ifdef CONFIG_IP_ROUTE_MULTIPATH
		fib_sync_up(dev);
#endif
		atomic_inc(&net->ipv4.dev_addr_genid);
		rt_cache_flush(dev_net(dev), -1);
		break;
	case NETDEV_DOWN:
		fib_disable_ip(dev, 0, 0);
		break;
	case NETDEV_CHANGEMTU:
	case NETDEV_CHANGE:
		rt_cache_flush(dev_net(dev), 0);
		break;
	case NETDEV_UNREGISTER_BATCH:
		/* The batch unregister is only called on the first
		 * device in the list of devices being unregistered.
		 * Therefore we should not pass dev_net(dev) in here.
		 */
		rt_cache_flush_batch(NULL);
		break;
	}
	return NOTIFY_DONE;
}

static struct notifier_block fib_inetaddr_notifier = {
	.notifier_call = fib_inetaddr_event,
};

static struct notifier_block fib_netdev_notifier = {
	.notifier_call = fib_netdev_event,
};

static int __net_init ip_fib_net_init(struct net *net)
{
	int err;
	size_t size = sizeof(struct hlist_head) * FIB_TABLE_HASHSZ;

	/* Avoid false sharing : Use at least a full cache line */
	size = max_t(size_t, size, L1_CACHE_BYTES);

	net->ipv4.fib_table_hash = kzalloc(size, GFP_KERNEL);
	if (net->ipv4.fib_table_hash == NULL)
		return -ENOMEM;

	err = fib4_rules_init(net);
	if (err < 0)
		goto fail;
	return 0;

fail:
	kfree(net->ipv4.fib_table_hash);
	return err;
}

static void ip_fib_net_exit(struct net *net)
{
	unsigned int i;

#ifdef CONFIG_IP_MULTIPLE_TABLES
	fib4_rules_exit(net);
#endif

	rtnl_lock();
	for (i = 0; i < FIB_TABLE_HASHSZ; i++) {
		struct fib_table *tb;
		struct hlist_head *head;
		struct hlist_node *node, *tmp;

		head = &net->ipv4.fib_table_hash[i];
		hlist_for_each_entry_safe(tb, node, tmp, head, tb_hlist) {
			hlist_del(node);
			fib_table_flush(tb);
			fib_free_table(tb);
		}
	}
	rtnl_unlock();
	kfree(net->ipv4.fib_table_hash);
}

static int __net_init fib_net_init(struct net *net)
{
	int error;

	error = ip_fib_net_init(net);
	if (error < 0)
		goto out;
	error = nl_fib_lookup_init(net);
	if (error < 0)
		goto out_nlfl;
	error = fib_proc_init(net);
	if (error < 0)
		goto out_proc;
out:
	return error;

out_proc:
	nl_fib_lookup_exit(net);
out_nlfl:
	ip_fib_net_exit(net);
	goto out;
}

static void __net_exit fib_net_exit(struct net *net)
{
	fib_proc_exit(net);
	nl_fib_lookup_exit(net);
	ip_fib_net_exit(net);
}

static struct pernet_operations fib_net_ops = {
	.init = fib_net_init,
	.exit = fib_net_exit,
};

void __init ip_fib_init(void)
{
	rtnl_register(PF_INET, RTM_NEWROUTE, inet_rtm_newroute, NULL);
	rtnl_register(PF_INET, RTM_DELROUTE, inet_rtm_delroute, NULL);
	rtnl_register(PF_INET, RTM_GETROUTE, NULL, inet_dump_fib);

	register_pernet_subsys(&fib_net_ops);
	register_netdevice_notifier(&fib_netdev_notifier);
	register_inetaddr_notifier(&fib_inetaddr_notifier);

	fib_trie_init();
}<|MERGE_RESOLUTION|>--- conflicted
+++ resolved
@@ -203,10 +203,6 @@
 
 	fl4.flowi4_oif = 0;
 	fl4.flowi4_iif = oif;
-<<<<<<< HEAD
-	fl4.flowi4_mark = mark;
-=======
->>>>>>> d762f438
 	fl4.daddr = src;
 	fl4.saddr = dst;
 	fl4.flowi4_tos = tos;
@@ -221,12 +217,7 @@
 		rpf = secpath_exists(skb) ? 0 : IN_DEV_RPFILTER(in_dev);
 
 		accept_local = IN_DEV_ACCEPT_LOCAL(in_dev);
-<<<<<<< HEAD
-		if (mark && !IN_DEV_SRC_VMARK(in_dev))
-			fl4.flowi4_mark = 0;
-=======
 		fl4.flowi4_mark = IN_DEV_SRC_VMARK(in_dev) ? skb->mark : 0;
->>>>>>> d762f438
 	}
 
 	if (in_dev == NULL)
