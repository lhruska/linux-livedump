/*
 * Copyright (c) 2016-2017, Mellanox Technologies. All rights reserved.
 * Copyright (c) 2016-2017, Dave Watson <davejwatson@fb.com>. All rights reserved.
 * Copyright (c) 2016-2017, Lance Chao <lancerchao@fb.com>. All rights reserved.
 * Copyright (c) 2016, Fridolin Pokorny <fridolin.pokorny@gmail.com>. All rights reserved.
 * Copyright (c) 2016, Nikos Mavrogiannopoulos <nmav@gnutls.org>. All rights reserved.
 *
 * This software is available to you under a choice of one of two
 * licenses.  You may choose to be licensed under the terms of the GNU
 * General Public License (GPL) Version 2, available from the file
 * COPYING in the main directory of this source tree, or the
 * OpenIB.org BSD license below:
 *
 *     Redistribution and use in source and binary forms, with or
 *     without modification, are permitted provided that the following
 *     conditions are met:
 *
 *      - Redistributions of source code must retain the above
 *        copyright notice, this list of conditions and the following
 *        disclaimer.
 *
 *      - Redistributions in binary form must reproduce the above
 *        copyright notice, this list of conditions and the following
 *        disclaimer in the documentation and/or other materials
 *        provided with the distribution.
 *
 * THE SOFTWARE IS PROVIDED "AS IS", WITHOUT WARRANTY OF ANY KIND,
 * EXPRESS OR IMPLIED, INCLUDING BUT NOT LIMITED TO THE WARRANTIES OF
 * MERCHANTABILITY, FITNESS FOR A PARTICULAR PURPOSE AND
 * NONINFRINGEMENT. IN NO EVENT SHALL THE AUTHORS OR COPYRIGHT HOLDERS
 * BE LIABLE FOR ANY CLAIM, DAMAGES OR OTHER LIABILITY, WHETHER IN AN
 * ACTION OF CONTRACT, TORT OR OTHERWISE, ARISING FROM, OUT OF OR IN
 * CONNECTION WITH THE SOFTWARE OR THE USE OR OTHER DEALINGS IN THE
 * SOFTWARE.
 */

#include <linux/sched/signal.h>
#include <linux/module.h>
#include <crypto/aead.h>

#include <net/strparser.h>
#include <net/tls.h>

#define MAX_IV_SIZE	TLS_CIPHER_AES_GCM_128_IV_SIZE

static int tls_do_decryption(struct sock *sk,
			     struct scatterlist *sgin,
			     struct scatterlist *sgout,
			     char *iv_recv,
			     size_t data_len,
			     struct aead_request *aead_req)
{
	struct tls_context *tls_ctx = tls_get_ctx(sk);
	struct tls_sw_context_rx *ctx = tls_sw_ctx_rx(tls_ctx);
	int ret;

	aead_request_set_tfm(aead_req, ctx->aead_recv);
	aead_request_set_ad(aead_req, TLS_AAD_SPACE_SIZE);
	aead_request_set_crypt(aead_req, sgin, sgout,
			       data_len + tls_ctx->rx.tag_size,
			       (u8 *)iv_recv);
	aead_request_set_callback(aead_req, CRYPTO_TFM_REQ_MAY_BACKLOG,
				  crypto_req_done, &ctx->async_wait);

	ret = crypto_wait_req(crypto_aead_decrypt(aead_req), &ctx->async_wait);
	return ret;
}

static void trim_sg(struct sock *sk, struct scatterlist *sg,
		    int *sg_num_elem, unsigned int *sg_size, int target_size)
{
	int i = *sg_num_elem - 1;
	int trim = *sg_size - target_size;

	if (trim <= 0) {
		WARN_ON(trim < 0);
		return;
	}

	*sg_size = target_size;
	while (trim >= sg[i].length) {
		trim -= sg[i].length;
		sk_mem_uncharge(sk, sg[i].length);
		put_page(sg_page(&sg[i]));
		i--;

		if (i < 0)
			goto out;
	}

	sg[i].length -= trim;
	sk_mem_uncharge(sk, trim);

out:
	*sg_num_elem = i + 1;
}

static void trim_both_sgl(struct sock *sk, int target_size)
{
	struct tls_context *tls_ctx = tls_get_ctx(sk);
	struct tls_sw_context_tx *ctx = tls_sw_ctx_tx(tls_ctx);

	trim_sg(sk, ctx->sg_plaintext_data,
		&ctx->sg_plaintext_num_elem,
		&ctx->sg_plaintext_size,
		target_size);

	if (target_size > 0)
		target_size += tls_ctx->tx.overhead_size;

	trim_sg(sk, ctx->sg_encrypted_data,
		&ctx->sg_encrypted_num_elem,
		&ctx->sg_encrypted_size,
		target_size);
}

static int alloc_encrypted_sg(struct sock *sk, int len)
{
	struct tls_context *tls_ctx = tls_get_ctx(sk);
	struct tls_sw_context_tx *ctx = tls_sw_ctx_tx(tls_ctx);
	int rc = 0;

	rc = sk_alloc_sg(sk, len,
			 ctx->sg_encrypted_data, 0,
			 &ctx->sg_encrypted_num_elem,
			 &ctx->sg_encrypted_size, 0);

	if (rc == -ENOSPC)
		ctx->sg_encrypted_num_elem = ARRAY_SIZE(ctx->sg_encrypted_data);

	return rc;
}

static int alloc_plaintext_sg(struct sock *sk, int len)
{
	struct tls_context *tls_ctx = tls_get_ctx(sk);
	struct tls_sw_context_tx *ctx = tls_sw_ctx_tx(tls_ctx);
	int rc = 0;

	rc = sk_alloc_sg(sk, len, ctx->sg_plaintext_data, 0,
			 &ctx->sg_plaintext_num_elem, &ctx->sg_plaintext_size,
			 tls_ctx->pending_open_record_frags);

	if (rc == -ENOSPC)
		ctx->sg_plaintext_num_elem = ARRAY_SIZE(ctx->sg_plaintext_data);

	return rc;
}

static void free_sg(struct sock *sk, struct scatterlist *sg,
		    int *sg_num_elem, unsigned int *sg_size)
{
	int i, n = *sg_num_elem;

	for (i = 0; i < n; ++i) {
		sk_mem_uncharge(sk, sg[i].length);
		put_page(sg_page(&sg[i]));
	}
	*sg_num_elem = 0;
	*sg_size = 0;
}

static void tls_free_both_sg(struct sock *sk)
{
	struct tls_context *tls_ctx = tls_get_ctx(sk);
	struct tls_sw_context_tx *ctx = tls_sw_ctx_tx(tls_ctx);

	free_sg(sk, ctx->sg_encrypted_data, &ctx->sg_encrypted_num_elem,
		&ctx->sg_encrypted_size);

	free_sg(sk, ctx->sg_plaintext_data, &ctx->sg_plaintext_num_elem,
		&ctx->sg_plaintext_size);
}

static int tls_do_encryption(struct tls_context *tls_ctx,
			     struct tls_sw_context_tx *ctx,
			     struct aead_request *aead_req,
			     size_t data_len)
{
	int rc;

	ctx->sg_encrypted_data[0].offset += tls_ctx->tx.prepend_size;
	ctx->sg_encrypted_data[0].length -= tls_ctx->tx.prepend_size;

	aead_request_set_tfm(aead_req, ctx->aead_send);
	aead_request_set_ad(aead_req, TLS_AAD_SPACE_SIZE);
	aead_request_set_crypt(aead_req, ctx->sg_aead_in, ctx->sg_aead_out,
			       data_len, tls_ctx->tx.iv);

	aead_request_set_callback(aead_req, CRYPTO_TFM_REQ_MAY_BACKLOG,
				  crypto_req_done, &ctx->async_wait);

	rc = crypto_wait_req(crypto_aead_encrypt(aead_req), &ctx->async_wait);

	ctx->sg_encrypted_data[0].offset -= tls_ctx->tx.prepend_size;
	ctx->sg_encrypted_data[0].length += tls_ctx->tx.prepend_size;

	return rc;
}

static int tls_push_record(struct sock *sk, int flags,
			   unsigned char record_type)
{
	struct tls_context *tls_ctx = tls_get_ctx(sk);
	struct tls_sw_context_tx *ctx = tls_sw_ctx_tx(tls_ctx);
	struct aead_request *req;
	int rc;

	req = aead_request_alloc(ctx->aead_send, sk->sk_allocation);
	if (!req)
		return -ENOMEM;

	sg_mark_end(ctx->sg_plaintext_data + ctx->sg_plaintext_num_elem - 1);
	sg_mark_end(ctx->sg_encrypted_data + ctx->sg_encrypted_num_elem - 1);

	tls_make_aad(ctx->aad_space, ctx->sg_plaintext_size,
		     tls_ctx->tx.rec_seq, tls_ctx->tx.rec_seq_size,
		     record_type);

	tls_fill_prepend(tls_ctx,
			 page_address(sg_page(&ctx->sg_encrypted_data[0])) +
			 ctx->sg_encrypted_data[0].offset,
			 ctx->sg_plaintext_size, record_type);

	tls_ctx->pending_open_record_frags = 0;
	set_bit(TLS_PENDING_CLOSED_RECORD, &tls_ctx->flags);

	rc = tls_do_encryption(tls_ctx, ctx, req, ctx->sg_plaintext_size);
	if (rc < 0) {
		/* If we are called from write_space and
		 * we fail, we need to set this SOCK_NOSPACE
		 * to trigger another write_space in the future.
		 */
		set_bit(SOCK_NOSPACE, &sk->sk_socket->flags);
		goto out_req;
	}

	free_sg(sk, ctx->sg_plaintext_data, &ctx->sg_plaintext_num_elem,
		&ctx->sg_plaintext_size);

	ctx->sg_encrypted_num_elem = 0;
	ctx->sg_encrypted_size = 0;

	/* Only pass through MSG_DONTWAIT and MSG_NOSIGNAL flags */
	rc = tls_push_sg(sk, tls_ctx, ctx->sg_encrypted_data, 0, flags);
	if (rc < 0 && rc != -EAGAIN)
		tls_err_abort(sk, EBADMSG);

	tls_advance_record_sn(sk, &tls_ctx->tx);
out_req:
	aead_request_free(req);
	return rc;
}

static int tls_sw_push_pending_record(struct sock *sk, int flags)
{
	return tls_push_record(sk, flags, TLS_RECORD_TYPE_DATA);
}

static int zerocopy_from_iter(struct sock *sk, struct iov_iter *from,
			      int length, int *pages_used,
			      unsigned int *size_used,
			      struct scatterlist *to, int to_max_pages,
			      bool charge)
{
	struct page *pages[MAX_SKB_FRAGS];

	size_t offset;
	ssize_t copied, use;
	int i = 0;
	unsigned int size = *size_used;
	int num_elem = *pages_used;
	int rc = 0;
	int maxpages;

	while (length > 0) {
		i = 0;
		maxpages = to_max_pages - num_elem;
		if (maxpages == 0) {
			rc = -EFAULT;
			goto out;
		}
		copied = iov_iter_get_pages(from, pages,
					    length,
					    maxpages, &offset);
		if (copied <= 0) {
			rc = -EFAULT;
			goto out;
		}

		iov_iter_advance(from, copied);

		length -= copied;
		size += copied;
		while (copied) {
			use = min_t(int, copied, PAGE_SIZE - offset);

			sg_set_page(&to[num_elem],
				    pages[i], use, offset);
			sg_unmark_end(&to[num_elem]);
			if (charge)
				sk_mem_charge(sk, use);

			offset = 0;
			copied -= use;

			++i;
			++num_elem;
		}
	}

	/* Mark the end in the last sg entry if newly added */
	if (num_elem > *pages_used)
		sg_mark_end(&to[num_elem - 1]);
out:
	if (rc)
		iov_iter_revert(from, size - *size_used);
	*size_used = size;
	*pages_used = num_elem;

	return rc;
}

static int memcopy_from_iter(struct sock *sk, struct iov_iter *from,
			     int bytes)
{
	struct tls_context *tls_ctx = tls_get_ctx(sk);
	struct tls_sw_context_tx *ctx = tls_sw_ctx_tx(tls_ctx);
	struct scatterlist *sg = ctx->sg_plaintext_data;
	int copy, i, rc = 0;

	for (i = tls_ctx->pending_open_record_frags;
	     i < ctx->sg_plaintext_num_elem; ++i) {
		copy = sg[i].length;
		if (copy_from_iter(
				page_address(sg_page(&sg[i])) + sg[i].offset,
				copy, from) != copy) {
			rc = -EFAULT;
			goto out;
		}
		bytes -= copy;

		++tls_ctx->pending_open_record_frags;

		if (!bytes)
			break;
	}

out:
	return rc;
}

int tls_sw_sendmsg(struct sock *sk, struct msghdr *msg, size_t size)
{
	struct tls_context *tls_ctx = tls_get_ctx(sk);
	struct tls_sw_context_tx *ctx = tls_sw_ctx_tx(tls_ctx);
	int ret = 0;
	int required_size;
	long timeo = sock_sndtimeo(sk, msg->msg_flags & MSG_DONTWAIT);
	bool eor = !(msg->msg_flags & MSG_MORE);
	size_t try_to_copy, copied = 0;
	unsigned char record_type = TLS_RECORD_TYPE_DATA;
	int record_room;
	bool full_record;
	int orig_size;
	bool is_kvec = msg->msg_iter.type & ITER_KVEC;

	if (msg->msg_flags & ~(MSG_MORE | MSG_DONTWAIT | MSG_NOSIGNAL))
		return -ENOTSUPP;

	lock_sock(sk);

	if (tls_complete_pending_work(sk, tls_ctx, msg->msg_flags, &timeo))
		goto send_end;

	if (unlikely(msg->msg_controllen)) {
		ret = tls_proccess_cmsg(sk, msg, &record_type);
		if (ret)
			goto send_end;
	}

	while (msg_data_left(msg)) {
		if (sk->sk_err) {
			ret = -sk->sk_err;
			goto send_end;
		}

		orig_size = ctx->sg_plaintext_size;
		full_record = false;
		try_to_copy = msg_data_left(msg);
		record_room = TLS_MAX_PAYLOAD_SIZE - ctx->sg_plaintext_size;
		if (try_to_copy >= record_room) {
			try_to_copy = record_room;
			full_record = true;
		}

		required_size = ctx->sg_plaintext_size + try_to_copy +
				tls_ctx->tx.overhead_size;

		if (!sk_stream_memory_free(sk))
			goto wait_for_sndbuf;
alloc_encrypted:
		ret = alloc_encrypted_sg(sk, required_size);
		if (ret) {
			if (ret != -ENOSPC)
				goto wait_for_memory;

			/* Adjust try_to_copy according to the amount that was
			 * actually allocated. The difference is due
			 * to max sg elements limit
			 */
			try_to_copy -= required_size - ctx->sg_encrypted_size;
			full_record = true;
		}
		if (!is_kvec && (full_record || eor)) {
			ret = zerocopy_from_iter(sk, &msg->msg_iter,
				try_to_copy, &ctx->sg_plaintext_num_elem,
				&ctx->sg_plaintext_size,
				ctx->sg_plaintext_data,
				ARRAY_SIZE(ctx->sg_plaintext_data),
				true);
			if (ret)
				goto fallback_to_reg_send;

			copied += try_to_copy;
			ret = tls_push_record(sk, msg->msg_flags, record_type);
			if (ret)
				goto send_end;
			continue;

fallback_to_reg_send:
			trim_sg(sk, ctx->sg_plaintext_data,
				&ctx->sg_plaintext_num_elem,
				&ctx->sg_plaintext_size,
				orig_size);
		}

		required_size = ctx->sg_plaintext_size + try_to_copy;
alloc_plaintext:
		ret = alloc_plaintext_sg(sk, required_size);
		if (ret) {
			if (ret != -ENOSPC)
				goto wait_for_memory;

			/* Adjust try_to_copy according to the amount that was
			 * actually allocated. The difference is due
			 * to max sg elements limit
			 */
			try_to_copy -= required_size - ctx->sg_plaintext_size;
			full_record = true;

			trim_sg(sk, ctx->sg_encrypted_data,
				&ctx->sg_encrypted_num_elem,
				&ctx->sg_encrypted_size,
				ctx->sg_plaintext_size +
				tls_ctx->tx.overhead_size);
		}

		ret = memcopy_from_iter(sk, &msg->msg_iter, try_to_copy);
		if (ret)
			goto trim_sgl;

		copied += try_to_copy;
		if (full_record || eor) {
push_record:
			ret = tls_push_record(sk, msg->msg_flags, record_type);
			if (ret) {
				if (ret == -ENOMEM)
					goto wait_for_memory;

				goto send_end;
			}
		}

		continue;

wait_for_sndbuf:
		set_bit(SOCK_NOSPACE, &sk->sk_socket->flags);
wait_for_memory:
		ret = sk_stream_wait_memory(sk, &timeo);
		if (ret) {
trim_sgl:
			trim_both_sgl(sk, orig_size);
			goto send_end;
		}

		if (tls_is_pending_closed_record(tls_ctx))
			goto push_record;

		if (ctx->sg_encrypted_size < required_size)
			goto alloc_encrypted;

		goto alloc_plaintext;
	}

send_end:
	ret = sk_stream_error(sk, msg->msg_flags, ret);

	release_sock(sk);
	return copied ? copied : ret;
}

int tls_sw_sendpage(struct sock *sk, struct page *page,
		    int offset, size_t size, int flags)
{
	struct tls_context *tls_ctx = tls_get_ctx(sk);
	struct tls_sw_context_tx *ctx = tls_sw_ctx_tx(tls_ctx);
	int ret = 0;
	long timeo = sock_sndtimeo(sk, flags & MSG_DONTWAIT);
	bool eor;
	size_t orig_size = size;
	unsigned char record_type = TLS_RECORD_TYPE_DATA;
	struct scatterlist *sg;
	bool full_record;
	int record_room;

	if (flags & ~(MSG_MORE | MSG_DONTWAIT | MSG_NOSIGNAL |
		      MSG_SENDPAGE_NOTLAST))
		return -ENOTSUPP;

	/* No MSG_EOR from splice, only look at MSG_MORE */
	eor = !(flags & (MSG_MORE | MSG_SENDPAGE_NOTLAST));

	lock_sock(sk);

	sk_clear_bit(SOCKWQ_ASYNC_NOSPACE, sk);

	if (tls_complete_pending_work(sk, tls_ctx, flags, &timeo))
		goto sendpage_end;

	/* Call the sk_stream functions to manage the sndbuf mem. */
	while (size > 0) {
		size_t copy, required_size;

		if (sk->sk_err) {
			ret = -sk->sk_err;
			goto sendpage_end;
		}

		full_record = false;
		record_room = TLS_MAX_PAYLOAD_SIZE - ctx->sg_plaintext_size;
		copy = size;
		if (copy >= record_room) {
			copy = record_room;
			full_record = true;
		}
		required_size = ctx->sg_plaintext_size + copy +
			      tls_ctx->tx.overhead_size;

		if (!sk_stream_memory_free(sk))
			goto wait_for_sndbuf;
alloc_payload:
		ret = alloc_encrypted_sg(sk, required_size);
		if (ret) {
			if (ret != -ENOSPC)
				goto wait_for_memory;

			/* Adjust copy according to the amount that was
			 * actually allocated. The difference is due
			 * to max sg elements limit
			 */
			copy -= required_size - ctx->sg_plaintext_size;
			full_record = true;
		}

		get_page(page);
		sg = ctx->sg_plaintext_data + ctx->sg_plaintext_num_elem;
		sg_set_page(sg, page, copy, offset);
		sg_unmark_end(sg);

		ctx->sg_plaintext_num_elem++;

		sk_mem_charge(sk, copy);
		offset += copy;
		size -= copy;
		ctx->sg_plaintext_size += copy;
		tls_ctx->pending_open_record_frags = ctx->sg_plaintext_num_elem;

		if (full_record || eor ||
		    ctx->sg_plaintext_num_elem ==
		    ARRAY_SIZE(ctx->sg_plaintext_data)) {
push_record:
			ret = tls_push_record(sk, flags, record_type);
			if (ret) {
				if (ret == -ENOMEM)
					goto wait_for_memory;

				goto sendpage_end;
			}
		}
		continue;
wait_for_sndbuf:
		set_bit(SOCK_NOSPACE, &sk->sk_socket->flags);
wait_for_memory:
		ret = sk_stream_wait_memory(sk, &timeo);
		if (ret) {
			trim_both_sgl(sk, ctx->sg_plaintext_size);
			goto sendpage_end;
		}

		if (tls_is_pending_closed_record(tls_ctx))
			goto push_record;

		goto alloc_payload;
	}

sendpage_end:
	if (orig_size > size)
		ret = orig_size - size;
	else
		ret = sk_stream_error(sk, flags, ret);

	release_sock(sk);
	return ret;
}

static struct sk_buff *tls_wait_data(struct sock *sk, int flags,
				     long timeo, int *err)
{
	struct tls_context *tls_ctx = tls_get_ctx(sk);
	struct tls_sw_context_rx *ctx = tls_sw_ctx_rx(tls_ctx);
	struct sk_buff *skb;
	DEFINE_WAIT_FUNC(wait, woken_wake_function);

	while (!(skb = ctx->recv_pkt)) {
		if (sk->sk_err) {
			*err = sock_error(sk);
			return NULL;
		}

		if (sk->sk_shutdown & RCV_SHUTDOWN)
			return NULL;

		if (sock_flag(sk, SOCK_DONE))
			return NULL;

		if ((flags & MSG_DONTWAIT) || !timeo) {
			*err = -EAGAIN;
			return NULL;
		}

		add_wait_queue(sk_sleep(sk), &wait);
		sk_set_bit(SOCKWQ_ASYNC_WAITDATA, sk);
		sk_wait_event(sk, &timeo, ctx->recv_pkt != skb, &wait);
		sk_clear_bit(SOCKWQ_ASYNC_WAITDATA, sk);
		remove_wait_queue(sk_sleep(sk), &wait);

		/* Handle signals */
		if (signal_pending(current)) {
			*err = sock_intr_errno(timeo);
			return NULL;
		}
	}

	return skb;
}

/* This function decrypts the input skb into either out_iov or in out_sg
 * or in skb buffers itself. The input parameter 'zc' indicates if
 * zero-copy mode needs to be tried or not. With zero-copy mode, either
 * out_iov or out_sg must be non-NULL. In case both out_iov and out_sg are
 * NULL, then the decryption happens inside skb buffers itself, i.e.
 * zero-copy gets disabled and 'zc' is updated.
 */

static int decrypt_internal(struct sock *sk, struct sk_buff *skb,
			    struct iov_iter *out_iov,
			    struct scatterlist *out_sg,
			    int *chunk, bool *zc)
{
	struct tls_context *tls_ctx = tls_get_ctx(sk);
	struct tls_sw_context_rx *ctx = tls_sw_ctx_rx(tls_ctx);
	struct strp_msg *rxm = strp_msg(skb);
	int n_sgin, n_sgout, nsg, mem_size, aead_size, err, pages = 0;
	struct aead_request *aead_req;
	struct sk_buff *unused;
	u8 *aad, *iv, *mem = NULL;
	struct scatterlist *sgin = NULL;
	struct scatterlist *sgout = NULL;
	const int data_len = rxm->full_len - tls_ctx->rx.overhead_size;

	if (*zc && (out_iov || out_sg)) {
		if (out_iov)
			n_sgout = iov_iter_npages(out_iov, INT_MAX) + 1;
		else
			n_sgout = sg_nents(out_sg);
	} else {
		n_sgout = 0;
		*zc = false;
	}

	n_sgin = skb_cow_data(skb, 0, &unused);
	if (n_sgin < 1)
		return -EBADMSG;

	/* Increment to accommodate AAD */
	n_sgin = n_sgin + 1;

	nsg = n_sgin + n_sgout;

	aead_size = sizeof(*aead_req) + crypto_aead_reqsize(ctx->aead_recv);
	mem_size = aead_size + (nsg * sizeof(struct scatterlist));
	mem_size = mem_size + TLS_AAD_SPACE_SIZE;
	mem_size = mem_size + crypto_aead_ivsize(ctx->aead_recv);

	/* Allocate a single block of memory which contains
	 * aead_req || sgin[] || sgout[] || aad || iv.
	 * This order achieves correct alignment for aead_req, sgin, sgout.
	 */
	mem = kmalloc(mem_size, sk->sk_allocation);
	if (!mem)
		return -ENOMEM;

	/* Segment the allocated memory */
	aead_req = (struct aead_request *)mem;
	sgin = (struct scatterlist *)(mem + aead_size);
	sgout = sgin + n_sgin;
	aad = (u8 *)(sgout + n_sgout);
	iv = aad + TLS_AAD_SPACE_SIZE;

	/* Prepare IV */
	err = skb_copy_bits(skb, rxm->offset + TLS_HEADER_SIZE,
			    iv + TLS_CIPHER_AES_GCM_128_SALT_SIZE,
			    tls_ctx->rx.iv_size);
	if (err < 0) {
		kfree(mem);
		return err;
	}
	memcpy(iv, tls_ctx->rx.iv, TLS_CIPHER_AES_GCM_128_SALT_SIZE);

	/* Prepare AAD */
	tls_make_aad(aad, rxm->full_len - tls_ctx->rx.overhead_size,
		     tls_ctx->rx.rec_seq, tls_ctx->rx.rec_seq_size,
		     ctx->control);

	/* Prepare sgin */
	sg_init_table(sgin, n_sgin);
	sg_set_buf(&sgin[0], aad, TLS_AAD_SPACE_SIZE);
	err = skb_to_sgvec(skb, &sgin[1],
			   rxm->offset + tls_ctx->rx.prepend_size,
			   rxm->full_len - tls_ctx->rx.prepend_size);
	if (err < 0) {
		kfree(mem);
		return err;
	}

	if (n_sgout) {
		if (out_iov) {
			sg_init_table(sgout, n_sgout);
			sg_set_buf(&sgout[0], aad, TLS_AAD_SPACE_SIZE);
<<<<<<< HEAD

			*chunk = 0;
			err = zerocopy_from_iter(sk, out_iov, data_len, &pages,
						 chunk, &sgout[1],
						 (n_sgout - 1), false);
			if (err < 0)
				goto fallback_to_reg_recv;
		} else if (out_sg) {
			memcpy(sgout, out_sg, n_sgout * sizeof(*sgout));
		} else {
			goto fallback_to_reg_recv;
		}
	} else {
fallback_to_reg_recv:
		sgout = sgin;
		pages = 0;
		*chunk = 0;
		*zc = false;
	}

	/* Prepare and submit AEAD request */
	err = tls_do_decryption(sk, sgin, sgout, iv, data_len, aead_req);

	/* Release the pages in case iov was mapped to pages */
	for (; pages > 0; pages--)
		put_page(sg_page(&sgout[pages]));

=======

			*chunk = 0;
			err = zerocopy_from_iter(sk, out_iov, data_len, &pages,
						 chunk, &sgout[1],
						 (n_sgout - 1), false);
			if (err < 0)
				goto fallback_to_reg_recv;
		} else if (out_sg) {
			memcpy(sgout, out_sg, n_sgout * sizeof(*sgout));
		} else {
			goto fallback_to_reg_recv;
		}
	} else {
fallback_to_reg_recv:
		sgout = sgin;
		pages = 0;
		*chunk = 0;
		*zc = false;
	}

	/* Prepare and submit AEAD request */
	err = tls_do_decryption(sk, sgin, sgout, iv, data_len, aead_req);

	/* Release the pages in case iov was mapped to pages */
	for (; pages > 0; pages--)
		put_page(sg_page(&sgout[pages]));

>>>>>>> f9885ef8
	kfree(mem);
	return err;
}

static int decrypt_skb_update(struct sock *sk, struct sk_buff *skb,
			      struct iov_iter *dest, int *chunk, bool *zc)
{
	struct tls_context *tls_ctx = tls_get_ctx(sk);
	struct tls_sw_context_rx *ctx = tls_sw_ctx_rx(tls_ctx);
	struct strp_msg *rxm = strp_msg(skb);
	int err = 0;

#ifdef CONFIG_TLS_DEVICE
	err = tls_device_decrypted(sk, skb);
	if (err < 0)
		return err;
#endif
	if (!ctx->decrypted) {
		err = decrypt_internal(sk, skb, dest, NULL, chunk, zc);
		if (err < 0)
			return err;
	} else {
		*zc = false;
	}

	rxm->offset += tls_ctx->rx.prepend_size;
	rxm->full_len -= tls_ctx->rx.overhead_size;
	tls_advance_record_sn(sk, &tls_ctx->rx);
	ctx->decrypted = true;
	ctx->saved_data_ready(sk);

	return err;
}

int decrypt_skb(struct sock *sk, struct sk_buff *skb,
		struct scatterlist *sgout)
{
	bool zc = true;
	int chunk;

	return decrypt_internal(sk, skb, NULL, sgout, &chunk, &zc);
}

static bool tls_sw_advance_skb(struct sock *sk, struct sk_buff *skb,
			       unsigned int len)
{
	struct tls_context *tls_ctx = tls_get_ctx(sk);
	struct tls_sw_context_rx *ctx = tls_sw_ctx_rx(tls_ctx);
	struct strp_msg *rxm = strp_msg(skb);

	if (len < rxm->full_len) {
		rxm->offset += len;
		rxm->full_len -= len;

		return false;
	}

	/* Finished with message */
	ctx->recv_pkt = NULL;
	kfree_skb(skb);
	__strp_unpause(&ctx->strp);

	return true;
}

int tls_sw_recvmsg(struct sock *sk,
		   struct msghdr *msg,
		   size_t len,
		   int nonblock,
		   int flags,
		   int *addr_len)
{
	struct tls_context *tls_ctx = tls_get_ctx(sk);
	struct tls_sw_context_rx *ctx = tls_sw_ctx_rx(tls_ctx);
	unsigned char control;
	struct strp_msg *rxm;
	struct sk_buff *skb;
	ssize_t copied = 0;
	bool cmsg = false;
	int target, err = 0;
	long timeo;
	bool is_kvec = msg->msg_iter.type & ITER_KVEC;

	flags |= nonblock;

	if (unlikely(flags & MSG_ERRQUEUE))
		return sock_recv_errqueue(sk, msg, len, SOL_IP, IP_RECVERR);

	lock_sock(sk);

	target = sock_rcvlowat(sk, flags & MSG_WAITALL, len);
	timeo = sock_rcvtimeo(sk, flags & MSG_DONTWAIT);
	do {
		bool zc = false;
		int chunk = 0;

		skb = tls_wait_data(sk, flags, timeo, &err);
		if (!skb)
			goto recv_end;

		rxm = strp_msg(skb);
		if (!cmsg) {
			int cerr;

			cerr = put_cmsg(msg, SOL_TLS, TLS_GET_RECORD_TYPE,
					sizeof(ctx->control), &ctx->control);
			cmsg = true;
			control = ctx->control;
			if (ctx->control != TLS_RECORD_TYPE_DATA) {
				if (cerr || msg->msg_flags & MSG_CTRUNC) {
					err = -EIO;
					goto recv_end;
				}
			}
		} else if (control != ctx->control) {
			goto recv_end;
		}

		if (!ctx->decrypted) {
			int to_copy = rxm->full_len - tls_ctx->rx.overhead_size;

			if (!is_kvec && to_copy <= len &&
			    likely(!(flags & MSG_PEEK)))
				zc = true;

			err = decrypt_skb_update(sk, skb, &msg->msg_iter,
						 &chunk, &zc);
			if (err < 0) {
				tls_err_abort(sk, EBADMSG);
				goto recv_end;
			}
			ctx->decrypted = true;
		}

		if (!zc) {
			chunk = min_t(unsigned int, rxm->full_len, len);
			err = skb_copy_datagram_msg(skb, rxm->offset, msg,
						    chunk);
			if (err < 0)
				goto recv_end;
		}

		copied += chunk;
		len -= chunk;
		if (likely(!(flags & MSG_PEEK))) {
			u8 control = ctx->control;

			if (tls_sw_advance_skb(sk, skb, chunk)) {
				/* Return full control message to
				 * userspace before trying to parse
				 * another message type
				 */
				msg->msg_flags |= MSG_EOR;
				if (control != TLS_RECORD_TYPE_DATA)
					goto recv_end;
			}
		} else {
			/* MSG_PEEK right now cannot look beyond current skb
			 * from strparser, meaning we cannot advance skb here
			 * and thus unpause strparser since we'd loose original
			 * one.
			 */
			break;
		}

		/* If we have a new message from strparser, continue now. */
		if (copied >= target && !ctx->recv_pkt)
			break;
	} while (len);

recv_end:
	release_sock(sk);
	return copied ? : err;
}

ssize_t tls_sw_splice_read(struct socket *sock,  loff_t *ppos,
			   struct pipe_inode_info *pipe,
			   size_t len, unsigned int flags)
{
	struct tls_context *tls_ctx = tls_get_ctx(sock->sk);
	struct tls_sw_context_rx *ctx = tls_sw_ctx_rx(tls_ctx);
	struct strp_msg *rxm = NULL;
	struct sock *sk = sock->sk;
	struct sk_buff *skb;
	ssize_t copied = 0;
	int err = 0;
	long timeo;
	int chunk;
	bool zc = false;

	lock_sock(sk);

	timeo = sock_rcvtimeo(sk, flags & MSG_DONTWAIT);

	skb = tls_wait_data(sk, flags, timeo, &err);
	if (!skb)
		goto splice_read_end;

	/* splice does not support reading control messages */
	if (ctx->control != TLS_RECORD_TYPE_DATA) {
		err = -ENOTSUPP;
		goto splice_read_end;
	}

	if (!ctx->decrypted) {
		err = decrypt_skb_update(sk, skb, NULL, &chunk, &zc);

		if (err < 0) {
			tls_err_abort(sk, EBADMSG);
			goto splice_read_end;
		}
		ctx->decrypted = true;
	}
	rxm = strp_msg(skb);

	chunk = min_t(unsigned int, rxm->full_len, len);
	copied = skb_splice_bits(skb, sk, rxm->offset, pipe, chunk, flags);
	if (copied < 0)
		goto splice_read_end;

	if (likely(!(flags & MSG_PEEK)))
		tls_sw_advance_skb(sk, skb, copied);

splice_read_end:
	release_sock(sk);
	return copied ? : err;
}

unsigned int tls_sw_poll(struct file *file, struct socket *sock,
			 struct poll_table_struct *wait)
{
	unsigned int ret;
	struct sock *sk = sock->sk;
	struct tls_context *tls_ctx = tls_get_ctx(sk);
	struct tls_sw_context_rx *ctx = tls_sw_ctx_rx(tls_ctx);

	/* Grab POLLOUT and POLLHUP from the underlying socket */
	ret = ctx->sk_poll(file, sock, wait);

	/* Clear POLLIN bits, and set based on recv_pkt */
	ret &= ~(POLLIN | POLLRDNORM);
	if (ctx->recv_pkt)
		ret |= POLLIN | POLLRDNORM;

	return ret;
}

static int tls_read_size(struct strparser *strp, struct sk_buff *skb)
{
	struct tls_context *tls_ctx = tls_get_ctx(strp->sk);
	struct tls_sw_context_rx *ctx = tls_sw_ctx_rx(tls_ctx);
	char header[TLS_HEADER_SIZE + MAX_IV_SIZE];
	struct strp_msg *rxm = strp_msg(skb);
	size_t cipher_overhead;
	size_t data_len = 0;
	int ret;

	/* Verify that we have a full TLS header, or wait for more data */
	if (rxm->offset + tls_ctx->rx.prepend_size > skb->len)
		return 0;

	/* Sanity-check size of on-stack buffer. */
	if (WARN_ON(tls_ctx->rx.prepend_size > sizeof(header))) {
		ret = -EINVAL;
		goto read_failure;
	}

	/* Linearize header to local buffer */
	ret = skb_copy_bits(skb, rxm->offset, header, tls_ctx->rx.prepend_size);

	if (ret < 0)
		goto read_failure;

	ctx->control = header[0];

	data_len = ((header[4] & 0xFF) | (header[3] << 8));

	cipher_overhead = tls_ctx->rx.tag_size + tls_ctx->rx.iv_size;

	if (data_len > TLS_MAX_PAYLOAD_SIZE + cipher_overhead) {
		ret = -EMSGSIZE;
		goto read_failure;
	}
	if (data_len < cipher_overhead) {
		ret = -EBADMSG;
		goto read_failure;
	}

	if (header[1] != TLS_VERSION_MINOR(tls_ctx->crypto_recv.info.version) ||
	    header[2] != TLS_VERSION_MAJOR(tls_ctx->crypto_recv.info.version)) {
		ret = -EINVAL;
		goto read_failure;
	}

#ifdef CONFIG_TLS_DEVICE
	handle_device_resync(strp->sk, TCP_SKB_CB(skb)->seq + rxm->offset,
			     *(u64*)tls_ctx->rx.rec_seq);
#endif
	return data_len + TLS_HEADER_SIZE;

read_failure:
	tls_err_abort(strp->sk, ret);

	return ret;
}

static void tls_queue(struct strparser *strp, struct sk_buff *skb)
{
	struct tls_context *tls_ctx = tls_get_ctx(strp->sk);
	struct tls_sw_context_rx *ctx = tls_sw_ctx_rx(tls_ctx);

	ctx->decrypted = false;

	ctx->recv_pkt = skb;
	strp_pause(strp);

	ctx->saved_data_ready(strp->sk);
}

static void tls_data_ready(struct sock *sk)
{
	struct tls_context *tls_ctx = tls_get_ctx(sk);
	struct tls_sw_context_rx *ctx = tls_sw_ctx_rx(tls_ctx);

	strp_data_ready(&ctx->strp);
}

void tls_sw_free_resources_tx(struct sock *sk)
{
	struct tls_context *tls_ctx = tls_get_ctx(sk);
	struct tls_sw_context_tx *ctx = tls_sw_ctx_tx(tls_ctx);

	crypto_free_aead(ctx->aead_send);
	tls_free_both_sg(sk);

	kfree(ctx);
}

void tls_sw_release_resources_rx(struct sock *sk)
{
	struct tls_context *tls_ctx = tls_get_ctx(sk);
	struct tls_sw_context_rx *ctx = tls_sw_ctx_rx(tls_ctx);

	if (ctx->aead_recv) {
		kfree_skb(ctx->recv_pkt);
		ctx->recv_pkt = NULL;
		crypto_free_aead(ctx->aead_recv);
		strp_stop(&ctx->strp);
		write_lock_bh(&sk->sk_callback_lock);
		sk->sk_data_ready = ctx->saved_data_ready;
		write_unlock_bh(&sk->sk_callback_lock);
		release_sock(sk);
		strp_done(&ctx->strp);
		lock_sock(sk);
	}
}

void tls_sw_free_resources_rx(struct sock *sk)
{
	struct tls_context *tls_ctx = tls_get_ctx(sk);
	struct tls_sw_context_rx *ctx = tls_sw_ctx_rx(tls_ctx);

	tls_sw_release_resources_rx(sk);

	kfree(ctx);
}

int tls_set_sw_offload(struct sock *sk, struct tls_context *ctx, int tx)
{
	struct tls_crypto_info *crypto_info;
	struct tls12_crypto_info_aes_gcm_128 *gcm_128_info;
	struct tls_sw_context_tx *sw_ctx_tx = NULL;
	struct tls_sw_context_rx *sw_ctx_rx = NULL;
	struct cipher_context *cctx;
	struct crypto_aead **aead;
	struct strp_callbacks cb;
	u16 nonce_size, tag_size, iv_size, rec_seq_size;
	char *iv, *rec_seq;
	int rc = 0;

	if (!ctx) {
		rc = -EINVAL;
		goto out;
	}

	if (tx) {
		if (!ctx->priv_ctx_tx) {
			sw_ctx_tx = kzalloc(sizeof(*sw_ctx_tx), GFP_KERNEL);
			if (!sw_ctx_tx) {
				rc = -ENOMEM;
				goto out;
			}
			ctx->priv_ctx_tx = sw_ctx_tx;
		} else {
			sw_ctx_tx =
				(struct tls_sw_context_tx *)ctx->priv_ctx_tx;
		}
	} else {
		if (!ctx->priv_ctx_rx) {
			sw_ctx_rx = kzalloc(sizeof(*sw_ctx_rx), GFP_KERNEL);
			if (!sw_ctx_rx) {
				rc = -ENOMEM;
				goto out;
			}
			ctx->priv_ctx_rx = sw_ctx_rx;
		} else {
			sw_ctx_rx =
				(struct tls_sw_context_rx *)ctx->priv_ctx_rx;
		}
	}

	if (tx) {
		crypto_init_wait(&sw_ctx_tx->async_wait);
<<<<<<< HEAD
		crypto_info = &ctx->crypto_send;
=======
		crypto_info = &ctx->crypto_send.info;
>>>>>>> f9885ef8
		cctx = &ctx->tx;
		aead = &sw_ctx_tx->aead_send;
	} else {
		crypto_init_wait(&sw_ctx_rx->async_wait);
<<<<<<< HEAD
		crypto_info = &ctx->crypto_recv;
=======
		crypto_info = &ctx->crypto_recv.info;
>>>>>>> f9885ef8
		cctx = &ctx->rx;
		aead = &sw_ctx_rx->aead_recv;
	}

	switch (crypto_info->cipher_type) {
	case TLS_CIPHER_AES_GCM_128: {
		nonce_size = TLS_CIPHER_AES_GCM_128_IV_SIZE;
		tag_size = TLS_CIPHER_AES_GCM_128_TAG_SIZE;
		iv_size = TLS_CIPHER_AES_GCM_128_IV_SIZE;
		iv = ((struct tls12_crypto_info_aes_gcm_128 *)crypto_info)->iv;
		rec_seq_size = TLS_CIPHER_AES_GCM_128_REC_SEQ_SIZE;
		rec_seq =
		 ((struct tls12_crypto_info_aes_gcm_128 *)crypto_info)->rec_seq;
		gcm_128_info =
			(struct tls12_crypto_info_aes_gcm_128 *)crypto_info;
		break;
	}
	default:
		rc = -EINVAL;
		goto free_priv;
	}

	/* Sanity-check the IV size for stack allocations. */
	if (iv_size > MAX_IV_SIZE || nonce_size > MAX_IV_SIZE) {
		rc = -EINVAL;
		goto free_priv;
	}

	cctx->prepend_size = TLS_HEADER_SIZE + nonce_size;
	cctx->tag_size = tag_size;
	cctx->overhead_size = cctx->prepend_size + cctx->tag_size;
	cctx->iv_size = iv_size;
	cctx->iv = kmalloc(iv_size + TLS_CIPHER_AES_GCM_128_SALT_SIZE,
			   GFP_KERNEL);
	if (!cctx->iv) {
		rc = -ENOMEM;
		goto free_priv;
	}
	memcpy(cctx->iv, gcm_128_info->salt, TLS_CIPHER_AES_GCM_128_SALT_SIZE);
	memcpy(cctx->iv + TLS_CIPHER_AES_GCM_128_SALT_SIZE, iv, iv_size);
	cctx->rec_seq_size = rec_seq_size;
	cctx->rec_seq = kmemdup(rec_seq, rec_seq_size, GFP_KERNEL);
	if (!cctx->rec_seq) {
		rc = -ENOMEM;
		goto free_iv;
	}

	if (sw_ctx_tx) {
		sg_init_table(sw_ctx_tx->sg_encrypted_data,
			      ARRAY_SIZE(sw_ctx_tx->sg_encrypted_data));
		sg_init_table(sw_ctx_tx->sg_plaintext_data,
			      ARRAY_SIZE(sw_ctx_tx->sg_plaintext_data));

		sg_init_table(sw_ctx_tx->sg_aead_in, 2);
		sg_set_buf(&sw_ctx_tx->sg_aead_in[0], sw_ctx_tx->aad_space,
			   sizeof(sw_ctx_tx->aad_space));
		sg_unmark_end(&sw_ctx_tx->sg_aead_in[1]);
		sg_chain(sw_ctx_tx->sg_aead_in, 2,
			 sw_ctx_tx->sg_plaintext_data);
		sg_init_table(sw_ctx_tx->sg_aead_out, 2);
		sg_set_buf(&sw_ctx_tx->sg_aead_out[0], sw_ctx_tx->aad_space,
			   sizeof(sw_ctx_tx->aad_space));
		sg_unmark_end(&sw_ctx_tx->sg_aead_out[1]);
		sg_chain(sw_ctx_tx->sg_aead_out, 2,
			 sw_ctx_tx->sg_encrypted_data);
	}

	if (!*aead) {
		*aead = crypto_alloc_aead("gcm(aes)", 0, 0);
		if (IS_ERR(*aead)) {
			rc = PTR_ERR(*aead);
			*aead = NULL;
			goto free_rec_seq;
		}
	}

	ctx->push_pending_record = tls_sw_push_pending_record;

	rc = crypto_aead_setkey(*aead, gcm_128_info->key,
				TLS_CIPHER_AES_GCM_128_KEY_SIZE);
	if (rc)
		goto free_aead;

	rc = crypto_aead_setauthsize(*aead, cctx->tag_size);
	if (rc)
		goto free_aead;

	if (sw_ctx_rx) {
		/* Set up strparser */
		memset(&cb, 0, sizeof(cb));
		cb.rcv_msg = tls_queue;
		cb.parse_msg = tls_read_size;

		strp_init(&sw_ctx_rx->strp, sk, &cb);

		write_lock_bh(&sk->sk_callback_lock);
		sw_ctx_rx->saved_data_ready = sk->sk_data_ready;
		sk->sk_data_ready = tls_data_ready;
		write_unlock_bh(&sk->sk_callback_lock);

		sw_ctx_rx->sk_poll = sk->sk_socket->ops->poll;

		strp_check_rcv(&sw_ctx_rx->strp);
	}

	goto out;

free_aead:
	crypto_free_aead(*aead);
	*aead = NULL;
free_rec_seq:
	kfree(cctx->rec_seq);
	cctx->rec_seq = NULL;
free_iv:
	kfree(cctx->iv);
	cctx->iv = NULL;
free_priv:
	if (tx) {
		kfree(ctx->priv_ctx_tx);
		ctx->priv_ctx_tx = NULL;
	} else {
		kfree(ctx->priv_ctx_rx);
		ctx->priv_ctx_rx = NULL;
	}
out:
	return rc;
}<|MERGE_RESOLUTION|>--- conflicted
+++ resolved
@@ -748,7 +748,6 @@
 		if (out_iov) {
 			sg_init_table(sgout, n_sgout);
 			sg_set_buf(&sgout[0], aad, TLS_AAD_SPACE_SIZE);
-<<<<<<< HEAD
 
 			*chunk = 0;
 			err = zerocopy_from_iter(sk, out_iov, data_len, &pages,
@@ -776,35 +775,6 @@
 	for (; pages > 0; pages--)
 		put_page(sg_page(&sgout[pages]));
 
-=======
-
-			*chunk = 0;
-			err = zerocopy_from_iter(sk, out_iov, data_len, &pages,
-						 chunk, &sgout[1],
-						 (n_sgout - 1), false);
-			if (err < 0)
-				goto fallback_to_reg_recv;
-		} else if (out_sg) {
-			memcpy(sgout, out_sg, n_sgout * sizeof(*sgout));
-		} else {
-			goto fallback_to_reg_recv;
-		}
-	} else {
-fallback_to_reg_recv:
-		sgout = sgin;
-		pages = 0;
-		*chunk = 0;
-		*zc = false;
-	}
-
-	/* Prepare and submit AEAD request */
-	err = tls_do_decryption(sk, sgin, sgout, iv, data_len, aead_req);
-
-	/* Release the pages in case iov was mapped to pages */
-	for (; pages > 0; pages--)
-		put_page(sg_page(&sgout[pages]));
-
->>>>>>> f9885ef8
 	kfree(mem);
 	return err;
 }
@@ -1218,20 +1188,12 @@
 
 	if (tx) {
 		crypto_init_wait(&sw_ctx_tx->async_wait);
-<<<<<<< HEAD
-		crypto_info = &ctx->crypto_send;
-=======
 		crypto_info = &ctx->crypto_send.info;
->>>>>>> f9885ef8
 		cctx = &ctx->tx;
 		aead = &sw_ctx_tx->aead_send;
 	} else {
 		crypto_init_wait(&sw_ctx_rx->async_wait);
-<<<<<<< HEAD
-		crypto_info = &ctx->crypto_recv;
-=======
 		crypto_info = &ctx->crypto_recv.info;
->>>>>>> f9885ef8
 		cctx = &ctx->rx;
 		aead = &sw_ctx_rx->aead_recv;
 	}
