// SPDX-License-Identifier: GPL-2.0-or-later
/*
 * Copyright (C) 2015 Josh Poimboeuf <jpoimboe@redhat.com>
 */

#include <stdio.h>
#include <stdlib.h>

#define unlikely(cond) (cond)
#include <asm/insn.h>
#include "../../../arch/x86/lib/inat.c"
#include "../../../arch/x86/lib/insn.c"

#define CONFIG_64BIT 1
#include <asm/nops.h>

#include <asm/orc_types.h>
#include <objtool/check.h>
#include <objtool/elf.h>
#include <objtool/arch.h>
#include <objtool/warn.h>
#include <objtool/endianness.h>
#include <objtool/builtin.h>
#include <arch/elf.h>

static int is_x86_64(const struct elf *elf)
{
	switch (elf->ehdr.e_machine) {
	case EM_X86_64:
		return 1;
	case EM_386:
		return 0;
	default:
		WARN("unexpected ELF machine type %d", elf->ehdr.e_machine);
		return -1;
	}
}

bool arch_callee_saved_reg(unsigned char reg)
{
	switch (reg) {
	case CFI_BP:
	case CFI_BX:
	case CFI_R12:
	case CFI_R13:
	case CFI_R14:
	case CFI_R15:
		return true;

	case CFI_AX:
	case CFI_CX:
	case CFI_DX:
	case CFI_SI:
	case CFI_DI:
	case CFI_SP:
	case CFI_R8:
	case CFI_R9:
	case CFI_R10:
	case CFI_R11:
	case CFI_RA:
	default:
		return false;
	}
}

unsigned long arch_dest_reloc_offset(int addend)
{
	return addend + 4;
}

unsigned long arch_jump_destination(struct instruction *insn)
{
	return insn->offset + insn->len + insn->immediate;
}

#define ADD_OP(op) \
	if (!(op = calloc(1, sizeof(*op)))) \
		return -1; \
	else for (list_add_tail(&op->list, ops_list); op; op = NULL)

/*
 * Helpers to decode ModRM/SIB:
 *
 * r/m| AX  CX  DX  BX |  SP |  BP |  SI  DI |
 *    | R8  R9 R10 R11 | R12 | R13 | R14 R15 |
 * Mod+----------------+-----+-----+---------+
 * 00 |    [r/m]       |[SIB]|[IP+]|  [r/m]  |
 * 01 |  [r/m + d8]    |[S+d]|   [r/m + d8]  |
 * 10 |  [r/m + d32]   |[S+D]|   [r/m + d32] |
 * 11 |                   r/ m               |
 */

#define mod_is_mem()	(modrm_mod != 3)
#define mod_is_reg()	(modrm_mod == 3)

#define is_RIP()   ((modrm_rm & 7) == CFI_BP && modrm_mod == 0)
#define have_SIB() ((modrm_rm & 7) == CFI_SP && mod_is_mem())

#define rm_is(reg) (have_SIB() ? \
		    sib_base == (reg) && sib_index == CFI_SP : \
		    modrm_rm == (reg))

#define rm_is_mem(reg)	(mod_is_mem() && !is_RIP() && rm_is(reg))
#define rm_is_reg(reg)	(mod_is_reg() && modrm_rm == (reg))

static bool has_notrack_prefix(struct insn *insn)
{
	int i;

	for (i = 0; i < insn->prefixes.nbytes; i++) {
		if (insn->prefixes.bytes[i] == 0x3e)
			return true;
	}

	return false;
}

int arch_decode_instruction(struct objtool_file *file, const struct section *sec,
			    unsigned long offset, unsigned int maxlen,
			    unsigned int *len, enum insn_type *type,
			    unsigned long *immediate,
			    struct list_head *ops_list)
{
	const struct elf *elf = file->elf;
	struct insn insn;
	int x86_64, ret;
<<<<<<< HEAD
	unsigned char op1, op2, op3,
=======
	unsigned char op1, op2, op3, prefix,
>>>>>>> 3986f65d
		      rex = 0, rex_b = 0, rex_r = 0, rex_w = 0, rex_x = 0,
		      modrm = 0, modrm_mod = 0, modrm_rm = 0, modrm_reg = 0,
		      sib = 0, /* sib_scale = 0, */ sib_index = 0, sib_base = 0;
	struct stack_op *op = NULL;
	struct symbol *sym;
	u64 imm;

	x86_64 = is_x86_64(elf);
	if (x86_64 == -1)
		return -1;

	ret = insn_decode(&insn, sec->data->d_buf + offset, maxlen,
			  x86_64 ? INSN_MODE_64 : INSN_MODE_32);
	if (ret < 0) {
		WARN("can't decode instruction at %s:0x%lx", sec->name, offset);
		return -1;
	}

	*len = insn.length;
	*type = INSN_OTHER;

	if (insn.vex_prefix.nbytes)
		return 0;

	prefix = insn.prefixes.bytes[0];

	op1 = insn.opcode.bytes[0];
	op2 = insn.opcode.bytes[1];
	op3 = insn.opcode.bytes[2];

	if (insn.rex_prefix.nbytes) {
		rex = insn.rex_prefix.bytes[0];
		rex_w = X86_REX_W(rex) >> 3;
		rex_r = X86_REX_R(rex) >> 2;
		rex_x = X86_REX_X(rex) >> 1;
		rex_b = X86_REX_B(rex);
	}

	if (insn.modrm.nbytes) {
		modrm = insn.modrm.bytes[0];
		modrm_mod = X86_MODRM_MOD(modrm);
		modrm_reg = X86_MODRM_REG(modrm) + 8*rex_r;
		modrm_rm  = X86_MODRM_RM(modrm)  + 8*rex_b;
	}

	if (insn.sib.nbytes) {
		sib = insn.sib.bytes[0];
		/* sib_scale = X86_SIB_SCALE(sib); */
		sib_index = X86_SIB_INDEX(sib) + 8*rex_x;
		sib_base  = X86_SIB_BASE(sib)  + 8*rex_b;
	}

	switch (op1) {

	case 0x1:
	case 0x29:
		if (rex_w && rm_is_reg(CFI_SP)) {

			/* add/sub reg, %rsp */
			ADD_OP(op) {
				op->src.type = OP_SRC_ADD;
				op->src.reg = modrm_reg;
				op->dest.type = OP_DEST_REG;
				op->dest.reg = CFI_SP;
			}
		}
		break;

	case 0x50 ... 0x57:

		/* push reg */
		ADD_OP(op) {
			op->src.type = OP_SRC_REG;
			op->src.reg = (op1 & 0x7) + 8*rex_b;
			op->dest.type = OP_DEST_PUSH;
		}

		break;

	case 0x58 ... 0x5f:

		/* pop reg */
		ADD_OP(op) {
			op->src.type = OP_SRC_POP;
			op->dest.type = OP_DEST_REG;
			op->dest.reg = (op1 & 0x7) + 8*rex_b;
		}

		break;

	case 0x68:
	case 0x6a:
		/* push immediate */
		ADD_OP(op) {
			op->src.type = OP_SRC_CONST;
			op->dest.type = OP_DEST_PUSH;
		}
		break;

	case 0x70 ... 0x7f:
		*type = INSN_JUMP_CONDITIONAL;
		break;

	case 0x80 ... 0x83:
		/*
		 * 1000 00sw : mod OP r/m : immediate
		 *
		 * s - sign extend immediate
		 * w - imm8 / imm32
		 *
		 * OP: 000 ADD    100 AND
		 *     001 OR     101 SUB
		 *     010 ADC    110 XOR
		 *     011 SBB    111 CMP
		 */

		/* 64bit only */
		if (!rex_w)
			break;

		/* %rsp target only */
		if (!rm_is_reg(CFI_SP))
			break;

		imm = insn.immediate.value;
		if (op1 & 2) { /* sign extend */
			if (op1 & 1) { /* imm32 */
				imm <<= 32;
				imm = (s64)imm >> 32;
			} else { /* imm8 */
				imm <<= 56;
				imm = (s64)imm >> 56;
			}
		}

		switch (modrm_reg & 7) {
		case 5:
			imm = -imm;
			/* fallthrough */
		case 0:
			/* add/sub imm, %rsp */
			ADD_OP(op) {
				op->src.type = OP_SRC_ADD;
				op->src.reg = CFI_SP;
				op->src.offset = imm;
				op->dest.type = OP_DEST_REG;
				op->dest.reg = CFI_SP;
			}
			break;

		case 4:
			/* and imm, %rsp */
			ADD_OP(op) {
				op->src.type = OP_SRC_AND;
				op->src.reg = CFI_SP;
				op->src.offset = insn.immediate.value;
				op->dest.type = OP_DEST_REG;
				op->dest.reg = CFI_SP;
			}
			break;

		default:
			/* WARN ? */
			break;
		}

		break;

	case 0x89:
		if (!rex_w)
			break;

		if (modrm_reg == CFI_SP) {

			if (mod_is_reg()) {
				/* mov %rsp, reg */
				ADD_OP(op) {
					op->src.type = OP_SRC_REG;
					op->src.reg = CFI_SP;
					op->dest.type = OP_DEST_REG;
					op->dest.reg = modrm_rm;
				}
				break;

			} else {
				/* skip RIP relative displacement */
				if (is_RIP())
					break;

				/* skip nontrivial SIB */
				if (have_SIB()) {
					modrm_rm = sib_base;
					if (sib_index != CFI_SP)
						break;
				}

				/* mov %rsp, disp(%reg) */
				ADD_OP(op) {
					op->src.type = OP_SRC_REG;
					op->src.reg = CFI_SP;
					op->dest.type = OP_DEST_REG_INDIRECT;
					op->dest.reg = modrm_rm;
					op->dest.offset = insn.displacement.value;
				}
				break;
			}

			break;
		}

		if (rm_is_reg(CFI_SP)) {

			/* mov reg, %rsp */
			ADD_OP(op) {
				op->src.type = OP_SRC_REG;
				op->src.reg = modrm_reg;
				op->dest.type = OP_DEST_REG;
				op->dest.reg = CFI_SP;
			}
			break;
		}

		/* fallthrough */
	case 0x88:
		if (!rex_w)
			break;

		if (rm_is_mem(CFI_BP)) {

			/* mov reg, disp(%rbp) */
			ADD_OP(op) {
				op->src.type = OP_SRC_REG;
				op->src.reg = modrm_reg;
				op->dest.type = OP_DEST_REG_INDIRECT;
				op->dest.reg = CFI_BP;
				op->dest.offset = insn.displacement.value;
			}
			break;
		}

		if (rm_is_mem(CFI_SP)) {

			/* mov reg, disp(%rsp) */
			ADD_OP(op) {
				op->src.type = OP_SRC_REG;
				op->src.reg = modrm_reg;
				op->dest.type = OP_DEST_REG_INDIRECT;
				op->dest.reg = CFI_SP;
				op->dest.offset = insn.displacement.value;
			}
			break;
		}

		break;

	case 0x8b:
		if (!rex_w)
			break;

		if (rm_is_mem(CFI_BP)) {

			/* mov disp(%rbp), reg */
			ADD_OP(op) {
				op->src.type = OP_SRC_REG_INDIRECT;
				op->src.reg = CFI_BP;
				op->src.offset = insn.displacement.value;
				op->dest.type = OP_DEST_REG;
				op->dest.reg = modrm_reg;
			}
			break;
		}

		if (rm_is_mem(CFI_SP)) {

			/* mov disp(%rsp), reg */
			ADD_OP(op) {
				op->src.type = OP_SRC_REG_INDIRECT;
				op->src.reg = CFI_SP;
				op->src.offset = insn.displacement.value;
				op->dest.type = OP_DEST_REG;
				op->dest.reg = modrm_reg;
			}
			break;
		}

		break;

	case 0x8d:
		if (mod_is_reg()) {
			WARN("invalid LEA encoding at %s:0x%lx", sec->name, offset);
			break;
		}

		/* skip non 64bit ops */
		if (!rex_w)
			break;

		/* skip RIP relative displacement */
		if (is_RIP())
			break;

		/* skip nontrivial SIB */
		if (have_SIB()) {
			modrm_rm = sib_base;
			if (sib_index != CFI_SP)
				break;
		}

		/* lea disp(%src), %dst */
		ADD_OP(op) {
			op->src.offset = insn.displacement.value;
			if (!op->src.offset) {
				/* lea (%src), %dst */
				op->src.type = OP_SRC_REG;
			} else {
				/* lea disp(%src), %dst */
				op->src.type = OP_SRC_ADD;
			}
			op->src.reg = modrm_rm;
			op->dest.type = OP_DEST_REG;
			op->dest.reg = modrm_reg;
		}
		break;

	case 0x8f:
		/* pop to mem */
		ADD_OP(op) {
			op->src.type = OP_SRC_POP;
			op->dest.type = OP_DEST_MEM;
		}
		break;

	case 0x90:
		*type = INSN_NOP;
		break;

	case 0x9c:
		/* pushf */
		ADD_OP(op) {
			op->src.type = OP_SRC_CONST;
			op->dest.type = OP_DEST_PUSHF;
		}
		break;

	case 0x9d:
		/* popf */
		ADD_OP(op) {
			op->src.type = OP_SRC_POPF;
			op->dest.type = OP_DEST_MEM;
		}
		break;

	case 0x0f:

		if (op2 == 0x01) {

			if (modrm == 0xca)
				*type = INSN_CLAC;
			else if (modrm == 0xcb)
				*type = INSN_STAC;

		} else if (op2 >= 0x80 && op2 <= 0x8f) {

			*type = INSN_JUMP_CONDITIONAL;

		} else if (op2 == 0x05 || op2 == 0x07 || op2 == 0x34 ||
			   op2 == 0x35) {

			/* sysenter, sysret */
			*type = INSN_CONTEXT_SWITCH;

		} else if (op2 == 0x0b || op2 == 0xb9) {

			/* ud2 */
			*type = INSN_BUG;

		} else if (op2 == 0x0d || op2 == 0x1f) {

			/* nopl/nopw */
			*type = INSN_NOP;

<<<<<<< HEAD
=======
		} else if (op2 == 0x1e) {

			if (prefix == 0xf3 && (modrm == 0xfa || modrm == 0xfb))
				*type = INSN_ENDBR;


>>>>>>> 3986f65d
		} else if (op2 == 0x38 && op3 == 0xf8) {
			if (insn.prefixes.nbytes == 1 &&
			    insn.prefixes.bytes[0] == 0xf2) {
				/* ENQCMD cannot be used in the kernel. */
				WARN("ENQCMD instruction at %s:%lx", sec->name,
				     offset);
			}

		} else if (op2 == 0xa0 || op2 == 0xa8) {

			/* push fs/gs */
			ADD_OP(op) {
				op->src.type = OP_SRC_CONST;
				op->dest.type = OP_DEST_PUSH;
			}

		} else if (op2 == 0xa1 || op2 == 0xa9) {

			/* pop fs/gs */
			ADD_OP(op) {
				op->src.type = OP_SRC_POP;
				op->dest.type = OP_DEST_MEM;
			}
		}

		break;

	case 0xc9:
		/*
		 * leave
		 *
		 * equivalent to:
		 * mov bp, sp
		 * pop bp
		 */
		ADD_OP(op) {
			op->src.type = OP_SRC_REG;
			op->src.reg = CFI_BP;
			op->dest.type = OP_DEST_REG;
			op->dest.reg = CFI_SP;
		}
		ADD_OP(op) {
			op->src.type = OP_SRC_POP;
			op->dest.type = OP_DEST_REG;
			op->dest.reg = CFI_BP;
		}
		break;

	case 0xcc:
		/* int3 */
		*type = INSN_TRAP;
		break;

	case 0xe3:
		/* jecxz/jrcxz */
		*type = INSN_JUMP_CONDITIONAL;
		break;

	case 0xe9:
	case 0xeb:
		*type = INSN_JUMP_UNCONDITIONAL;
		break;

	case 0xc2:
	case 0xc3:
		*type = INSN_RETURN;
		break;

	case 0xc7: /* mov imm, r/m */
		if (!noinstr)
			break;

		if (insn.length == 3+4+4 && !strncmp(sec->name, ".init.text", 10)) {
			struct reloc *immr, *disp;
			struct symbol *func;
			int idx;

			immr = find_reloc_by_dest(elf, (void *)sec, offset+3);
			disp = find_reloc_by_dest(elf, (void *)sec, offset+7);

			if (!immr || strcmp(immr->sym->name, "pv_ops"))
				break;

			idx = (immr->addend + 8) / sizeof(void *);

			func = disp->sym;
			if (disp->sym->type == STT_SECTION)
				func = find_symbol_by_offset(disp->sym->sec, disp->addend);
			if (!func) {
				WARN("no func for pv_ops[]");
				return -1;
			}

			objtool_pv_add(file, idx, func);
		}

		break;

	case 0xcf: /* iret */
		/*
		 * Handle sync_core(), which has an IRET to self.
		 * All other IRET are in STT_NONE entry code.
		 */
		sym = find_symbol_containing(sec, offset);
		if (sym && sym->type == STT_FUNC) {
			ADD_OP(op) {
				/* add $40, %rsp */
				op->src.type = OP_SRC_ADD;
				op->src.reg = CFI_SP;
				op->src.offset = 5*8;
				op->dest.type = OP_DEST_REG;
				op->dest.reg = CFI_SP;
			}
			break;
		}

		/* fallthrough */

	case 0xca: /* retf */
	case 0xcb: /* retf */
		*type = INSN_CONTEXT_SWITCH;
		break;

	case 0xe8:
		*type = INSN_CALL;
		/*
		 * For the impact on the stack, a CALL behaves like
		 * a PUSH of an immediate value (the return address).
		 */
		ADD_OP(op) {
			op->src.type = OP_SRC_CONST;
			op->dest.type = OP_DEST_PUSH;
		}
		break;

	case 0xfc:
		*type = INSN_CLD;
		break;

	case 0xfd:
		*type = INSN_STD;
		break;

	case 0xff:
		if (modrm_reg == 2 || modrm_reg == 3) {

			*type = INSN_CALL_DYNAMIC;
			if (has_notrack_prefix(&insn))
				WARN("notrack prefix found at %s:0x%lx", sec->name, offset);

		} else if (modrm_reg == 4) {

			*type = INSN_JUMP_DYNAMIC;
			if (has_notrack_prefix(&insn))
				WARN("notrack prefix found at %s:0x%lx", sec->name, offset);

		} else if (modrm_reg == 5) {

			/* jmpf */
			*type = INSN_CONTEXT_SWITCH;

		} else if (modrm_reg == 6) {

			/* push from mem */
			ADD_OP(op) {
				op->src.type = OP_SRC_CONST;
				op->dest.type = OP_DEST_PUSH;
			}
		}

		break;

	default:
		break;
	}

	*immediate = insn.immediate.nbytes ? insn.immediate.value : 0;

	return 0;
}

void arch_initial_func_cfi_state(struct cfi_init_state *state)
{
	int i;

	for (i = 0; i < CFI_NUM_REGS; i++) {
		state->regs[i].base = CFI_UNDEFINED;
		state->regs[i].offset = 0;
	}

	/* initial CFA (call frame address) */
	state->cfa.base = CFI_SP;
	state->cfa.offset = 8;

	/* initial RA (return address) */
	state->regs[CFI_RA].base = CFI_CFA;
	state->regs[CFI_RA].offset = -8;
}

const char *arch_nop_insn(int len)
{
	static const char nops[5][5] = {
		{ BYTES_NOP1 },
		{ BYTES_NOP2 },
		{ BYTES_NOP3 },
		{ BYTES_NOP4 },
		{ BYTES_NOP5 },
	};

	if (len < 1 || len > 5) {
		WARN("invalid NOP size: %d\n", len);
		return NULL;
	}

	return nops[len-1];
}

#define BYTE_RET	0xC3

const char *arch_ret_insn(int len)
{
	static const char ret[5][5] = {
		{ BYTE_RET },
		{ BYTE_RET, 0xcc },
		{ BYTE_RET, 0xcc, BYTES_NOP1 },
		{ BYTE_RET, 0xcc, BYTES_NOP2 },
		{ BYTE_RET, 0xcc, BYTES_NOP3 },
	};

	if (len < 1 || len > 5) {
		WARN("invalid RET size: %d\n", len);
		return NULL;
	}

	return ret[len-1];
}

int arch_decode_hint_reg(u8 sp_reg, int *base)
{
	switch (sp_reg) {
	case ORC_REG_UNDEFINED:
		*base = CFI_UNDEFINED;
		break;
	case ORC_REG_SP:
		*base = CFI_SP;
		break;
	case ORC_REG_BP:
		*base = CFI_BP;
		break;
	case ORC_REG_SP_INDIRECT:
		*base = CFI_SP_INDIRECT;
		break;
	case ORC_REG_R10:
		*base = CFI_R10;
		break;
	case ORC_REG_R13:
		*base = CFI_R13;
		break;
	case ORC_REG_DI:
		*base = CFI_DI;
		break;
	case ORC_REG_DX:
		*base = CFI_DX;
		break;
	default:
		return -1;
	}

	return 0;
}

bool arch_is_retpoline(struct symbol *sym)
{
	return !strncmp(sym->name, "__x86_indirect_", 15);
}<|MERGE_RESOLUTION|>--- conflicted
+++ resolved
@@ -124,11 +124,7 @@
 	const struct elf *elf = file->elf;
 	struct insn insn;
 	int x86_64, ret;
-<<<<<<< HEAD
-	unsigned char op1, op2, op3,
-=======
 	unsigned char op1, op2, op3, prefix,
->>>>>>> 3986f65d
 		      rex = 0, rex_b = 0, rex_r = 0, rex_w = 0, rex_x = 0,
 		      modrm = 0, modrm_mod = 0, modrm_rm = 0, modrm_reg = 0,
 		      sib = 0, /* sib_scale = 0, */ sib_index = 0, sib_base = 0;
@@ -510,15 +506,12 @@
 			/* nopl/nopw */
 			*type = INSN_NOP;
 
-<<<<<<< HEAD
-=======
 		} else if (op2 == 0x1e) {
 
 			if (prefix == 0xf3 && (modrm == 0xfa || modrm == 0xfb))
 				*type = INSN_ENDBR;
 
 
->>>>>>> 3986f65d
 		} else if (op2 == 0x38 && op3 == 0xf8) {
 			if (insn.prefixes.nbytes == 1 &&
 			    insn.prefixes.bytes[0] == 0xf2) {
