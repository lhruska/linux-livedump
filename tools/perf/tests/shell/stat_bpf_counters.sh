--- conflicted
+++ resolved
@@ -4,23 +4,6 @@
 
 set -e
 
-<<<<<<< HEAD
-# check whether $2 is within +/- 20% of $1
-compare_number()
-{
-       first_num=$1
-       second_num=$2
-
-       # upper bound is first_num * 120%
-       upper=$(expr $first_num + $first_num / 5 )
-       # lower bound is first_num * 80%
-       lower=$(expr $first_num - $first_num / 5 )
-
-       if [ $second_num -gt $upper ] || [ $second_num -lt $lower ]; then
-               echo "The difference between $first_num and $second_num are greater than 20%."
-               exit 1
-       fi
-=======
 workload="perf bench sched messaging -g 1 -l 100 -t"
 
 # check whether $2 is within +/- 20% of $1
@@ -74,7 +57,6 @@
 	check_counts $base_cycles $bpf_cycles
 	compare_number $base_cycles $bpf_cycles
 	echo "[Success]"
->>>>>>> 0c383648
 }
 
 # skip if --bpf-counters is not supported
@@ -86,20 +68,7 @@
 	exit 2
 fi
 
-<<<<<<< HEAD
-base_cycles=$(perf stat --no-big-num -e cycles -- perf bench sched messaging -g 1 -l 100 -t 2>&1 | awk '/cycles/ {print $1}')
-if [ "$base_cycles" = "<not" ]; then
-	echo "Skipping: cycles event not counted"
-	exit 2
-fi
-bpf_cycles=$(perf stat --no-big-num --bpf-counters -e cycles -- perf bench sched messaging -g 1 -l 100 -t 2>&1 | awk '/cycles/ {print $1}')
-if [ "$bpf_cycles" = "<not" ]; then
-	echo "Failed: cycles not counted with --bpf-counters"
-	exit 1
-fi
-=======
 test_bpf_counters
 test_bpf_modifier
->>>>>>> 0c383648
 
 exit 0